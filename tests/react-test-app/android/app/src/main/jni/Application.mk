APP_BUILD_SCRIPT := Android.mk

APP_ABI := armeabi-v7a x86
APP_PLATFORM := android-9

APP_MK_DIR := $(dir $(lastword $(MAKEFILE_LIST)))

NDK_MODULE_PATH := $(APP_MK_DIR)$(HOST_DIRSEP)$(THIRD_PARTY_NDK_DIR)$(HOST_DIRSEP)$(APP_MK_DIR)first-party

<<<<<<< HEAD
APP_STL := c++_shared
=======
APP_STL := c++_static
APP_CFLAGS += -std=c++11
>>>>>>> 4bb52583
APP_CPPFLAGS += -frtti

# Make sure every shared lib includes a .note.gnu.build-id header
APP_LDFLAGS := -Wl,--build-id

NDK_TOOLCHAIN_VERSION := clang<|MERGE_RESOLUTION|>--- conflicted
+++ resolved
@@ -7,12 +7,8 @@
 
 NDK_MODULE_PATH := $(APP_MK_DIR)$(HOST_DIRSEP)$(THIRD_PARTY_NDK_DIR)$(HOST_DIRSEP)$(APP_MK_DIR)first-party
 
-<<<<<<< HEAD
-APP_STL := c++_shared
-=======
 APP_STL := c++_static
-APP_CFLAGS += -std=c++11
->>>>>>> 4bb52583
+APP_CFLAGS += -std=c++14
 APP_CPPFLAGS += -frtti
 
 # Make sure every shared lib includes a .note.gnu.build-id header
