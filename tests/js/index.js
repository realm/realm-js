--- conflicted
+++ resolved
@@ -54,14 +54,8 @@
 }
 
 // If on node, run the async tests
-<<<<<<< HEAD
-const isNodeProcess = typeof process === 'object' && process + '' === '[object process]';
-if (isNodeProcess) {
-    //TESTS.AsyncTests = node_require('./async-tests');
-=======
 if (isNodeProcess && process.platform !== 'win32') {
     TESTS.AsyncTests = node_require('./async-tests');
->>>>>>> a183991a
 }
 
 var SPECIAL_METHODS = {
