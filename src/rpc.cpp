////////////////////////////////////////////////////////////////////////////
//
// Copyright 2016 Realm Inc.
//
// Licensed under the Apache License, Version 2.0 (the "License");
// you may not use this file except in compliance with the License.
// You may obtain a copy of the License at
//
// http://www.apache.org/licenses/LICENSE-2.0
//
// Unless required by applicable law or agreed to in writing, software
// distributed under the License is distributed on an "AS IS" BASIS,
// WITHOUT WARRANTIES OR CONDITIONS OF ANY KIND, either express or implied.
// See the License for the specific language governing permissions and
// limitations under the License.
//
////////////////////////////////////////////////////////////////////////////

#include <cassert>
#include <dlfcn.h>
#include <map>
#include <string>

#include "rpc.hpp"
#include "jsc_init.hpp"

#include "base64.hpp"
#include "object_accessor.hpp"
#include "shared_realm.hpp"
#include "results.hpp"

using namespace realm;
using namespace realm::rpc;

using Accessor = realm::js::NativeAccessor<jsc::Types>;

namespace {
static const char * const RealmObjectTypesData = "data";
static const char * const RealmObjectTypesDate = "date";
static const char * const RealmObjectTypesDictionary = "dict";
static const char * const RealmObjectTypesFunction = "function";
static const char * const RealmObjectTypesList = "list";
static const char * const RealmObjectTypesObject = "object";
static const char * const RealmObjectTypesResults = "results";
static const char * const RealmObjectTypesRealm = "realm";
static const char * const RealmObjectTypesUser = "user";
static const char * const RealmObjectTypesSession = "session";
static const char * const RealmObjectTypesAsyncOpenTask = "asyncopentask";
static const char * const RealmObjectTypesUndefined = "undefined";

json serialize_object_schema(const realm::ObjectSchema &object_schema) {
    std::vector<std::string> properties;

    for (auto &prop : object_schema.persisted_properties) {
        properties.push_back(prop.public_name.empty() ? prop.name : prop.public_name);
    }

    for (auto &prop : object_schema.computed_properties) {
        properties.push_back(prop.public_name.empty() ? prop.name : prop.public_name);
    }

    return {
        {"name", object_schema.name},
        {"properties", properties},
    };
}

template<typename Container>
json get_type(Container const& c) {
    auto type = c.get_type();
    if (type == realm::PropertyType::Object) {
        return serialize_object_schema(c.get_object_schema());
    }
    return {
        {"type", string_for_property_type(type)},
        {"optional", is_nullable(type)}
    };
}

RPCServer*& get_rpc_server(JSGlobalContextRef ctx) {
    static std::map<JSGlobalContextRef, RPCServer*> s_map;
    return s_map[ctx];
}
}

#ifdef __APPLE__
void runLoopFunc(CFRunLoopRef loop, RPCWorker* rpcWorker) {
    CFRunLoopPerformBlock(loop, kCFRunLoopDefaultMode, ^{
        rpcWorker->try_run_task();
        if (rpcWorker->should_stop()) {
            CFRunLoopStop(CFRunLoopGetCurrent());
        } else {
            runLoopFunc(loop, rpcWorker);
        }
    });
    CFRunLoopWakeUp(loop);
}
#endif

RPCWorker::RPCWorker() {
    #ifdef __APPLE__
        m_thread = std::thread([this]() {
            m_loop = CFRunLoopGetCurrent();
            runLoopFunc(m_loop, this);
            CFRunLoopRun();
        });
    #endif
}

RPCWorker::~RPCWorker() {
    stop();
}

template<typename Fn>
json RPCWorker::add_task(Fn&& fn) {
    std::promise<json> p;
    auto future = p.get_future();
    m_promises.push_back(std::move(p));
    m_tasks.push_back([this, fn = std::move(fn)] {
        auto result = fn();
        m_promises.pop_back().set_value(std::move(result));
    });
    return future.get();
}

void RPCWorker::invoke_callback(json callback) {
    m_tasks.push_back([=, callback = std::move(callback)]() mutable {
        if (m_depth == 1) {
            // The callback was invoked directly from the event loop. Push it
            // onto the queue of callbacks to be processed by /callbacks_poll
            m_callbacks.push_back(std::move(callback));
        }
        else if (auto promise = m_promises.try_pop_back(0)) {
            // The callback was invoked from within a call to something else,
            // and there's someone waiting for its result.
            promise->set_value(std::move(callback));
        }
        else {
            // The callback was invoked from within a call to something else,
            // but there's no one waiting for the result. Shouldn't be possible?
            m_callbacks.push_back(std::move(callback));
        }
    });
}

std::future<json> RPCWorker::add_promise() {
    std::promise<json> p;
    auto future = p.get_future();
    m_promises.push_back(std::move(p));
    return future;
}

json RPCWorker::try_pop_callback() {
    auto cb = m_callbacks.try_pop_back(0);
    return cb ? *cb : json::object();
}

bool RPCWorker::try_run_task() {
    if (m_stop) {
        return true;
    }

    // Use a 10 millisecond timeout to keep this thread unblocked.
    if (auto task = m_tasks.try_pop_back(10)) {
        ++m_depth;
        (*task)();
        --m_depth;
        return m_stop;
    }
    return false;
}

bool RPCWorker::should_stop() {
    return m_stop;
}

void RPCWorker::stop() {
    if (!m_stop) {
        m_stop = true;
#if __APPLE__
        m_thread.join();
        m_loop = nullptr;
#endif
    }
}

static json read_object_properties(Object& object) {
    json cache;
    if (!object.is_valid()) {
        return cache;
    }

    // Send the values of the primitive and short string properties directly
    // as the overhead of doing so is tiny compared to even a single RPC request
    auto& object_schema = object.get_object_schema();
    auto obj = object.obj();
    for (auto& property : object_schema.persisted_properties) {
        if (is_array(property.type)) {
            continue;
        }
        if (is_nullable(property.type) && obj.is_null(property.column_key)) {
            cache[property.name] = {{"value", json(nullptr)}};
            continue;
        }
        auto cache_value = [&](auto&& v) {
            cache[property.name] = {{"value", v}};
        };
        switch (property.type & ~PropertyType::Flags) {
            case PropertyType::Bool:   cache_value(obj.get<bool>(property.column_key)); break;
            case PropertyType::Int:    cache_value(obj.get<int64_t>(property.column_key)); break;
            case PropertyType::Float:  cache_value(obj.get<float>(property.column_key)); break;
            case PropertyType::Double: cache_value(obj.get<double>(property.column_key)); break;
            case PropertyType::Date: {
                auto ts = obj.get<Timestamp>(property.column_key);
                cache[property.name] = {
                    {"type", RealmObjectTypesDate},
                    {"value", ts.get_seconds() * 1000.0 + ts.get_nanoseconds() / 1000000.0},
                };
                break;
            }
            break;
            case PropertyType::String: {
                auto str = obj.get<StringData>(property.column_key);
                // A completely abitrary upper limit on how big of a string we'll pre-cache
                if (str.size() < 100) {
                    cache_value(str);
                }
                break;
            }
            case PropertyType::Data:
            case PropertyType::Object:
            break;
            default: REALM_UNREACHABLE();
        }
    }
    return cache;
}

RPCServer::RPCServer() {
    m_context = JSGlobalContextCreate(NULL);
    get_rpc_server(m_context) = this;
    m_callback_call_counter = 1;

    // JavaScriptCore crashes when trying to walk up the native stack to print the stacktrace.
    // FIXME: Avoid having to do this!
    static void (*setIncludesNativeCallStack)(JSGlobalContextRef, bool) = (void (*)(JSGlobalContextRef, bool))dlsym(RTLD_DEFAULT, "JSGlobalContextSetIncludesNativeCallStackWhenReportingExceptions");
    if (setIncludesNativeCallStack) {
        setIncludesNativeCallStack(m_context, false);
    }

    m_requests["/create_session"] = [this](const json dict) {
        RJSInitializeInContext(m_context);

        jsc::String realm_string = "Realm";
        JSObjectRef realm_constructor = jsc::Object::validated_get_constructor(m_context, JSContextGetGlobalObject(m_context), realm_string);
        JSValueRef refreshAccessTokenCallback = deserialize_json_value(dict["refreshAccessToken"]);

        JSObjectRef sync_constructor = (JSObjectRef)jsc::Object::get_property(m_context, realm_constructor, "Sync");
        JSObjectRef user_constructor = (JSObjectRef)jsc::Object::get_property(m_context, sync_constructor, "User");
        jsc::Object::set_property(m_context, user_constructor, "_refreshAccessToken", refreshAccessTokenCallback);

        m_session_id = store_object(realm_constructor);
        return (json){{"result", m_session_id}};
    };
    m_requests["/create_realm"] = [this](const json dict) {
        JSObjectRef realm_constructor = get_realm_constructor();

        json::array_t args = dict["arguments"];
        size_t arg_count = args.size();
        JSValueRef arg_values[arg_count];

        for (size_t i = 0; i < arg_count; i++) {
            arg_values[i] = deserialize_json_value(args[i]);
        }

        JSObjectRef realm_object = jsc::Function::construct(m_context, realm_constructor, arg_count, arg_values);

        JSObjectRef add_listener_method = (JSObjectRef)jsc::Object::get_property(m_context, realm_object, "addListener");
        JSValueRef listener_args[] = {
            jsc::Value::from_string(m_context, "beforenotify"),
            deserialize_json_value(dict["beforeNotify"])
        };
        jsc::Function::call(m_context, add_listener_method, realm_object, 2, listener_args);

        return (json){{"result", serialize_json_value(realm_object)}};
    };
    m_requests["/create_user"] = [this](const json dict) {
        JSObjectRef realm_constructor = get_realm_constructor();

        JSObjectRef sync_constructor = (JSObjectRef)jsc::Object::get_property(m_context, realm_constructor, "Sync");
        JSObjectRef user_constructor = (JSObjectRef)jsc::Object::get_property(m_context, sync_constructor, "User");
        JSObjectRef create_user_method = (JSObjectRef)jsc::Object::get_property(m_context, user_constructor, "createUser");

        json::array_t args = dict["arguments"];
        size_t arg_count = args.size();
        JSValueRef arg_values[arg_count];

        for (size_t i = 0; i < arg_count; i++) {
            arg_values[i] = deserialize_json_value(args[i]);
        }

        JSObjectRef user_object = (JSObjectRef)jsc::Function::call(m_context, create_user_method, arg_count, arg_values);
        return (json){{"result", serialize_json_value(user_object)}};
    };
    m_requests["/_getExistingUser"] = [this](const json dict) {
        JSObjectRef realm_constructor = get_realm_constructor();

        JSObjectRef sync_constructor = (JSObjectRef)jsc::Object::get_property(m_context, realm_constructor, "Sync");
        JSObjectRef user_constructor = (JSObjectRef)jsc::Object::get_property(m_context, sync_constructor, "User");
        JSObjectRef create_user_method = (JSObjectRef)jsc::Object::get_property(m_context, user_constructor, "_getExistingUser");

        json::array_t args = dict["arguments"];
        size_t arg_count = args.size();
        JSValueRef arg_values[arg_count];

        for (size_t i = 0; i < arg_count; i++) {
            arg_values[i] = deserialize_json_value(args[i]);
        }

        JSObjectRef user_object = (JSObjectRef)jsc::Function::call(m_context, create_user_method, arg_count, arg_values);
        return (json){{"result", serialize_json_value(user_object)}};

    };
    m_requests["/call_sync_function"] = [this](const json dict) {
        JSObjectRef realm_constructor = get_realm_constructor();
        JSObjectRef sync_constructor = (JSObjectRef)jsc::Object::get_property(m_context, realm_constructor, "Sync");

        std::string name = dict["name"];
        JSObjectRef method = (JSObjectRef)jsc::Object::get_property(m_context, sync_constructor, name);

        json::array_t args = dict["arguments"];
        size_t arg_count = args.size();
        JSValueRef arg_values[arg_count];

        for (size_t i = 0; i < arg_count; i++) {
            arg_values[i] = deserialize_json_value(args[i]);
        }

        auto result = jsc::Function::call(m_context, method, arg_count, arg_values);
        return (json){{"result", serialize_json_value(result)}};
    };
    m_requests["/_asyncOpen"] = [this](const json dict) {
        JSObjectRef realm_constructor = get_realm_constructor();

        JSObjectRef _asyncOpen_method = (JSObjectRef)jsc::Object::get_property(m_context, realm_constructor, "_asyncOpen");
        json::array_t args = dict["arguments"];
        size_t arg_count = args.size();
        JSValueRef arg_values[arg_count];

        for (size_t i = 0; i < arg_count; i++) {
            arg_values[i] = deserialize_json_value(args[i]);
        }

        auto result = jsc::Function::call(m_context, _asyncOpen_method, arg_count, arg_values);
        return (json){{"result", serialize_json_value(result)}};
    };
    m_requests["/call_method"] = [this](const json dict) {
        JSObjectRef object = get_object(dict["id"].get<RPCObjectID>());
        std::string method_string = dict["name"].get<std::string>();
        JSObjectRef function = jsc::Object::validated_get_function(m_context, object, method_string);

        json args = dict["arguments"];
        size_t arg_count = args.size();
        JSValueRef arg_values[arg_count];
        for (size_t i = 0; i < arg_count; i++) {
            arg_values[i] = deserialize_json_value(args[i]);
        }

        JSValueRef result = jsc::Function::call(m_context, function, object, arg_count, arg_values);
        return (json){{"result", serialize_json_value(result)}};
    };
    m_requests["/get_object"] = [this](const json dict) -> json {
        RPCObjectID oid = dict["id"].get<RPCObjectID>();
        json name = dict["name"];
        JSObjectRef object = get_object(oid);
        if (!object) {
            return {{"result", nullptr}};
        }

        json result;
        if (jsc::Object::is_instance<js::RealmObjectClass<jsc::Types>>(m_context, object)) {
            auto obj = jsc::Object::get_internal<js::RealmObjectClass<jsc::Types>>(m_context, object);
            result = read_object_properties(*obj);
        }
        if (result.find(name) == result.end()) {
            if (name.is_number()) {
                auto key = name.get<unsigned int>();
                result[key] = serialize_json_value(jsc::Object::get_property(m_context, object, key));
            }
            else {
                auto key = name.get<std::string>();
                result[key] = serialize_json_value(jsc::Object::get_property(m_context, object, key));
            }
        }
        return {{"result", result}};
    };
    m_requests["/get_property"] = [this](const json dict) {
        RPCObjectID oid = dict["id"].get<RPCObjectID>();
        json name = dict["name"];

        JSValueRef value;
        if (JSObjectRef object = get_object(oid)) {
            if (name.is_number()) {
                value = jsc::Object::get_property(m_context, object, name.get<unsigned int>());
            }
            else {
                value = jsc::Object::get_property(m_context, object, name.get<std::string>());
            }
        }
        else {
            value = jsc::Value::from_null(m_context);
        }

        return (json){{"result", serialize_json_value(value)}};
    };
    m_requests["/set_property"] = [this](const json dict) {
        RPCObjectID oid = dict["id"].get<RPCObjectID>();
        json name = dict["name"];
        JSValueRef value = deserialize_json_value(dict["value"]);

        if (name.is_number()) {
            jsc::Object::set_property(m_context, get_object(oid), name.get<unsigned int>(), value);
        }
        else {
            jsc::Object::set_property(m_context, get_object(oid), name.get<std::string>(), value);
        }

        return json::object();
    };
    m_requests["/dispose_object"] = [this](const json dict) {
        RPCObjectID oid = dict["id"].get<RPCObjectID>();
        m_objects.erase(oid);
        return json::object();
    };
    m_requests["/get_all_users"] = [this](const json dict) {
        JSObjectRef realm_constructor = get_realm_constructor();

        JSObjectRef sync_constructor = (JSObjectRef)jsc::Object::get_property(m_context, realm_constructor, "Sync");
        JSObjectRef user_constructor = (JSObjectRef)jsc::Object::get_property(m_context, sync_constructor, "User");
        JSValueRef value = jsc::Object::get_property(m_context, user_constructor, "all");

        return (json){{"result", serialize_json_value(value)}};
    };
    m_requests["/clear_test_state"] = [this](const json dict) {
        // The session ID points to the Realm constructor object, which should remain.
        auto realm_constructor = m_objects[m_session_id];
        m_objects.clear();

        if (realm_constructor) {
            m_objects.emplace(m_session_id, realm_constructor);
        }

        // The JS side of things only gives us the refreshAccessToken callback
        // when creating a session so we need to hold onto it.
        auto refresh_access_token = m_callbacks[0];

        m_callbacks.clear();
        m_callback_ids.clear();
        m_callbacks[0] = refresh_access_token;
        m_callback_ids[refresh_access_token] = 0;
        ++m_reset_counter;
        JSGarbageCollect(m_context);
        js::clear_test_state();

        return json::object();
    };
}

RPCServer::~RPCServer() {
    m_worker.stop();

    // The protected values should be unprotected before releasing the context.
    m_objects.clear();
    m_callbacks.clear();

    get_rpc_server(m_context) = nullptr;
    JSGlobalContextRelease(m_context);
}

JSValueRef RPCServer::run_callback(JSContextRef ctx, JSObjectRef function, JSObjectRef this_object,
                                   size_t argc, const JSValueRef arguments[], JSValueRef* exception) {
    RPCServer* server = get_rpc_server(JSContextGetGlobalContext(ctx));
    if (!server) {
        return JSValueMakeUndefined(ctx);
    }

    u_int64_t counter = server->m_callback_call_counter++;
    // The first argument was curried to be the callback id.
    auto it = server->m_callback_ids.find(function);
    if (it == server->m_callback_ids.end()) {
        // Callback will no longer exist if it was pending while clearTestState()
        // was called. Just return undefined when that happens.
        return JSValueMakeUndefined(ctx);
    }
    RPCObjectID callback_id = it->second;
    JSObjectRef arguments_array = jsc::Object::create_array(ctx, uint32_t(argc), arguments);
    json arguments_json = server->serialize_json_value(arguments_array);
    json this_json = server->serialize_json_value(this_object);

    std::future<json> future;
    {
        std::lock_guard<std::mutex> lock(server->m_pending_callbacks_mutex);
        future = server->m_pending_callbacks[{callback_id, counter}].get_future();
    }

    // The next task on the stack will instruct the JS to run this callback.
    // This captures references since it will be executed before exiting this function.
    server->m_worker.invoke_callback({
        {"callback", callback_id},
        {"this", this_json},
        {"arguments", arguments_json},
        {"callback_call_counter", counter}
    });

    uint64_t reset_counter = server->m_reset_counter;
    while (!server->try_run_task() &&
           future.wait_for(std::chrono::microseconds(100)) != std::future_status::ready &&
           reset_counter == server->m_reset_counter);

    if (reset_counter != server->m_reset_counter) {
        // clearTestState() was called while the callback was pending
        return JSValueMakeUndefined(ctx);
    }

    json results = future.get();
    // The callback id should be identical!
    assert(callback_id == results["callback"].get<RPCObjectID>());

    json error = results["error"];
    if (!error.is_null()) {
        JSStringRef message = JSStringCreateWithUTF8CString(error.get<std::string>().c_str());
        JSValueRef arguments[] { JSValueMakeString(ctx, message) };
        JSStringRelease(message);
        JSObjectRef error = JSObjectMakeError(ctx, 1, arguments, nullptr);
        *exception = error;

        json stack = results["stack"];
        if (stack.is_string()) {
            JSStringRef stack_json = JSStringCreateWithUTF8CString(stack.get<std::string>().c_str());
            JSValueRef array = JSValueMakeFromJSONString(ctx, stack_json);
            JSStringRelease(stack_json);
            JSStringRef key = JSStringCreateWithUTF8CString("stack");
            JSObjectSetProperty(ctx, error, key, array, 0, nullptr);
            JSStringRelease(key);
        }
        return nullptr;
    }

    return server->deserialize_json_value(results["result"]);
}

json RPCServer::perform_request(std::string const& name, json&& args) {
    std::lock_guard<std::mutex> lock(m_request_mutex);

    // Only create_session is allowed without the correct session id (since it creates the session id).
    if (name != "/create_session" && m_session_id != args["sessionId"].get<RPCObjectID>()) {
        return {{"error", "Invalid session ID"}};
    }

    auto resolve_callback = [&] {
        auto callback_id = args["callback"].get<uint64_t>();
        auto callback_counter = args["callback_call_counter"].get<uint64_t>();
        std::lock_guard<std::mutex> lock(m_pending_callbacks_mutex);
        auto cb = m_pending_callbacks.find({callback_id, callback_counter});
        if (cb != m_pending_callbacks.end()) {
            cb->second.set_value(args);
            m_pending_callbacks.erase(cb);
        }
    };

    // The callback_result message contains the return value (or exception) of a callback ran by run_callback().
    if (name == "/callback_result") {
        std::future<json> result = m_worker.add_promise();
        resolve_callback();
        return result.get();
    }
    if (name == "/callback_poll_result") {
        resolve_callback();
        return m_worker.try_pop_callback();
    }
    if (name == "/callbacks_poll") {
        return m_worker.try_pop_callback();
    }

    RPCRequest *action = &m_requests[name];
    REALM_ASSERT_RELEASE(action && *action);

    return m_worker.add_task([=] {
        try {
            return (*action)(args);
        }
        catch (jsc::Exception const& ex) {
            json exceptionAsJson = nullptr;
            try {
                exceptionAsJson = serialize_json_value(ex);
            }
            catch (...) {
                exceptionAsJson = {{"error", "An exception occured while processing the request. Could not serialize the exception as JSON"}};
            }
            return (json){{"error", exceptionAsJson}, {"message", ex.what()}};
        }
        catch (std::exception const& exception) {
            return (json){{"error", exception.what()}};
        }
    });
}

bool RPCServer::try_run_task() {
    return m_worker.try_run_task();
}

RPCObjectID RPCServer::store_object(JSObjectRef object) {
    static RPCObjectID s_next_id = 1;

    RPCObjectID next_id = s_next_id++;
    m_objects.emplace(next_id, js::Protected<JSObjectRef>(m_context, object));
    return next_id;
}

JSObjectRef RPCServer::get_object(RPCObjectID oid) const {
    auto it = m_objects.find(oid);
    return it == m_objects.end() ? nullptr : static_cast<JSObjectRef>(it->second);
}

JSObjectRef RPCServer::get_realm_constructor() const {
    JSObjectRef realm_constructor = m_session_id ? JSObjectRef(get_object(m_session_id)) : NULL;
    if (!realm_constructor) {
        throw std::runtime_error("Realm constructor not found!");
    }
    return realm_constructor;
}

json RPCServer::serialize_json_value(JSValueRef js_value) {
    switch (JSValueGetType(m_context, js_value)) {
        case kJSTypeUndefined:
            return json::object();
        case kJSTypeNull:
            return {{"value", json(nullptr)}};
        case kJSTypeBoolean:
            return {{"value", jsc::Value::to_boolean(m_context, js_value)}};
        case kJSTypeNumber:
            return {{"value", jsc::Value::to_number(m_context, js_value)}};
        case kJSTypeString:
            return {{"value", jsc::Value::to_string(m_context, js_value)}};
        case kJSTypeObject:
            break;
#if defined __IPHONE_12_2 || defined __MAC_10_14_4
        case kJSTypeSymbol:
            break;
#endif

    }

    JSObjectRef js_object = jsc::Value::validated_to_object(m_context, js_value);

    if (jsc::Object::is_instance<js::RealmObjectClass<jsc::Types>>(m_context, js_object)) {
        auto object = jsc::Object::get_internal<js::RealmObjectClass<jsc::Types>>(m_context, js_object);
        return {
            {"type", RealmObjectTypesObject},
            {"id", store_object(js_object)},
            {"schema", serialize_object_schema(object->get_object_schema())},
            {"cache", read_object_properties(*object)}
        };
    }
    else if (jsc::Object::is_instance<js::ListClass<jsc::Types>>(m_context, js_object)) {
        auto list = jsc::Object::get_internal<js::ListClass<jsc::Types>>(m_context, js_object);
        return {
            {"type", RealmObjectTypesList},
            {"id", store_object(js_object)},
            {"dataType", string_for_property_type(list->get_type() & ~realm::PropertyType::Flags)},
            {"optional", is_nullable(list->get_type())},
         };
    }
    else if (jsc::Object::is_instance<js::ResultsClass<jsc::Types>>(m_context, js_object)) {
        auto results = jsc::Object::get_internal<js::ResultsClass<jsc::Types>>(m_context, js_object);
        return {
            {"type", RealmObjectTypesResults},
            {"id", store_object(js_object)},
            {"dataType", string_for_property_type(results->get_type() & ~realm::PropertyType::Flags)},
            {"optional", is_nullable(results->get_type())},
        };
    }
    else if (jsc::Object::is_instance<js::RealmClass<jsc::Types>>(m_context, js_object)) {
        auto realm = jsc::Object::get_internal<js::RealmClass<jsc::Types>>(m_context, js_object);
        json realm_dict {
            {"_isPartialRealm", serialize_json_value(jsc::Object::get_property(m_context, js_object, "_isPartialRealm"))},
            {"inMemory", serialize_json_value(jsc::Object::get_property(m_context, js_object, "inMemory"))},
            {"path", serialize_json_value(jsc::Object::get_property(m_context, js_object, "path"))},
            {"readOnly", serialize_json_value(jsc::Object::get_property(m_context, js_object, "readOnly"))},
            {"syncSession", serialize_json_value(jsc::Object::get_property(m_context, js_object, "syncSession"))},
        };
        return {
            {"type", RealmObjectTypesRealm},
            {"id", store_object(js_object)},
            {"realmId", (uintptr_t)realm->get()},
            {"data", realm_dict}
        };
    }
#if REALM_ENABLE_SYNC
    else if (jsc::Object::is_instance<js::UserClass<jsc::Types>>(m_context, js_object)) {
<<<<<<< HEAD
        std::shared_ptr<SyncUser> user = *jsc::Object::get_internal<js::UserClass<jsc::Types>>(js_object);
=======
        auto user = *jsc::Object::get_internal<js::UserClass<jsc::Types>>(m_context, js_object);
>>>>>>> 1a4c7c43
        json user_dict {
            {"identity", user->identity()},
        };
        return {
            {"type", RealmObjectTypesUser},
            {"id", store_object(js_object)},
            {"data", user_dict}
        };
    }
    else if (jsc::Object::is_instance<js::SessionClass<jsc::Types>>(m_context, js_object)) {
        json session_dict {
            {"user", serialize_json_value(jsc::Object::get_property(m_context, js_object, "user"))},
            {"config", serialize_json_value(jsc::Object::get_property(m_context, js_object, "config"))},
        };
        return {
            {"type", RealmObjectTypesSession},
            {"id", store_object(js_object)},
            {"data", session_dict}
        };
    }
    else if (jsc::Object::is_instance<js::AsyncOpenTaskClass<jsc::Types>>(m_context, js_object)) {
        return {
            {"type", RealmObjectTypesAsyncOpenTask},
            {"id", store_object(js_object)},
        };
    }
#endif
    else if (jsc::Value::is_array(m_context, js_object)) {
        uint32_t length = jsc::Object::validated_get_length(m_context, js_object);
        std::vector<json> array;
        for (uint32_t i = 0; i < length; i++) {
            array.push_back(serialize_json_value(jsc::Object::get_property(m_context, js_object, i)));
        }
        return {{"value", array}};
    }
    else if (jsc::Value::is_binary(m_context, js_object)) {
        auto data = jsc::Value::to_binary(m_context, js_object);
        return {
            {"type", RealmObjectTypesData},
            {"value", base64_encode((unsigned char *)data.data(), data.size())},
        };
    }
    else if (jsc::Value::is_date(m_context, js_object)) {
        return {
            {"type", RealmObjectTypesDate},
            {"value", jsc::Value::to_number(m_context, js_object)},
        };
    }
    else if (jsc::Value::is_function(m_context, js_object)) {
        auto it = m_callback_ids.find(js_object);
        if (it != m_callback_ids.end()) {
            return {
                {"type", RealmObjectTypesFunction},
                {"value", it->second}
            };
        }
        return json::object();
    }
    else {
        // Serialize this JS object as a plain object since it doesn't match any known types above.
        std::vector<jsc::String> js_keys = jsc::Object::get_property_names(m_context, js_object);
        std::vector<std::string> keys;
        std::vector<json> values;

        for (auto &js_key : js_keys) {
            JSValueRef js_value = jsc::Object::get_property(m_context, js_object, js_key);

            keys.push_back(js_key);
            values.push_back(serialize_json_value(js_value));
        }

        return {
            {"type", RealmObjectTypesDictionary},
            {"keys", keys},
            {"values", values},
        };
    }
    assert(0);
}

JSValueRef RPCServer::deserialize_json_value(const json dict) {
    json oid = dict.value("id", json());
    if (oid.is_number()) {
        return m_objects[oid.get<RPCObjectID>()];
    }

    json value = dict.value("value", json());
    json type = dict.value("type", json());

    if (type.is_string()) {
        std::string type_string = type.get<std::string>();

        if (type_string == RealmObjectTypesFunction) {
            RPCObjectID callback_id = value.get<RPCObjectID>();

            if (!m_callbacks.count(callback_id)) {
                JSObjectRef callback = JSObjectMakeFunctionWithCallback(m_context, nullptr, run_callback);
                m_callbacks.emplace(callback_id, js::Protected<JSObjectRef>(m_context, callback));
                m_callback_ids.emplace(callback, callback_id);
            }

            return m_callbacks.at(callback_id);
        }
        else if (type_string == RealmObjectTypesDictionary) {
            JSObjectRef js_object = jsc::Object::create_empty(m_context);
            json keys = dict["keys"];
            json values = dict["values"];
            size_t count = keys.size();

            for (size_t i = 0; i < count; i++) {
                std::string js_key = keys.at(i);
                JSValueRef js_value = deserialize_json_value(values.at(i));
                jsc::Object::set_property(m_context, js_object, js_key, js_value);
            }

            return js_object;
        }
        else if (type_string == RealmObjectTypesData) {
            std::string bytes;
            if (!base64_decode(value.get<std::string>(), &bytes)) {
                throw std::runtime_error("Failed to decode base64 encoded data");
            }
            return jsc::Value::from_binary(m_context, realm::BinaryData(bytes.data(), bytes.size()));
        }
        else if (type_string == RealmObjectTypesDate) {
            return jsc::Object::create_date(m_context, value.get<double>());
        }
        else if (type_string == RealmObjectTypesUndefined) {
            return jsc::Value::from_undefined(m_context);
        }
        assert(0);
    }

    if (value.is_null()) {
        return jsc::Value::from_null(m_context);
    }
    else if (value.is_boolean()) {
        return jsc::Value::from_boolean(m_context, value.get<bool>());
    }
    else if (value.is_number()) {
        return jsc::Value::from_number(m_context, value.get<double>());
    }
    else if (value.is_string()) {
        return jsc::Value::from_string(m_context, value.get<std::string>());
    }
    else if (value.is_array()) {
        size_t count = value.size();
        JSValueRef js_values[count];

        for (size_t i = 0; i < count; i++) {
            js_values[i] = deserialize_json_value(value.at(i));
        }

        return jsc::Object::create_array(m_context, (uint32_t)count, js_values);
    }
    assert(0);
}<|MERGE_RESOLUTION|>--- conflicted
+++ resolved
@@ -698,11 +698,7 @@
     }
 #if REALM_ENABLE_SYNC
     else if (jsc::Object::is_instance<js::UserClass<jsc::Types>>(m_context, js_object)) {
-<<<<<<< HEAD
-        std::shared_ptr<SyncUser> user = *jsc::Object::get_internal<js::UserClass<jsc::Types>>(js_object);
-=======
         auto user = *jsc::Object::get_internal<js::UserClass<jsc::Types>>(m_context, js_object);
->>>>>>> 1a4c7c43
         json user_dict {
             {"identity", user->identity()},
         };
