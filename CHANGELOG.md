--- conflicted
+++ resolved
@@ -8,9 +8,7 @@
 
 ### Fixed
 * It is not allowed to specify `deleteRealmIfMigrationIsNeeded` and sync. This can lead to error messages like `Schema validation failed due to the following errors`. ([#5548](https://github.com/realm/realm-js/issues/5548), v10.12.0)
-<<<<<<< HEAD
 * Installation will no longer hang when using Node 19. ([#5136](https://github.com/realm/realm-js/issues/5136), since v10.13.0)
-=======
 * Fixed enums which was accidentally exported on the `Realm` namespace without a backing implementation. ([#5493](https://github.com/realm/realm-js/pull/5493), since v11.0.0)
 * Converting local Realm to synced Realm crashes if an embedded object is null. ([#5389](https://github.com/realm/realm-js/issues/5389), since v10.13.0)
 * Fixed performance degradation on subqueries. ([realm/realm-core#6327](https://github.com/realm/realm-core/issues/6327), since v6.0.0)
@@ -37,10 +35,9 @@
 
 ### Fixed
 * None
->>>>>>> 120344a7
-
-### Compatibility
-* React Native >= v0.70.0
+
+### Compatibility
+* React Native >= v0.71.0
 * Atlas App Services.
 * Realm Studio v13.0.0.
 * File format: generates Realms with format v23 (reads and upgrades file format v5 or later for non-synced Realm, upgrades file format v10 or later for synced Realms).
