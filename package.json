{
  "name": "realm",
  "description": "Realm is a mobile database: an alternative to SQLite and key-value stores",
<<<<<<< HEAD
  "version": "2.19.0-rc.2",
  "license": "{ "license" : "SEE LICENSE IN LICENSE" }",
=======
  "version": "2.19.0-rc.3",
  "license": "Apache-2.0",
>>>>>>> ba734467
  "homepage": "https://realm.io",
  "keywords": [
    "database",
    "db",
    "react",
    "react-native",
    "persistence",
    "localstorage",
    "sqlite",
    "asyncstorage",
    "rocksdb",
    "leveldb",
    "realm"
  ],
  "author": {
    "name": "Realm",
    "email": "help@realm.io",
    "url": "https://realm.io"
  },
  "repository": {
    "type": "git",
    "url": "https://github.com/realm/realm-js.git"
  },
  "bugs": {
    "url": "https://github.com/realm/realm-js/issues"
  },
  "typings": "./lib/index.d.ts",
  "main": "lib/index.js",
  "files": [
    "android",
    "lib",
    "react-native",
    "scripts",
    "src",
    "vendor",
    "tests",
    "binding.gyp",
    "realm.gypi",
    "target_defaults.gypi",
    "dependencies.list"
  ],
  "scripts": {
    "get-version": "node -p process.env.npm_package_version",
    "set-version": "scripts/set-version.sh",
    "lint": "eslint",
    "test": "scripts/test.sh",
    "install": "node-pre-gyp install --fallback-to-build",
    "build-changes": "node-pre-gyp build --debug",
    "rebuild-changes": "node-pre-gyp rebuild --debug && cd tests && npm install",
    "prepublish": "echo prepublishing && node scripts/prepublish.js",
    "eslint": "npm install && npm run lint .",
    "license-check": "npm install && license-checker --exclude \"MIT,ISC,BSD,Apache-2.0,BSD-2-Clause,BSD-3-Clause,WTFPL,Unlicense,(MIT AND CC-BY-3.0)\" | node scripts/handle-license-check.js",
    "jsdoc:clean": "rimraf ./docs/output",
    "jsdoc": "npm install && npm run jsdoc:clean && jsdoc -u docs/tutorials -p package.json -c docs/conf.json",
    "prenode-tests": "npm install --build-from-source=realm && cd tests && npm install",
    "node-tests": "cd tests && npm run test && cd ..",
    "test-runner:ava": "cd tests/test-runners/ava && npm install --build-from-source=realm && npm test",
    "test-runner:mocha": "cd tests/test-runners/mocha && npm install --build-from-source=realm && npm test",
    "test-runner:jest": "cd tests/test-runners/jest && npm install --build-from-source=realm && npm test",
    "test-runners": "npm run test-runner:ava && npm run test-runner:mocha && npm run test-runner:jest",
    "isMac": "node -p \"if (process.platform == 'darwin') { process.exit(0); } else { process.exit(-1); }\"",
    "testMac": "npm run isMac -s && echo this is mac || echo . ",
    "isWin": "node -p \"if (process.platform == 'win32') { process.exit(0); } else { process.exit(-1); }\"",
    "prealias:win:apply": "git config alias.apply-win-symlink-aliases \"!f() { $(scripts/git-win-symlink-aliases); }; f\"",
    "alias:win:apply": "git apply-win-symlink-aliases",
    "postalias:win:apply": "git config --unset alias.apply-win-symlink-aliases",
    "alias:win:revert": "git config alias.rm-symlink \"\" && git config alias.rm-symlinks \"\" && git config alias.checkout-symlinks \"\"",
    "win-fix-symlinks": "npm run isWin -s && npm run alias:win:apply && git checkout-symlinks && git rm-symlinks || echo . ",
    "win-revert-symlinks": "npm run isWin -s &&  npm run alias:win:apply && git checkout-symlinks && npm run alias:win:revert || echo .",
    "prereact-tests-android": "npm run isWin -s && npm run win-fix-symlinks || echo . ",
    "react-tests-android": "node scripts/react-tests-android.js || npm run postreact-tests-android",
    "postreact-tests-android": "npm run win-revert-symlinks",
    "check-environment": "node scripts/check-environment.js"
  },
  "dependencies": {
    "command-line-args": "^4.0.6",
    "decompress": "^4.2.0",
    "deepmerge": "2.1.0",
    "fs-extra": "^4.0.2",
    "ini": "^1.3.4",
    "nan": "2.8.0",
    "node-fetch": "^1.6.3",
    "node-pre-gyp": "^0.11.0",
    "progress": "^2.0.0",
    "prop-types": "^15.5.10",
    "request": "^2.88.0",
    "stream-counter": "^1.0.0",
    "sync-request": "^3.0.1",
    "url-parse": "^1.2.0"
  },
  "devDependencies": {
    "@types/node": "^4.0.35",
    "babel-eslint": "^8.2.6",
    "eslint": "^5.3.0",
    "eslint-plugin-jasmine": "^2.1.0",
    "eslint-plugin-react": "^6.7.0",
    "jsdoc": "^3.5.5",
    "license-checker": "^8.0.3",
    "mockery": "^2.0.0",
    "rimraf": "^2.6.1",
    "semver": "^5.1.0",
    "shelljs": "^0.7.7",
    "shx": "^0.2.2"
  },
  "rnpm": {
    "ios": {
      "project": "react-native/ios/RealmReact.xcodeproj",
      "sharedLibraries": [
        "libc++",
        "libz"
      ]
    }
  },
  "engines": {
    "node": ">=6"
  },
  "binary": {
    "module_name": "realm",
    "module_path": "./compiled/{node_abi}_{platform}_{arch}/",
    "host": "https://static.realm.io",
    "remote_path": "/node-pre-gyp/{version}/"
  }
}<|MERGE_RESOLUTION|>--- conflicted
+++ resolved
@@ -1,13 +1,8 @@
 {
   "name": "realm",
   "description": "Realm is a mobile database: an alternative to SQLite and key-value stores",
-<<<<<<< HEAD
-  "version": "2.19.0-rc.2",
+  "version": "2.19.0-rc.3",
   "license": "{ "license" : "SEE LICENSE IN LICENSE" }",
-=======
-  "version": "2.19.0-rc.3",
-  "license": "Apache-2.0",
->>>>>>> ba734467
   "homepage": "https://realm.io",
   "keywords": [
     "database",
