{
  "root": true,
  "env": {
    "es2017": true,
    "node": true
  },
  "extends": "eslint:recommended",
  "rules": {
    "comma-dangle": 0,
    "no-empty": 0,
    "no-console": 0,
    "no-unused-vars": [
      "warn",
      {
        "varsIgnorePattern": "^_",
        "args": "none"
      }
    ],
<<<<<<< HEAD
    "strict": [
      2,
      "global"
    ]
=======
    "strict": [2, "global"],
    "quotes": [1, "double"]
>>>>>>> 1a4c7c43
  },
  "settings": {
    "react": {
      "version": "16.6.3"
    }
  }
}<|MERGE_RESOLUTION|>--- conflicted
+++ resolved
@@ -10,21 +10,13 @@
     "no-empty": 0,
     "no-console": 0,
     "no-unused-vars": [
-      "warn",
-      {
+      "warn", {
         "varsIgnorePattern": "^_",
         "args": "none"
       }
     ],
-<<<<<<< HEAD
-    "strict": [
-      2,
-      "global"
-    ]
-=======
     "strict": [2, "global"],
     "quotes": [1, "double"]
->>>>>>> 1a4c7c43
   },
   "settings": {
     "react": {
