## vNext (TBD)

### Enhancements
* Converting flexible sync Realms to bundled and local realms is now supported. ([realm/realm-core#6076](https://github.com/realm/realm-core/pull/6076))

### Fixed
* Fixed possible segfault in sync client where async callback was using object after being deallocated. ([realm/realm-core#6053](https://github.com/realm/realm-core/issues/6053), since v10.11.0)
* Fixed crash when using client reset with recovery and flexible sync with a single subscription ([#6070](https://github.com/realm/realm-core/issues/6070), since v10.19.5)
* If `path` is defined in the configuration, it will used for synced Realms too. Relative paths will be appended to a default prefix (prefix is computed using app id and user id). Absolute paths are left untouched. (since v10.0.0)

### Compatibility
* React Native >= v0.70.0
* Atlas App Services.
* Realm Studio v13.0.0.
* File format: generates Realms with format v23 (reads and upgrades file format v5 or later for non-synced Realm, upgrades file format v10 or later for synced Realms).

### Internal
* Upgraded Realm Core from v13.1.1 to v13.2.0. ([#5174](https://github.com/realm/realm-js/issues/5174) and [#5244](https://github.com/realm/realm-js/issues/5244))
* Unpin Xcode version when building locally and upgrade the Xcode version used by Github Actions.
* Enable tests for notifications on dictionary.
<<<<<<< HEAD
* Automate releasing package on GHA
* Enable ccache on windows x86 builds for pull requests
<!-- * Either mention core version or upgrade -->
<!-- * Using Realm Core vX.Y.Z -->
<!-- * Upgraded Realm Core from vX.Y.Z to vA.B.C -->
=======
* Automate releasing package on Github Actions.
* Upgrade OpenSSL v1.1.1n to v3.0.7. ([realm/realm-core#6097](https://github.com/realm/realm-core/pull/6097))
>>>>>>> 6722988f

## 11.4.0 (2023-01-23)

### Fixed
* Fix no notification for write transaction that contains only change to backlink property. ([realm/realm-core#4994](https://github.com/realm/realm-core/issues/4994), since v10.8.0)

### Compatibility
* React Native >= v0.71.0
* File format: generates Realms with format v23 (reads and upgrades file format v5 or later for non-synced Realm, upgrades file format v10 or later for synced Realms).

### Internal
* Upgraded Realm Core from v13.1.1 to v13.1.2. ([#5174](https://github.com/realm/realm-js/issues/5174))
* Switching from NDK 21 to NDK 23 for Android builds, and bumping the required CMake version to 3.21.4. Sizes of binaries are found below. ([#3905](https://github.com/realm/realm-js/issues/3905))

| Architecture | NDK 21      | NDK 23      |
|--------------|-------------|-------------|
| armeabi-v7a  |     5415116 |     5554692 |
| x86          |     9760312 |    10905472 |
| arm64-v8a    |     8883176 |     9547032 |
| x86_64       |     9879208 |    10574368 |

## 11.3.2 (2023-01-16)
## DEPRECATED: Please use 11.3.1 or 11.4.0

## 11.3.1 (2022-12-07)

### Fixed
* Not possible to open an encrypted file on a device with a page size bigger than the one on which the file was produced. ([#8030](https://github.com/realm/realm-swift/issues/8030), since v11.1.0)
* Empty binary values will no longer be treated as null ([#5114](https://github.com/realm/realm-js/issues/5114), since v10.5.0)

### Compatibility
* React Native >= v0.70.0
* Atlas App Services.
* Realm Studio v13.0.0.
* File format: generates Realms with format v23 (reads and upgrades file format v5 or later for non-synced Realm, upgrades file format v10 or later for synced Realms).

### Internal
* Upgraded Realm Core from v13.1.0 to v13.1.1. ([#5154](https://github.com/realm/realm-js/issues/5154))

## 11.3.0 (2022-11-25)

### Notes
* The changelog entry for this release includes both v11.3.0-rc.0 and v11.3.0-rc.1.
* File format version bumped. If Realm file contains any objects with set of `mixed` or dictionary properties, the file will go through an upgrade process.
* The layout of the lock-file has changed, the lock file format version is bumped and all participants in a multiprocess scenario needs to be up to date so they expect the same format. ([realm/realm-core#5440](https://github.com/realm/realm-core/pull/5440))
* In order to open Realm files in Realm Studio, you are required to upgrade to Realm Studio v13.0.0 or later.

### Enhancements
* The choice of a faster linker will now automatically be propagated to anything that statically links against Realm Core. ([realm/realm-core#6043](https://github.com/realm/realm-core/pull/6043))
* The realm file will be shrunk if the larger file size is no longer needed. ([realm/realm-core#5754](https://github.com/realm/realm-core/issues/5754))
* Most of the file growth caused by version pinning is eliminated. ([realm/realm-core#5440](https://github.com/realm/realm-core/pull/5440))
* A set of `mixed` consider string and binary data equivalent. This could cause the client to be inconsistent with the server if a string and some binary data with equivalent content was inserted from Atlas. ([realm/realm-core#4860](https://github.com/realm/realm-core/issues/4860), since v10.5.0)

### Fixed
* Fetching a user's profile while the user logs out would result in an assertion failure. ([realm/realm-core#5571](https://github.com/realm/realm-core/issues/5571), since v10.4.1)
* Removed the `.tmp_compaction_space` file being left over after compacting a Realm on Windows. ([#4526](https://github.com/realm/realm-js/issues/4526) and [realm/realm-core#5997](https://github.com/realm/realm-core/issues/5997), since Windows support for compact was added)
* Restore fallback to full barrier when `F_BARRIERSYNC` is not available on Apple platforms. ([realm/realm-core#6033](https://github.com/realm/realm-core/pull/6033), since v11.2.0)

### Compatibility
* React Native >= v0.70.0
* Atlas App Services.
* Realm Studio v13.0.0.
* File format: generates Realms with format v23 (reads and upgrades file format v5 or later for non-synced Realm, upgrades file format v10 or later for synced Realms).

### Internal
* Upgraded Realm Core from v12.12.0 to v13.1.0. ([#5120](https://github.com/realm/realm-js/issues/5120 and [#5128](https://github.com/realm/realm-js/issues/5128)

## 11.3.0-rc.1 (2022-11-22)

### Enhancements
* The choice of a faster linker will now automatically be propagated to anything that statically links against Realm Core. ([realm/realm-core#6043](https://github.com/realm/realm-core/pull/6043))

### Fixed
* Corruption might be introduced during compaction. ([realm/realm-core#6054](https://github.com/realm/realm-core/pull/6054), since v11.3.0-rc.0)

### Compatibility
* React Native >= v0.70.0
* Atlas App Services.
* Realm Studio v12.0.0.
* File format: generates Realms with format v23 (reads and upgrades file format v5 or later for non-synced Realm, upgrades file format v10 or later for synced Realms).

### Internal
* Upgraded Realm Core from v13.0.0 to v13.1.0. ([#5128](https://github.com/realm/realm-js/issues/5128)

## 11.3.0-rc.0 (2022-11-20)

### Notes
* File format version bumped. If Realm file contains any objects with set of `mixed` or dictionary properties, the file will go through an upgrade process.
* The layout of the lock-file has changed, the lock file format version is bumped and all participants in a multiprocess scenario needs to be up to date so they expect the same format. ([realm/realm-core#5440](https://github.com/realm/realm-core/pull/5440))
* In order to open Realm files in Realm Studio, you are required to upgrade to Realm Studio v13.0.0 or later.

### Enhancements
* The realm file will be shrunk if the larger file size is no longer needed. ([realm/realm-core#5754](https://github.com/realm/realm-core/issues/5754))
* Most of the file growth caused by version pinning is eliminated. ([realm/realm-core#5440](https://github.com/realm/realm-core/pull/5440))
* A set of `mixed` consider string and binary data equivalent. This could cause the client to be inconsistent with the server if a string and some binary data with equivalent content was inserted from Atlas. ([realm/realm-core#4860](https://github.com/realm/realm-core/issues/4860), since v10.5.0)

### Fixed
* Fetching a user's profile while the user logs out would result in an assertion failure. ([realm/realm-core#5571](https://github.com/realm/realm-core/issues/5571), since v10.4.1)
* Removed the `.tmp_compaction_space` file being left over after compacting a Realm on Windows. ([#4526](https://github.com/realm/realm-js/issues/4526) and [realm/realm-core#5997](https://github.com/realm/realm-core/issues/5997), since Windows support for compact was added)
* Restore fallback to full barrier when `F_BARRIERSYNC` is not available on Apple platforms. ([realm/realm-core#6033](https://github.com/realm/realm-core/pull/6033), since v11.2.0)

### Compatibility
* React Native >= v0.70.0
* Atlas App Services.
* Realm Studio v13.0.0.
* File format: generates Realms with format v23 (reads and upgrades file format v5 or later for non-synced Realm, upgrades file format v10 or later for synced Realms).

### Internal
* Upgraded Realm Core from v12.12.0 to v13.0.0. ([#5120](https://github.com/realm/realm-js/issues/5120)

## 11.2.0 (2022-11-12)

### Enhancements
* Flexible sync will now wait for the server to have sent all pending history after a bootstrap before marking a subscription as Complete. ([realm/realm-core#5795](https://github.com/realm/realm-core/pull/5795))

### Fixed
* Fix database corruption and encryption issues on apple platforms. ([#5076](https://github.com/realm/realm-js/issues/5076), since v10.12.0)
* Sync bootstraps will not be applied in a single write transaction - they will be applied 1MB of changesets at a time. ([realm/realm-core#5999](https://github.com/realm/realm-core/pull/5999), since v10.19.0).
* Fix a race condition which could result in `operation cancelled` errors being delivered to `Realm#open` rather than the actual sync error which caused things to fail. ([realm/realm-core#5968](https://github.com/realm/realm-core/pull/5968), v1.0.0).

### Compatibility
* React Native >= v0.70.0
* Atlas App Services.
* Realm Studio v12.0.0.
* File format: generates Realms with format v22 (reads and upgrades file format v5 or later for non-synced Realm, upgrades file format v10 or later for synced Realms).

### Internal
* Upgraded Realm Core from v12.11.0 to v12.12.0.
* Binaries for Centos/RHEL 7 are included in released. ([#5006](https://github.com/realm/realm-js/issues/5006), since v10.21.0)
* Binaries for Linux/ARMv7 are included in released.

## 11.1.0 (2022-11-01)
### Enhancements
* Add support for using functions as default property values, in order to allow dynamic defaults [#5001](https://github.com/realm/realm-js/pull/5001), [#2393](https://github.com/realm/realm-js/issues/2393)
* All fields of a `Realm.Object` treated as optional by TypeScript when constructing a new class-based model, unless specified in the second type parameter [#5000](https://github.com/realm/realm-js/pull/5000)
* If a sync client sends a message larger than 16 MB, the sync server will request a client reset. ([realm/realm-core#5209](https://github.com/realm/realm-core/issues/5209))
* Add two new modes to client reset: `RecoverUnsyncedChanges` and `RecoverOrDiscardUnsyncedChanges`. The two modes will recover local/unsynced changes with changes from the server if possible. If not possible, `RecoverOrDiscardUnsyncedChanges` will remove the local Realm file and download a fresh file from the server. The mode `DiscardLocal` is duplicated as `DiscardUnsyncedChanges`, and `DiscardLocal` is be removed in a future version. ([#4135](https://github.com/realm/realm-js/issues/4135))

### Fixed
* Fixed a use-after-free if the last external reference to an encrypted Realm was closed between when a client reset error was received and when the download of the new Realm began. ([realm/realm-core#5949](https://github.com/realm/realm-core/pull/5949), since v10.20.0)
* Opening an unencrypted file with an encryption key would sometimes report a misleading error message that indicated that the problem was something other than a decryption failure. ([realm/realm-core#5915](https://github.com/realm/realm-core/pull/5915), since v1.0.0)
* Fixed a rare deadlock which could occur when closing a synchronized Realm immediately after committing a write transaction when the sync worker thread has also just finished processing a changeset from the sync server. ([realm/realm-core#5948](https://github.com/realm/realm-core/pull/5948))

### Compatibility
* React Native >= v0.70.0
* Atlas App Services.
* Realm Studio v12.0.0.
* File format: generates Realms with format v22 (reads and upgrades file format v5 or later for non-synced Realm, upgrades file format v10 or later for synced Realms).

### Internal
* Upgraded Realm Core from v12.9.0 to v12.11.0.

## 11.0.0 (2022-10-18)

### Notes
Based on Realm JS v10.22.0: See changelog below for details on enhancements and fixes introduced between this and the previous pre release (which was based on Realm JS v10.19.5).

### Breaking changes

#### Removed APIs

* Removed all code related to the legacy Chrome Debugger. Please use [Flipper](https://fbflipper.com/) as debugger.

The following deprecated methods have been removed:

  * `Realm#automaticSyncConfiguration`
  * `Realm.Credentials#google` with `authCode` parameter (use `authObject`)
  * The following should be replaced with `Realm.Credentials#apiKey`:
    * `Realm.Credentials#serverApiKey`
    * `Realm.Credentials#userApiKey`
  * The overload of `Realm.Auth.EmailPasswordAuth` methods, taking positional arguments instead of object arguments:
    * `registerUser`
    * `confirmUser`
    * `resendConfirmationEmail`
    * `retryCustomConfirmation`
    * `resetPassword`
    * `sendResetPasswordEmail`
    * `callResetPasswordFunction`
  * Removed `Realm.JsonSerializationReplacer`. Use circular JSON serialization libraries such as [@ungap/structured-clone](https://www.npmjs.com/package/@ungap/structured-clone) and [flatted](https://www.npmjs.com/package/flatted) for stringifying Realm entities that have circular structures. The Realm entities' `toJSON` method returns plain objects and arrays (with circular references if applicable) which makes them compatible with any serialization library that supports stringifying plain JavaScript types. ([#4997](https://github.com/realm/realm-js/pull/4997))

Now the only supported call signature of `Realm.Auth.EmailPasswordAuth` methods is using a single object argument:

```typescript
registerUser({ email, password });
confirmUser({ token, tokenId });
resendConfirmationEmail({ email });
retryCustomConfirmation({ email });
resetPassword({ token, tokenId, password });
sendResetPasswordEmail({ email });
callResetPasswordFunction({ email, password }, ...args);
```

#### Renamed APIs

* Renamed the `RealmInsertionModel<T>` type to `Unmanaged<T>` to simplify and highlight its usage.

The following APIs have been renamed on the `Realm`:

| Before | After |
| ------ | ----- |
| `empty` | `isEmpty` |
| `readOnly` | `isReadOnly` |

The following APIs have been renamed on the `Realm.Config`:

| Before | After |
| ------ | ----- |
| `migration` | `onMigration` |
| `shouldCompactOnLaunch` | `shouldCompact` |

The following APIs have been renamed on the `Realm.SyncConfiguration`:

| Before | After |
| ------ | ----- |
| `error` | `onError`|
| `clientReset.clientResetBefore` | `clientReset.onBefore` |
| `clientReset.clientResetAfter` | `clientReset.onAfter` |
| `ssl.validateCallback` | `ssl.validateCertificates` |

* A typo was fixed in the `SubscriptionsState` enum, in which `SubscriptionsState.Superseded` now returns `superseded` in place of `Superseded`

Here are examples of the use of the APIs after they've been renamed:

``` typescript
// before
Realm.open({ migration:() => {} })
// after
Realm.open({ onMigration:() => {} })
```

``` typescript
// before
Realm.open({
  sync: {
    shouldCompactOnLaunch: /* ... */
    error: /* ... */
    clientReset: {
      clientResetBefore: /* ... */
      clientResetAfter: /* ... */
    }
    ssl:{
      validateCallback: /* ... */
    }
  }
})
// after
Realm.open({
  sync: {
    shouldCompact: /* ... */
    onError: /* ... */
    clientReset: {
      onBefore: /* ... */
      onAfter: /* ... */
    }
    ssl:{
      validateCertificates: /* ... */
    }
  }
})
```

#### Changed APIs

 * Model classes passed as schema to the `Realm` constructor must now extend `Realm.Object` and will no longer have their constructors called when pulling an object of that type from the database. Existing classes already extending `Realm.Object` now need to call the `super` constructor passing two arguments:
  - `realm`: The Realm to create the object in.
  - `values`: Values to pass to the `realm.create` call when creating the object in the database.
 * `Realm#writeCopyTo` now only accepts an output Realm configuration as a parameter.
 * When no object is found calling `Realm#objectForPrimaryKey`, `null` is returned instead of `undefined`,
 * Removed `Object#_objectId`, which is now replaced by `Object#_objectKey`
 * Unified the call signature of `User#callFunction` ([#3733](https://github.com/realm/realm-js/issues/3733))
 * Replaced string unions with enums where it made sense:
  * `Realm.App.Sync.Session#state` is now `SessionState`.
  * `Realm.App.Sync.Session#addProgressNotification` now takes `(direction: ProgressDirection, mode: ProgressMode, progressCallback: ProgressNotificationCallback)`.
 * `"discardLocal"` is now the default client reset mode. ([#4382](https://github.com/realm/realm-js/issues/4382))

This is an example of calling a function with the new signature of `callFunction`:

```typescript
user.callFunction("sum", 1, 2, 3); // Valid
user.callFunction("sum", [1, 2, 3]); // Invalid
user.functions.sum(1, 2, 3); // Still the recommended
```

### Enhancements
* Adding support for Hermes on iOS & Android.
* Class-based models (i.e. user defined classes extending `Realm.Object` and passed through the `schema` when opening a Realm), will now create object when their constructor is called.
* Small improvement to performance by caching JSI property String object [#4863](https://github.com/realm/realm-js/pull/4863)
* Small improvement to performance for `toJSON` which should make it useful for cases where a plain representations of Realm entities are needed, e.g. when inspecting them for debugging purposes through `console.log(realmObj.toJSON())`. ([#4997](https://github.com/realm/realm-js/pull/4997))
* Catching missing libjsi.so when loading the librealm.so and rethrowing a more meaningful error, instructing users to upgrade their version of React Native.

Example of declaring a class-based model in TypeScript:

```typescript
class Person extends Realm.Object<Person> {
  name!: string;

  static schema = {
    name: "Person",
    properties: { name: "string" },
  };
}

const realm = new Realm({ schema: [Person] });
realm.write(() => {
  const alice = new Person(realm, { name: "Alice" });
  // A Person { name: "Alice" } is now persisted in the database
  console.log("Hello " + alice.name);
});
```

### Compatibility
* React Native >= v0.70.0
* Atlas App Services.
* Realm Studio v12.0.0.
* File format: generates Realms with format v22 (reads and upgrades file format v5 or later for non-synced Realm, upgrades file format v10 or later for synced Realms).

### Internal

* Building from source from a package downloaded via NPM is no longer supported, since we removed `src` and `vendor` from the NPM bundle, to reduce size blow-up caused by files recently added to the sub-module. This will force end-users to checkout the Git repository from GitHub when building from source. ([#4060](https://github.com/realm/realm-js/issues/4060))
* Renamed the following internal packages:
   * `@realm.io/common` -> `@realm/common`
   * `realm-network-transport` -> `@realm/network-transport`
   * `realm-app-importer` -> `@realm/app-importer`
   * `realm-example` -> `@realm/example`
   * `realm-electron-tests` -> `@realm/electron-tests`
   * `realm-node-tests` -> `@realm/node-tests`
   * `realm-react-native-tests` -> `@realm/react-native-tests`

## 10.22.0 (2022-10-17)

### Enhancements
* Prioritize integration of local changes over remote changes. This shortens the time users may have to wait when committing local changes. Stop storing downloaded changesets in history. ([realm/realm-core#5844](https://github.com/realm/realm-core/pull/5844))
* Greatly improve the performance of sorting or distincting a Dictionary's keys or values. The most expensive operation is now performed O(log N) rather than O(N log N) times, and large Dictionaries can see upwards of 99% reduction in time to sort. ([realm/realm-core#5166](https://github.com/realm/realm-core/pulls/5166))
* Cut the runtime of aggregate operations on large dictionaries in half. ([realm/realm-core#5864](https://github.com/realm/realm-core/pull/5864))
* Improve performance of aggregate operations on collections of objects by 2x to 10x. ([realm/realm-core#5864](https://github.com/realm/realm-core/pull/5864))

### Fixed
* If a case insensitive query searched for a string including an 4-byte UTF8 character, the program would crash. ([realm/realm-core#5825](https://github.com/realm/realm-core/issues/5825), since v1.0.0)
* `Realm#writeCopyTo()` doesn't support flexible sync, and an exception is thrown. ([realm/realm-core#5798](https://github.com/realm/realm-core/issues/5798), since v10.10.0)
* Asymmetric object types/classes cannot be used with partition-based sync, and an exception is thrown. ([realm/realm-core#5691](https://github.com/realm/realm-core/issues/5691), since v10.19.0)
* If you set a subscription on a link in flexible sync, the server would not know how to handle it. ([realm/realm-core#5409](https://github.com/realm/realm-core/issues/5409), since v10.10.1)
* Fixed type declarations for aggregation methods (min, max, sum, avg) to reflect implementation. ([4994](https://github.com/realm/realm-js/issues/4994), since v2.0.0)

### Compatibility
* React Native >= v0.64.0
* Atlas App Services.
* Realm Studio v12.0.0.
* APIs are backwards compatible with all previous releases of Realm JavaScript in the 10.5.x series.
* File format: generates Realms with format v22 (reads and upgrades file format v5 or later for non-synced Realm, upgrades file format v10 or later for synced Realms).

### Internal
* Upgraded Realm Core from v12.6.0 to v12.9.0. ([#4932](https://github.com/realm/realm-js/issues/4932) and [#4983](https://github.com/realm/realm-js/issues/4983))
* Added ARM/Linux build guide.

## 11.0.0-rc.2 (2022-09-15)

### Breaking change
* Removed deprecated positional arguments to Email/Password authentication functions
    * The following functions now only accept object arguments:
    ```javascript
  Realm.Auth.EmailPasswordAuth.registerUser({email, password});
  Realm.Auth.EmailPasswordAuth.confirmUser({token, tokenId});
  Realm.Auth.EmailPasswordAuth.resendConfirmationEmail({email});
  Realm.Auth.EmailPasswordAuth.retryCustomConfirmation({email});
  Realm.Auth.EmailPasswordAuth.resetPassword({token, tokenId, password});
  Realm.Auth.EmailPasswordAuth.sendResetPasswordEmail({email});
  Realm.Auth.EmailPasswordAuth.callResetPasswordFunction({email, password}, ...args);
* Unify the call signature documentation of `User#callFunction` ([#3733](https://github.com/realm/realm-js/issues/3733))
    * Example:
    ```javascript
    user.callFunction("sum", 1, 2, 3); // Valid
    user.callFunction("sum", [1, 2, 3]); // Invalid
    ```
### Enhancements
* Small improvement to performance by caching JSI property String object [#4863](https://github.com/realm/realm-js/pull/4863)
* Added new package `@realm/babel-plugin` to enable definining your Realm models using standard Typescript syntax [#4938](https://github.com/realm/realm-js/pull/4938)

### Compatibility
* React Native >= v0.70.0
* Atlas App Services.
* Realm Studio v12.0.0.
* APIs are backwards compatible with all previous releases of Realm JavaScript in the 10.5.x series.
* File format: generates Realms with format v22 (reads and upgrades file format v5 or later for non-synced Realm, upgrades file format v10 or later for synced Realms).

### Internal
<!-- * Either mention core version or upgrade -->
<!-- * Using Realm Core vX.Y.Z -->
<!-- * Upgraded Realm Core from vX.Y.Z to vA.B.C -->

## 10.21.1 (2022-09-15)

### Fixed
* Fixed pinning of the NDK used to build our prebuilt binaries for Android. Our previous version, Realm JS v10.21.0 was compiled with NDK 25.1.8937393, which could result in unpredictable crashes, since this needs to match the one being used by React Native. ((#4910)[https://github.com/realm/realm-js/pull/4910], since v10.21.0)

### Compatibility
* React Native >= v0.64.0
* Atlas App Services.
* Realm Studio v12.0.0.
* File format: generates Realms with format v22 (reads and upgrades file format v5 or later for non-synced Realm, upgrades file format v10 or later for synced Realms).

### Internal
* Using Realm Core v12.6.0.

## 10.21.0 (2022-09-09)

### Enhancements
* Automatic handling backlinks for schema migrations where a class/object type changes to being embedded. ([realm/realm-core#5737](https://github.com/realm/realm-core/pull/5737))
* Improve performance when a new Realm file connects to the server for the first time, especially when significant amounts of data has been written while offline.
* Improve the performance of the sync changeset parser, which speeds up applying changesets from the server.

### Fixed
* Fixed dangling pointer in binary datatype handling in Node ([#3781](https://github.com/realm/realm-js/issues/3781), since v10.5.0)
* Fixed undefined behaviour on queries involving a constant and an indexed property on some property types like UUID and Date. ([realm/realm-core#5753](https://github.com/realm/realm-core/issues/5753), since v10.20.0)
* Fixed an exception `fcntl() with F_BARRIERFSYNC failed: Inappropriate ioctl for device` when running with MacOS on an exFAT drive. ([realm/realm-core#5789](https://github.com/realm/realm-core/issues/5789), since v10.18.0)
* Syncing of a Decimal128 with big significand could result in a crash. ([realm/realm-core#5728](https://github.com/realm/realm-core/issues/5728), since v10.0.0)
* `discardLocal` client reset mode will now wait for flexible sync Realms to be fully synchronized before beginning recovery operations. ([realm/realm-core#5705](https://github.com/realm/realm-core/issues/5705), since v10.11.0)

### Compatibility
* React Native >= v0.64.0
* MongoDB Realm Cloud.
* Realm Studio v11.0.0.
* APIs are backwards compatible with all previous releases of Realm JavaScript in the 10.5.x series.
* File format: generates Realms with format v22 (reads and upgrades file format v5 or later for non-synced Realm, upgrades file format v10 or later for synced Realms).

### Internal
* Upgraded Realm Core from v12.5.1 to v12.6.0. ([#4865](https://github.com/realm/realm-js/issues/4865))
* Updated C++ `clang-format` version to match newer MacOS default ([#4869](https://github.com/realm/realm-js/pull/4869))

## 10.20.0 (2022-8-23)

### Enhancements
* Introducing query support for constant list expressions such as `fruit IN {'apple', 'orange'}`. This also includes general query support for list vs list matching such as `NONE fruits IN {'apple', 'orange'}`. ([#2781](https://github.com/realm/realm-js/issues/2781) and [#4596](https://github.com/realm/realm-js/issues/4596))
* Allow multiple anonymous sessions. ([realm/realm-core#4607](https://github.com/realm/realm-core/issues/4607))

### Fixed
* Fixed issue where React Native apps on Android would sometimes show stale Realm data until the user interacted with the app UI. ([#4389](https://github.com/realm/realm-js/issues/4389), since v10.0.0)
* Reduced use of memory mappings and virtual address space. ([realm/realm-core#5645](https://github.com/realm/realm-core/pull/5645))
* Fixed a data race when committing a transaction while multiple threads are waiting for the write lock on platforms using emulated interprocess condition variables (most platforms other than non-Android Linux). ([realm/realm-core#5643](https://github.com/realm/realm-core/pull/5643))
* Fixed a data race when writing audit events which could occur if the sync client thread was busy with other work when the event Realm was opened. ([realm/realm-core#5643](https://github.com/realm/realm-core/pull/5643))
* Fixed some cases of running out of virtual address space (seen/reported as mmap failures). ([realm/realm-core#5645](https://github.com/realm/realm-core/pull/5645))
* Fixed the client reset callbacks not populating the Realm instance arguments correctly in some cases. ([#5654](https://github.com/realm/realm-core/pull/5654), since v10.11.0)
* Decimal128 values with more than 110 significant bits were not synchronized correctly with the server. ([realm/realm-swift#7868](https://github.com/realm/realm-swift/issues/7868), since v10.0.0)
* Fixed an incorrect git merge in the Xcode project from RN iOS. ([#4756](https://github.com/realm/realm-js/issues/4756), since v10.19.5)
* Fixed detection of emulator environments to be more robust.  Thanks to [Ferry Kranenburg](https://github.com/fkranenburg) for identifying the issue and supplying a PR. ([#4784](https://github.com/realm/realm-js/issues/4784))
* Opening a read-only synced Realm for the first time could lead to `m_schema_version != ObjectStore::NotVersioned` assertion.
* Fixed an offset error in Node buffer handling ([#3781](https://github.com/realm/realm-js/issues/3781), since v10.0.0)

### Compatibility
* React Native >= v0.64.0
* Atlas App Services.
* Realm Studio v12.0.0.
* APIs are backwards compatible with all previous releases of Realm JavaScript in the 10.5.x series.
* File format: generates Realms with format v22 (reads and upgrades file format v5 or later for non-synced Realm, upgrades file format v10 or later for synced Realms).

### Internal
* Updated ccache build scripts to be location agnostic. ([#4764](https://github.com/realm/realm-js/pull/4764))
* Upgraded Realm Core from v12.3.0 to v12.5.1. ([#4753](https://github.com/realm/realm-js/issues/4753) and [[#4763](https://github.com/realm/realm-js/issues/4763))
* Upgraded React Native integration tests app to React Native v0.68.2. ([#4583](https://github.com/realm/realm-js/pull/4583))
* Upgrading `react-native-fs` to avoid a peer dependency failure. ([#4709](https://github.com/realm/realm-js/pull/4709))
* Upgraded React Native integration tests app to React Native v0.69.1. ([#4713](https://github.com/realm/realm-js/pull/4713))
* Upgraded Realm Example app to React Native v0.69.1. ([#4722](https://github.com/realm/realm-js/pull/4722))
* Fixed a crash on Android when an error was thrown from the flexible sync `initialSubscriptions` call. ([#4710](https://github.com/realm/realm-js/pull/4710), since v10.18.0)
* Added a default sync logger for integration tests. ([#4730](https://github.com/realm/realm-js/pull/4730))
* Fixed an issue starting the integration test runner on iOS. ([#4742](https://github.com/realm/realm-js/pull/4742]))
* Fixed dark mode logo in README.md. ([#4780](https://github.com/realm/realm-js/pull/4780))
* Migrated to `std::optional` and `std::nullopt`.
* Disabled testing on iOS and Catalyst on legacy CI system.

## 11.0.0-rc.1 (2022-7-11)

### Notes
This is primarily a re-release of `11.0.0-rc.0`, which is compatible with React Native v0.69.0 or above.
The release is based on Realm JS v10.19.5.

### Enhancements
* None.

### Fixed
* None.

### Compatibility
* React Native equal to or above `v0.69.0` and above, since we're shipping binaries pre-compiled against the JSI ABI.
* Atlas App Services.
* Realm Studio v12.0.0.
* APIs are backwards compatible with all previous releases of Realm JavaScript in the 10.5.x series.
* File format: generates Realms with format v22 (reads and upgrades file format v5 or later for non-synced Realm, upgrades file format v10 or later for synced Realms).

## 11.0.0-rc.0 (2022-7-7)

### Notes
Based on Realm JS v10.19.5: See changelog below for details on enhancements and fixes introduced between this and the previous pre release (which was based on Realm JS v10.17.0).

### Breaking change
* Removed all code related to the legacy Chrome Debugger. Please use [Flipper](https://fbflipper.com/) as debugger.
* Model classes passed as schema to the `Realm` constructor must now extend `Realm.Object` and will no longer have their constructors called when pulling an object of that type from the database. Existing classes already extending `Realm.Object` now need to call the `super` constructor passing two arguments:
  - `realm`: The Realm to create the object in.
  - `values`: Values to pass to the `realm.create` call when creating the object in the database.
* Renamed the `RealmInsertionModel<T>` type to `Unmanaged<T>` to simplify and highlight its usage.
* Installing via NPM from a `git://` URL is no longer supported, since we removed `src` and `vendor` from the NPM bundle, to reduce size blow-up caused by files recently added to the sub-module. This will force end-users to checkout the Git repository from GitHub when building from source. ([#4060](https://github.com/realm/realm-js/issues/4060))

### Enhancements
* Adding support for Hermes on iOS & Android.
* Class-based models (i.e. user defined classes extending `Realm.Object` and passed through the `schema` when opening a Realm), will now create object when their constructor is called:

```ts
class Person extends Realm.Object<Person> {
  name!: string;

  static schema = {
    name: "Person",
    properties: { name: "string" },
  };
}

const realm = new Realm({ schema: [Person] });
realm.write(() => {
  const alice = new Person(realm, { name: "Alice" });
  // A Person { name: "Alice" } is now persisted in the database
  console.log("Hello " + alice.name);
});
```

### Fixed
* Fixed build error (call to implicitly-deleted copy constructor of 'realm::js::RealmClass<realm::js::realmjsi::Types>::Arguments') (follow up to [#4568](https://github.com/realm/realm-js/pull/4568))

### Compatibility
* React Native equal to or above `v0.66.0` and below `v0.69.0` (not included), since we're shipping binaries pre-compiled against the JSI ABI.
* Atlas App Services.
* Realm Studio v12.0.0.
* APIs are backwards compatible with all previous releases of Realm JavaScript in the 10.5.x series.
* File format: generates Realms with format v22 (reads and upgrades file format v5 or later for non-synced Realm, upgrades file format v10 or later for synced Realms).

### Internal
* Remove the previous implementation to the JavaScriptCore engine (in `src/jsc`).
* Upgrade Example to RN v0.68.2
* Upgrade dependencies of the Realm Web integration tests
* Throw instances of `Error` instead of plain objects on app errors.
* Make integration tests on React Native Android connect to host machine by default

## 10.19.5 (2022-7-6)
### Enhancements
* None.

### Fixed
* Fixed inadvertent change to minimum Android Gradle plugin version. ([#4706](https://github.com/realm/realm-js/issues/4706), since v10.19.4)

### Compatibility
* Atlas App Services.
* Realm Studio v12.0.0.
* APIs are backwards compatible with all previous releases of Realm JavaScript in the 10.5.x series.
* File format: generates Realms with format v22 (reads and upgrades file format v5 or later for non-synced Realm, upgrades file format v10 or later for synced Realms).

### Internal
* Using Realm Core v12.3.0.

## 10.19.4 (2022-7-5)

### Enhancements
* Allow flexible sync with discard local client resets. ([realm/realm-core#5404](https://github.com/realm/realm-core/pull/5404))

### Fixed
* Setting up a `clientResetAfter` callback could lead to a fatal error with the message `Realm accessed from incorrect thread`. ([#4410](https://github.com/realm/realm-js/issues/4410), since v10.11.0)
* Improved performance of sync clients during integration of changesets with many small strings (totalling > 1024 bytes per changeset) on iOS 14, and devices which have restrictive or fragmented memory. ([realm/realm-core#5614](https://github.com/realm/realm-core/issues/5614))
* Fixed a bug that prevented the detection of tables being changed to or from asymmetric during migrations. ([realm/realm-core#5603](https://github.com/realm/realm-core/pull/5603), since v10.19.3)
* Fixed a bug with handling `null` values in `toJSON`. ([[#4682](https://github.com/realm/realm-js/issues/4682), since 10.19.3)

### Compatibility
* Atlas App Services.
* Realm Studio v12.0.0.
* APIs are backwards compatible with all previous releases of Realm JavaScript in the 10.5.x series.
* File format: generates Realms with format v22 (reads and upgrades file format v5 or later for non-synced Realm, upgrades file format v10 or later for synced Realms).

### Internal
* Upgraded Realm Core from v12.2.0 to v12.3.0. ([#4689](https://github.com/realm/realm-js/issues/4689))
* Fixed analytics tests to reflect the fact that framework versions are read from node_modules, not package.json. ([#4687](https://github.com/realm/realm-js/pull/4687))
* Adding response type checking to the realm-app-importer. ([#4688](https://github.com/realm/realm-js/pull/4688))
* Updated integration test app to target Android SDK 31. ([#4686](https://github.com/realm/realm-js/pull/4686))
* Enabled debugging Realm C++ code in integration test app. ([#4696](https://github.com/realm/realm-js/pull/4696))
* Fixed types for flexible sync client reset and added a test. ([#4702](https://github.com/realm/realm-js/pull/4702))

## 10.19.3 (2022-6-27)

### Enhancements
* None.

### Fixed
* Realm JS can now be installed in environments using npm binary mirroring ([#4672](https://github.com/realm/realm-js/pull/4672), since v10.0.0).
* Asymmetric sync now works with embedded objects. ([realm/realm-core#5565](https://github.com/realm/realm-core/issues/5565), since 10.19.0)
* Fixed an issue on Windows that would cause high CPU usage by the sync client when there are no active sync sessions. ([realm/realm-core#5591](https://github.com/realm/realm-core/issues/5591), since v1.1.1)
* Fixed an issue setting a `Mixed` from an object to `null` or any other non-link value. Users may have seen exception of `key not found` or assertion failures such as `mixed.hpp:165: [realm-core-12.1.0] Assertion failed: m_type` when removing the destination link object. ([realm/realm-core#5574](https://github.com/realm/realm-core/pull/5573), since v10.5.0)
* Fixed a data race when opening a flexible sync Realm. ([realm/realm-core#5573](https://github.com/realm/realm-core/pull/5573), since v10.19.0)

### Compatibility
* Atlas App Services.
* Realm Studio v12.0.0.
* APIs are backwards compatible with all previous releases of Realm JavaScript in the 10.5.x series.
* File format: generates Realms with format v22 (reads and upgrades file format v5 or later for non-synced Realm, upgrades file format v10 or later for synced Realms).

### Internal
* Upgraded Realm Core from v12.1.0 to v12.2.0. ([#4679](https://github.com/realm/realm-js/issues/4679))
* Enabled `testNoMigrationOnSync`. ([#3312](https://github.com/realm/realm-js/issues/3312))

## 10.19.2 (2022-6-20)

### Enhancements
* None.

### Fixed
* Fixed incorrect `@realm.io/common` version in `package.json` causing install issues for users upgrading from older version of the `realm` npm package ([[#4657](https://github.com/realm/realm-js/issues/4657), since v10.18.0])

### Compatibility
* Atlas App Services.
* Realm Studio v12.0.0.
* APIs are backwards compatible with all previous releases of Realm JavaScript in the 10.5.x series.
* File format: generates Realms with format v22 (reads and upgrades file format v5 or later for non-synced Realm, upgrades file format v10 or later for synced Realms).

### Internal
* Upgrade Example to RN v0.68.2
* Upgrade dependencies of the Realm Web integration tests
* Throw instances of `Error` instead of plain objects on app errors.
* Make integration tests on React Native Android connect to host machine by default

## 10.19.1 (2022-6-7)

### Enhancements
* None.

### Fixed
* None.

### Compatibility
* Atlas App Services.
* Realm Studio v12.0.0.
* APIs are backwards compatible with all previous releases of Realm JavaScript in the 10.5.x series.
* File format: generates Realms with format v22 (reads and upgrades file format v5 or later for non-synced Realm, upgrades file format v10 or later for synced Realms).

### Internal
* Removed support for node.js v12 and earlier versions and bumped to Node-API v5.
* Fix FLX error scenario tests.
* Fixed a bug preventing opening a synced Realm as a local Realm. (since v10.18.0)

## 10.19.0 (2022-6-2)

### Enhancements
* Creating an object for a class that has no subscriptions opened for it will throw an exception. ([realm/realm-core#5488](https://github.com/realm/realm-core/pull/5488))
* Added support asymmetric sync. Object schemas can be marked as `asymmetric` when opening the Realm. Upon creation, asymmetric objects are sync'd unidirectionally and cannot be accessed locally. Asymmetric sync is compatible with flexible sync. ([#4503](https://github.com/realm/realm-js/issues/4503))

```js
const Person = {
  name: "Person",
  asymmetric: true, // this marks "Person" as asymmetric
  primaryKey: "id",
  properties: {
    id: "objectId",
    name: "string",
    age: "int",
  },
};
```

### Fixed
* Add canonical schema type for returned schemas. ([#4580](https://github.com/realm/realm-js/pull/4580))
* Fixed invalid type for schema properties. ([#4577](https://github.com/realm/realm-js/pull/4577))
* FLX sync subscription state changes will now correctly be reported after sync progress is reported. ([realm/realm-core#5553](https://github.com/realm/realm-core/pull/5553), since v10.18.0)

### Compatibility
* Atlas Device Sync.
* Realm Studio v12.0.0.
* APIs are backwards compatible with all previous releases of Realm JavaScript in the 10.5.x series.
* File format: generates Realms with format v22 (reads and upgrades file format v5 or later for non-synced Realm, upgrades file format v10 or later for synced Realms).

### Internal
* Upgraded Realm Core from v12.0.0 to v12.1.0.
* Fix for updated FLX sync error message. ([#4611](https://github.com/realm/realm-js/pull/4611))
* Updated build script to use Xcode 13.1 to match latest Apple App Store compatibility. ([#4605](https://github.com/realm/realm-js/issues/4605))
* Removed unused scripts `scripts/download-realm.js`, `scripts/find-ios-device.rb`, `scripts/find-ios-runtime.rb`, `scripts/test-android.js` and `scripts/xcode-download-realm.sh`. ([#4402](https://github.com/realm/realm-js/issues/4402))

## 10.18.0 (2022-5-29)

### Enhancements
* Switch to building xcframeworks with Xcode 13.1. Xcode 12 is no longer supported.
* Added an `initialSubscriptions` option to the `sync` config, which allows users to specify a subscription update function to bootstrap a set of flexible sync subscriptions when the Realm is first opened (or every time the app runs, using the `rerunOnOpen` flag). (#4561[https://github.com/realm/realm-js/pull/4561])

    Example usage:
    ```ts
    const thirtyDaysAgo = new Date(new Date().setDate(new Date().getDate() - 30));
    const config = {
      // ...
      sync: {
        flexible: true,
        user,
        initialSubscriptions: {
          update: (realm) => {
            realm.subscriptions.update((subs) => {
              subs.add(
                realm.objects("Person").filtered("dateOfBirth > $0", thirtyDaysAgo),
                // This is a named subscription, so will replace any existing subscription with the same name
                { name: "People30Days" }
              );
            });
          },
          rerunOnStartup: true,
        },
      },
    };
    ```

### Fixed
* Flexible sync would not correctly resume syncing if a bootstrap was interrupted. ([realm/realm-core#5466](https://github.com/realm/realm-core/pull/5466), since v10.12.0)
* The sync client may upload corrupted internal data leading to a fatal error from the sync server. ([realm/realm-core#5460](https://github.com/realm/realm-core/pull/5460), since v10.16.0)
* Proxied `Realm.Results` (e.g. as returned from `useQuery` in `@realm/react`) could not be used with `MutableSubscriptionSet.add`/`remove` ([#4507](https://github.com/realm/realm-js/issues/4507), since v10.12.0)
* In queries `NONE x BETWEEN ...` and `ANY x BETWEEN ...` had incorrect behavior, so it is now disallowed. ([realm/realm-core#5508](https://github.com/realm/realm-core/issues/5508), since v10.15.0)
* Partially fix a performance regression in write performance on Apple platforms, but still slower than pre-10.12.0 due to using more crash-safe file synchronization. ([#4383](https://github.com/realm/realm-js/issues/4383) and [realm/realm-swift#7740](https://github.com/realm/realm-swift/issues/7740), since v10.12.0).
* FLX sync will now ensure that a bootstrap from the server will only be applied if the entire bootstrap is received - ensuring there are no orphaned objects as a result of changing the read snapshot on the server. ([realm/realm-core#5331](https://github.com/realm/realm-core/pull/5331))

### Compatibility
* MongoDB Realm Cloud.
* Realm Studio v12.0.0.
* APIs are backwards compatible with all previous releases of Realm JavaScript in the 10.5.x series.
* File format: generates Realms with format v22 (reads and upgrades file format v5 or later for non-synced Realm, upgrades file format v10 or later for synced Realms).

### Internal
* Upgraded Realm Core from v11.15.0 to v12.0.0.
* Upgraded BAAS image to 2022-05-23.
* Fixed an intermittent issue with flexible sync test suite. ([#4590](https://github.com/realm/realm-js/pull/4590), since v10.12.0)
* Bump the version number for the lockfile used for interprocess synchronization. This has no effect on persistent data, but means that versions of Realm which use pre-12.0.0 Realm Core cannot open Realm files at the same time as they are opened by this version. Notably this includes Realm Studio, and Realm Core v11.1.2/Realm JavaScript v10.17.0 (the latest at the time of this release) cannot open Realm files which are simultaneously open in the iOS simulator.

## 10.17.0 (2022-5-10)

### Enhancements
* Add ability to listen to changes to `Realm.App` and `Realm.User`. ([#4455](https://github.com/realm/realm-js/issues/4455))

### Fixed
* Fixed issue where React Native apps would sometimes show stale Realm data until the user interacted with the app UI. ([#4389](https://github.com/realm/realm-js/issues/4389), since v10.0.0)
* Fixed race condition leading to potential crash when hot reloading an app using Realm Sync. ([4509](https://github.com/realm/realm-js/pull/4509), since v10.12.0)
* Updated build script to use Xcode 12.4 to ensure xcframework is Bitcode compatibile with older versions. ([#4462](https://github.com/realm/realm-js/issues/4462), since v10.0.0)
* Added missing type definitions for `newRealmFileBehavior` and `existingRealmFileBehavior` when opening a flexible sync Realm ([#4467](https://github.com/realm/realm-js/issues/4467), since v10.12.0)
* Adding an object to a Set, deleting the parent object, and then deleting the previously mentioned object causes crash ([#5387](https://github.com/realm/realm-core/issues/5387), since v10.5.0)
* Synchronized Realm files which were first created using SDK version released in the second half of August 2020 would be redownloaded instead of using the existing file, possibly resulting in the loss of any unsynchronized data in those filesi. (since v10.10.1)
* Fixed buildtime error where our package would be ignored due to use of the deprecated `podspecPath` and `sharedLibraries` keys in the `react-native.config.js`. ([#4553](https://github.com/realm/realm-js/issues/4553))
* Fixed flexible sync configuration types to be compatible with Typescript when `strict` mode is disabled. ([#4552](https://github.com/realm/realm-js/issues/4552))

### Compatibility
* MongoDB Realm Cloud.
* Realm Studio v11.0.0.
* APIs are backwards compatible with all previous releases of Realm JavaScript in the 10.5.x series.
* File format: generates Realms with format v22 (reads and upgrades file format v5 or later for non-synced Realm, upgrades file format v10 or later for synced Realms).

### Internal
* Improved documentation for `Realm.copyBundledRealmFiles`.
* Refactored notifications to use a `NotificationBucket` API, enabling JS objects to be garbage collected on teardown of the JS engine. ([#4550](https://github.com/realm/realm-js/pull/4550))
* Updated a test to be ready for node 18.
* Fixed a typo in the `testRealmConversions` test which prevented some test scenarios from executing.
* Upgraded Realm Core from v11.14.0 to v11.15.0.

## 10.20.0-beta.5 (2022-4-13)

### Notes
Based on Realm JS v10.16.0: See changelog below for details on enhancements and fixes introduced between this and the previous pre release (which was based on Realm JS v10.15.0).

## 10.16.0 (2022-4-12)

### Enhancements
* None.

### Fixed
* Fixed various corruption bugs in Realm Core when encryption is used. ([#5360](https://github.com/realm/realm-core/issues/5360), since v11.8.0)

### Compatibility
* MongoDB Realm Cloud.
* Realm Studio v11.0.0.
* APIs are backwards compatible with all previous releases of Realm JavaScript in the 10.5.x series.
* File format: generates Realms with format v22 (reads and upgrades file format v5 or later for non-synced Realm, upgrades file format v10 or later for synced Realms).

### Internal
* Upgraded Realm Core from v11.13.0 to v11.14.0.

## 10.20.0-beta.4 (2022-4-11)

### Notes
Based on Realm JS v10.15.0: See changelog below for details on enhancements and fixes introduced between this and the previous pre release (which was based on Realm JS v10.14.0).

### Fixed
* Changed "react-native" main field to point to a `lib/index.native.js` file to help bundlers pick the right file when loading our library on React Native. ([#4459](https://github.com/realm/realm-js/issues/4459))
* Fixed resolving the "react-native" package when building from source, enabling developers to run the `./scripts/build-ios.sh` script themselves to build our iOS artifacts with the same version of Xcode / LLVM as they're building their app.

## 10.15.0 (2022-4-11)
### Enhancements
* None.

### Fixed
* Logging out too quickly can cause an error if the timeout behavior is set to `openLocalRealm` ([#4453](https://github.com/realm/realm-js/issues/4453), since v10.0.0)
* Released `realm-network-transport` to adopt the changes published to fix `globalThis` undefined issue for older devices. ([#4350](https://github.com/realm/realm-js/issues/4350), since v10.0.0)
* Fixed flexible sync crash when updating subscriptions after token expiry. ([#4421](https://github.com/realm/realm-js/issues/4421), since v10.12.0)
* Fixed remaining uses of `globalThis` undefined issue, causing Realm to not load on iOS 11/12. ([#4350](https://github.com/realm/realm-js/issues/4350))

### Compatibility
* MongoDB Realm Cloud.
* Realm Studio v11.0.0.
* APIs are backwards compatible with all previous releases of Realm JavaScript in the 10.5.x series.
* File format: generates Realms with format v22 (reads and upgrades file format v5 or later for non-synced Realm, upgrades file format v10 or later for synced Realms).

### Internal
* Update token in integration test.
* Upgraded Realm Core from v11.12.0 to v11.13.0.
* Added a failing test case for Node.js scripts failing to exit cleanly ([#4556](https://github.com/realm/realm-js/pull/4556))

## 10.20.0-beta.3 (2022-3-24)

### Notes
Based on Realm JS v10.14.0: See changelog below for details on enhancements and fixes introduced between this and the previous pre release (which was based on Realm JS v10.13.0).

## 10.14.0 (2022-3-24)

### Enhancements
* `Realm.writeCopyTo()` can now be invoked with a `Realm.Configuration` as parameter, which will create a copy of the Realm that conforms to the given configuration -- this allows for a much wider range of conversions between synced/local Realms and encrypted/non-encrypted Realms. ([#3146](https://github.com/realm/realm-js/issues/4136))
* Added `Realm.Configuration.onFirstOpen` to populate a new Realm with initial data.

### Fixed
* Fixed issue that could cause mangling of binary data on a roundtrip to/from the database ([#4278](https://github.com/realm/realm-js/issues/4278), since v10.1.4).
* Fixed `globalThis` undefined issue for older devices. ([#4350](https://github.com/realm/realm-js/issues/4350))
* Fixed a fatal sync error `Automatic recovery failed` during DiscardLocal client reset if the reset notifier callbacks were not set to something. ([realm/realm-core#5223](https://github.com/realm/realm-core/issues/5223), since v10.10.0)
* Changed parsed queries using the `between` operator to be inclusive of the limits, a closed interval instead of an open interval. This is to conform to the published documentation and for parity with NSPredicate's definition. ([realm/realm-core#5262](https://github.com/realm/realm-core/issues/5262), since v10.7.0)
* If a list of objects contains links to objects not included in the synchronized partition, the indices contained in the listener callback could be wrong. ([realm/realm-core#5164](https://github.com/realm/realm-core/issues/5164), since v10.0.0)
* Converting floats/doubles into Decimal128 would yield imprecise results. ([realm/realm-core#5184](https://github.com/realm/realm-core/pull/5184), since v6.1.3)
* Using accented characters in class and property names may end the sync session ([realm/realm-core#5196](https://github.com/realm/realm-core/pull/5196), since v10.3.0-rc.1)
* Waiting for upload after opening a bundled Realm file could hang. ([realm/realm-core#5277](https://github.com/realm/realm-core/issues/5277), since v10.10.0)
* Realm Query Language would not accept `in` as a property name. ([realm/realm-core#5312](https://github.com/realm/realm-core/issues/5312))
* Fixed an issue that could lead to a crash with exceptions like `'KeyNotFound'`. ([realm/realm-core#5283](https://github.com/realm/realm-core/issues/5283), since v6.0.0)
* Refreshing the user profile after the app has been destroyed leads to a failure. ([realm/realm-dotnet#2800](https://github.com/realm/realm-dotnet/issues/2800)

### Compatibility
* MongoDB Realm Cloud.
* Realm Studio v11.0.0.
* APIs are backwards compatible with all previous releases of Realm JavaScript in the 10.5.x series.
* File format: generates Realms with format v22 (reads and upgrades file format v5 or later for non-synced Realm, upgrades file format v10 or later for synced Realms).

### Internal
* Upgraded Realm Core from v11.9.0 to v11.12.0.
* Fixed analytics to read the `realm/package.json` when installing from the root of the package.
* Changed token for analytics.
* Fixed React Native Android integration test harness to read only one pid when starting logcat.
* Added a script to generate JS template apps from TS, and updated JS templates. ([4374](https://github.com/realm/realm-js/pull/4374))

## 10.20.0-beta.2 Release notes (2022-2-14)

### Notes
Based on Realm JS v10.13.0: See changelog below for details on enhancements and fixes introduced between this and the previous pre release (which was based on Realm JS v10.12.0).

## 10.13.0 (2022-2-11)

### Enhancements
* Added `Realm.App#deleteUser(user)` to delete a sync user from a MongoDB Realm app. ([#4006](https://github.com/realm/realm-js/issues/4006))
* Extended `Realm.writeCopyTo()` functionality to allow conversion of non-synced Realms to synced Realms. ([#4136](https://github.com/realm/realm-js/issues/4136))

### Fixed
* Fixed a crash when using `Proxy` with a `Realm.Results` object. ([#4257](https://github.com/realm/realm-js/pull/4257))
* JWT metadata is now populating `Realm.User.profile`. ([#3268](https://github.com/realm/realm-js/issues/3268), since v10.0.0)
* Security upgrade of `prebuild-install`. ([#4281](https://github.com/realm/realm-js/issues/4281))
* UserIdentity metadata table will no longer occationally grow indefinitely. ([realm/realm-core#5152](https://github.com/realm/realm-core/pull/5144), since v10.0.0)

### Compatibility
* MongoDB Realm Cloud.
* Realm Studio v11.0.0.
* APIs are backwards compatible with all previous releases of Realm JavaScript in the 10.5.x series.
* File format: generates Realms with format v22 (reads and upgrades file format v5 or later for non-synced Realm, upgrades file format v10 or later for synced Realms).

### Internal
* Upgraded Realm Core from v11.8.0 to v11.9.0.
* Fixed documentation publishing. ([#4276](https://github.com/realm/realm-js/pull/4276))
* Enabled mixed tests for flexible sync. ([#4279](https://github.com/realm/realm-js/pull/4279))
* Fixed an issue where some references were not updated from `Subscriptions` to `SubscriptionSet`. ([#4298](https://github.com/realm/realm-js/pull/4298))
* Submitting [analytics](https://github.com/realm/realm-js/blob/master/README.md#analytics) as a postinstall script.

## 10.20.0-beta.1 (2022-1-27)

### Notes
Based on Realm JS v10.12.0: See changelog below for details on enhancements and fixes introduced between this and the previous pre release (which was based on Realm JS v10.11.0).

### Breaking change
* Removed all code related to the legacy Chrome Debugger. Please use [Flipper](https://fbflipper.com/) as debugger.

### Enhancements
* None.

### Fixed
* Fixed "JSCRuntime destroyed with a dangling API object" assertion when reloading an app in debug mode while running with Hermes engine disabled. ([#4115](https://github.com/realm/realm-js/issues/4115), since 10.20.0-alpha.0)

### Internal
* Remove the previous implementation to the JavaScriptCore engine (in `src/jsc`).

## 10.12.0 (2022-1-24)

### Notes
This release adds beta support for flexible sync. See the [backend](https://docs.mongodb.com/realm/sync/data-access-patterns/flexible-sync/) and [SDK](https://docs.mongodb.com/realm/sdk/node/fundamentals/realm-sync/#flexible-sync) documentation for more information. Please report any issues with the beta through Github.

Please note the following API changes from the `10.12.0-beta.1` release of Flexible Sync:
* `Realm.getSubscriptions()` is now `Realm.subscriptions`
* `Subscriptions` has been renamed to `SubscriptionSet`, and `MutableSubscriptions` to `MutableSubscriptionSet`
* `SubscriptionSet.snaphot()` has been removed, in favour of allowing a `SubscriptionSet` to be accessed as an array
* `SubscriptionSet.find()` has been renamed to `SubscriptionSet.findByQuery()` to avoid a naming confict with the `Array.find` method
* `SubscriptionSet.empty` has been renamed to `SubscriptionSet.isEmpty`
* The result of `Realm.subscriptions.update` can be `await`ed to avoid a separate call to `waitForSynchronization`
* The spelling of `SubscriptionState.Superceded` was corrected to `SubscriptionState.Superseded`

### Enhancements
* Support arithmetic operations (+, -, *, /) in queries. Operands can be properties and/or constants of numeric types (`int`, `float`, `double` or `Decimal128`). You can now say something like `(age + 5) * 2 > child.age`.
* `Realm.writeCopyTo()` now supports creating snapshots of synced Realms, thus allowing apps to be shipped with partially-populated synced databases. ([#3782](https://github.com/realm/realm-js/issues/3782)
* Added beta support for flexible sync ([#4220](https://github.com/realm/realm-js/pull/4220)).
* Adding support for passing the `arrayFilters` parameter when updating documents using the remote MongoDB client. ([#4248](https://github.com/realm/realm-js/pull/4248))

### Fixed
* Opening a Realm with a schema that has an orphaned embedded object type performed an extra empty write transaction. ([realm/realm-core#5115](https://github.com/realm/realm-core/pull/5115), since v10.5.0)
* Schema validation was missing for embedded objects in sets, resulting in an unhelpful error being thrown if the user attempted to define one. ([realm/realm-core#5115](https://github.com/realm/realm-core/pull/5115))
* Fixed a crash when closing an Electron app with a custom sync error handler ([#4150](https://github.com/realm/realm-js/issues/4150)
* Adding data from authentication providers, to be included in the `User#profile` object. ([#3268](https://github.com/realm/realm-js/issues/3268), since v10.0.0)

### Compatibility
* Removed `deprecated-react-native-listview` from root package.json
* MongoDB Realm Cloud.
* Realm Studio v11.0.0.
* APIs are backwards compatible with all previous releases of Realm JavaScript in the 10.5.x series.
* File format: generates Realms with format v22 (reads and upgrades file format v5 or later for non-synced Realm, upgrades file format v10 or later for synced Realms).

### Internal
* Upgraded Realm Core from v11.7.0 to v11.8.0.
* Removed `.dir-locals.el`. Please configure Emacs to use `clang-format` e.g. https://github.com/SavchenkoValeriy/emacs-clang-format-plus.
* Enabled `strictNullChecks` for integration tests
* Updated release instructions

## 10.20.0-beta.0 (2021-12-21)

### Notes
Based on Realm JS v10.11.0: See changelog below for details on enhancements and fixes introduced between this and the previous pre release (which was based on Realm JS v10.10.1).

### Enhancements
* Catching missing libjsi.so when loading the librealm.so and rethrowing a more meaningful error, instructing users to upgrade their version of React Native.

### Fixed
* Fixed support of user defined classes that don't extend `Realm.Object`.
* Fixed throwing "Illegal constructor" when `new` constructing anything other than `Realm` and `Realm.Object`.

## 10.11.0 (2021-12-21)
### Enhancements
* Added templates for Expo (https://www.npmjs.com/package/@realm/expo-template-js and https://www.npmjs.com/package/@realm/expo-template-ts).
* A new mode `discardLocal` for client reset has been introduced. The old behavior is supported (but deprecated) through the `manual` mode. The new mode will discard any local changes, and a fresh copy of the Realm will be downloaded. An example of the configuration:

```js
const config = {
  // ...
  sync: {
    // ...
    clientReset: {
      mode: "discardLocal",
      clientResyncBefore: (realm) => { /* ... */ },
      clientResyncAfter: (beforeRealm, afterRealm) => { /* ... */ },
    },
  },
};
```

### Fixed
* If the option `user` in a sync configuration was not a `Realm.User` object could lead to a crash. ([#1348](https://github.com/realm/realm-js/issues/1348), since v10.0.0)
* `@sum` and `@avg` queries on Dictionaries of floats or doubles used too much precision for intermediates, resulting in incorrect rounding. (since v10.3.0-rc.1)
* Queries of the form `link.collection.@sum = 0` where `link` is `null` matched when `collection` was a List or Set, but not a Dictionary ([realm/realm-core#5080](https://github.com/realm/realm-core/pull/5080), since v10.5.0)
* Fix Realm for versions of Node greater than 14. ([#4149](https://github.com/realm/realm-js/pull/4149))
* Type methods defined in `collection-methods.js` no longer throw `Realm not defined` errors in some environments ([#4029](https://github.com/realm/realm-js/issues/4029), [#3991](https://github.com/realm/realm-js/issues/3991), since v10.5.0)
* Fixed a bug in `Realm.App.emailPasswordAuth.callResetPasswordFunction()` which could lead to the error `Error: Error: resetDetails must be of type 'object', got (user@example.com)`. ([#4143](https://github.com/realm/realm-js/issues/4143), since v10.10.0)
* Using a custom logger on Sync sessions could trigger a segmentation fault. ([#4121](https://github.com/realm/realm-js/issues/4121), since v10.5.0)
* Fixed `MongoDBCollection#watch` on React Native (https://github.com/realm/realm-js/issues/3494, since v10.0.0). To use this, you must install:
  1. Polyfills for `fetch`, `ReadableStream` and `TextDecoder`: https://www.npmjs.com/package/react-native-polyfill-globals
  2. Babel plugin enabling async generator syntax: https://npmjs.com/package/@babel/plugin-proposal-async-generator-functions

### Compatibility
* MongoDB Realm Cloud.
* Realm Studio v11.0.0.
* APIs are backwards compatible with all previous releases of Realm JavaScript in the 10.5.x series.
* File format: generates Realms with format v22 (reads and upgrades file format v5 or later for non-synced Realm, upgrades file format v10 or later for synced Realms).

### Internal
* Upgrade `ReactTestApp` to RN 0.66.3 and to use the metro bundler to resolve links to relam and test code.
* Add `.clang-format` file for formatting C++ code, formatted all existing code and added a lint check for C++.
* Updated Docker URL to new canonical URL of `ghcr.io`
* Excluding the `react-native/android/build` directory from the NPM package.
* Removed the `examples/ReactExample` app. See [FindOurDevices](https://github.com/realm/FindOurDevices) for a modern example app.
* Removed undocumented, outdated and unused `ListView` component exported via `realm/react-native`. See [@realm.io/react](https://www.npmjs.com/package/@realm.io/react) for a modern integration with React.
* Sending the correct version when submitting analytics requests on Android, as a side-effect of [#4114](https://github.com/realm/realm-js/pull/4114/files#diff-58e627175b916d5dcb05c3c8bd5b10fb18cd72ce6e40e41d8d1c51e984fe32e8L73-R73).
* Removed TypeScript dependency from individual sub-packages so all packages share the root version, and updated the root TypeScript version to `4.5.2`.
* Consuming TypeScript directly from the integration test environments, instead of transpiling first.
* Adding a new private `@realm/metro-config` package to share this across any React Native app in our repo that reference other packages via symbolic links.
* Added a performance test suite to the integration test.
* Upgraded Realm Core from v11.6.1 to v11.7.0.

## 10.20.0-alpha.2 (2021-11-25)

### Notes
NOTE: DO NOT USE THIS RELEASE IN PRODUCTION!
NOTE: This is an early (alpha) release with Hermes/JSI support: We expect crashes and bugs.

Based on Realm JS v10.10.1: See changelog below for details on enhancements and fixes introduced between this and the previous pre release (which was based on Realm JS v10.8.0).

### Enhancements
* None.

### Fixed
* Hot reloading on Android no longer crash the app.

### Internal
* Restructured C++ namespaces and files to reflect that we support JSI, not just Hermes.

## 10.10.1 (2021-11-18)

### Enhancements
* None.

### Fixed
* A sync user's Realm was not deleted when the user was removed if the Realm path was too long such that it triggered the fallback hashed name (this is OS dependant but is 300 characters on linux). ([realm/realm-core#4187](https://github.com/realm/realm-core/issues/4187), since  v10.0.0-beta.10)
* Fixed a bug where opening a synced Realm would hang if the device's clock is more than 30 minutes fast. ([realm/realm-core#4941](https://github.com/realm/realm-core/issues/4941), since v10.0.0)
* Fixed a bug where an app hangs if it tries to connect after being offline for more than 30 minutes. ([#3882](https://github.com/realm/realm-js/issues/3882), since v10.0.0)


### Compatibility
* MongoDB Realm Cloud.
* Realm Studio v11.0.0.
* APIs are backwards compatible with all previous releases of Realm JavaScript in the 10.5.x series.
* File format: generates Realms with format v22 (reads and upgrades file format v5 or later for non-synced Realm, upgrades file format v10 or later for synced Realms).

### Internal
* Upgraded Realm Core from v11.6.0 to v11.6.1.

## 10.10.0 (2021-11-11)


### Deprecations
* `EmailPasswordAuth` method calls using positional arguments are being deprecated in favour of using a single object dictionary argument. See "Examples of how to update to the new API" in the description of https://github.com/realm/realm-js/pull/4041 for examples of how to update each method call.
    * The existing methods will be removed in the next major version.
    * The existing methods will continue to work but will output a deprecation warning to the console in development mode when used, of the form: `Deprecation warning from Realm: resetPassword(password, token, token_id) is deprecated and will be removed in a future major release. Consider switching to resetPassword({ password, token, token_id })`.

### Enhancements
* New consistent API for `EmailPasswordAuth` methods, using a single object dictionary rather than positional arguments, to fix inconsistencies and make usage clearer. The existing API is being deprecated (see above). ([#3943](https://github.com/realm/realm-js/issues/3943))

### Fixed
* Aligned implementation with API documentation and TS defs: `timeOutBehavior` should be `"openLocalRealm"`. (since v10.0.0)
* Using `sort`, `distinct`, or `limit` as property name in query expression would cause an `Invalid predicate` error. ([realm/realm-java#7545](https://github.com/realm/realm-java/issues/7545), since v10.0.2)
* Fixed a rare assertion failure or deadlock when a sync session. ([realm/realm-core#4931](https://github.com/realm/realm-core/issues/4931))
* Fixed a rare segfault which could trigger if a user was being logged out while the access token refresh response comes in. ([realm/realm-core#4944](https://github.com/realm/realm-core/issues/4944), since v10.0.0)
* Fixed a user being left in the logged in state when the user's refresh token expires. ([realm/realm-core#4882](https://github.com/realm/realm-core/issues/4882), since v10.0.0)
* Allow for `EPERM` to be returned from `fallocate()`. This improves support for running on Linux environments with interesting file systems, like AWS Lambda. Thanks to [@ztane](https://github.com/ztane) for reporting and suggesting a fix. ([realm/realm-core#4957](https://github.com/realm/realm-core/issues/4957) and [#1832](https://github.com/realm/realm-js/issues/1832))
* Sync progress notifiers would not trigger when the downloadable bytes size would equal 0. ([realm/realm-core#4989](https://github.com/realm/realm-core/pull/4989), since v10.3.0-rc.1)

### Compatibility
* MongoDB Realm Cloud.
* Realm Studio v11.0.0.
* APIs are backwards compatible with all previous releases of Realm JavaScript in the 10.5.x series.
* File format: generates Realms with format v22 (reads and upgrades file format v5 or later for non-synced Realm, upgrades file format v10 or later for synced Realms).

### Internal
* Upgraded Realm Core from v11.4.1 to v10.6.0.
* Added use of [ccache](https://ccache.dev/) in build scripts, XCode projects and the integration tests GHA workflow.
* Dropped using `install-local` in the integration tests, in favour of a more involved Metro configuration.
* Added combined type definition for Realm.object and Realm.objectForPrimaryKey so they can be cleanly wrapped.
* Changed Apple/Linux temporary directory to default to the environment's `TMPDIR` if available. This is primarily used by tests. ([realm/realm-core#4921](https://github.com/realm/realm-core/issues/4921))
* Added colorized compiler diagnostics if using Ninja.
* Minor speed improvement in property setters. ([#4058](https://github.com/realm/realm-js/pull/4058) and [realm/realm-core#5011](https://github.com/realm/realm-core/pull/5011))

## 10.9.1 (2021-10-20)

### Enhancements
* None

### Fixed
* Address memory leak in the `Mixed` implementation affecting all datatypes ([#3913](https://github.com/realm/realm-js/issues/3913), [#4007](https://github.com/realm/realm-js/issues/4007), [#4016](https://github.com/realm/realm-js/issues/4016), since v10.5.0)

### Compatibility
* MongoDB Realm Cloud.
* Realm Studio v11.0.0.
* APIs are backwards compatible with all previous releases of Realm JavaScript in the 10.5.x series.
* File format: generates Realms with format v22 (reads and upgrades file format v5 or later for non-synced Realm, upgrades file format v10 or later for synced Realms).

### Internal
* None

## 10.9.0 (2021-10-18)

### Enhancements
* None

### Fixed
* Remove usage of deprecated features for Gradle 7 ([#3946](https://github.com/realm/realm-js/issues/3946), [#3879](https://github.com/realm/realm-js/issues/3879))
* A `sync` configuration value of `undefined` now behaves the same as a missing `sync` configuration ([#3999](https://github.com/realm/realm-js/issues/3999), since v2.2.0)
* Empty string is now a valid `partitionValue` ([#4002](https://github.com/realm/realm-js/issues/4002), since v10.0.0)

### Compatibility
* MongoDB Realm Cloud.
* Realm Studio v11.0.0.
* APIs are backwards compatible with all previous releases of Realm JavaScript in the 10.5.x series.
* File format: generates Realms with format v22 (reads and upgrades file format v5 or later for non-synced Realm, upgrades file format v10 or later for synced Realms).

### Internal
* Updated `README.md` and `building.md` with updated instructions on building from source.
* Changed logo to a 'dark-mode' aware SVG ([#4020](https://github.com/realm/realm-js/pull/4020))
* Added workaround for crash when closing Realm in Jest test on Node 12 ([#4025](https://github.com/realm/realm-js/pull/4025), since v10.8.0)

## 10.9.0-rc.1 (2021-10-13)

### Enhancements
* Realm JS now support retrying Custom Confirmation functions for Realm Sync users via `retryCustomConfirmation`. ([#3032](https://github.com/realm/realm-js/issues/3032) since v10.0.0)

### Fixed
* React Native templates now transfer hidden files into new projects([#3971](https://github.com/realm/realm-js/issues/3971))

### Compatibility
* MongoDB Realm Cloud.
* Realm Studio v11.0.0.
* APIs are backwards compatible with all previous releases of Realm JavaScript in the 10.5.x series.
* File format: generates Realms with format v22 (reads and upgrades file format v5 or later for non-synced Realm, upgrades file format v10 or later for synced Realms).

### Internal
* Lint react-native templates and ensure they are checked by the CI.
* Using Realm Core v11.4.1.
* Small fix to Jenkins to publish Docker image for Raspberry Pi.

## 10.20.0-alpha.1 (2021-9-1)

### Notes
NOTE: DO NOT USE THIS RELEASE IN PRODUCTION!
NOTE: This is an early (alpha) release with Hermes/JSI support. Only iOS is supported and we expect crashes and bugs.

Based on Realm JS v10.8.0: See changelog below for details on enhancements and fixes introduced between this and the previous pre release (which was based on Realm JS v10.7.0).

### Enhancements
* Adding support for Hermes on Android.

## 10.8.0 (2021-9-14)
### Enhancements
* Synchronized Realms are no longer opened twice, cutting the address space and file descriptors used in half. ([realm/realm-core#4839](https://github.com/realm/realm-core/pull/4839))
* `Realm.write()` now returns callback return value. ([#2237](https://github.com/realm/realm-js/issues/2237))
* Added `Realm.Object.getPropertyType()` which returns the type of the property. For a mixed property, the underlying type will be returned. ([#3646](https://github.com/realm/realm-js/issues/3646))

### Fixed
* Fixed issue when opening a synced Realm is prevented by assertion `m_state == SyncUser::State::LoggedIn`. ([realm/realm-core#4875](https://github.com/realm/realm-core/issues/4875), since v10.0.0)
* Fixed slow teardown of Realm by which interfered with Jest. ([#3620](https://github.com/realm/realm-js/issues/3620) and [#2993](https://github.com/realm/realm-js/issues/2993), since v10.0.0)
* If an object with a null primary key was deleted by another sync client, the exception `KeyNotFound: No such object` could be triggered. ([realm/realm-core#4885](https://github.com/realm/realm-core/issues/4885), since v10.0.0)
* Improved the error message when trying to use an array as value for a dictionary. ([#3730](https://github.com/realm/realm-js/issues/3730), since v10.6.0)
* When opening a synced Realm with a `Realm.Dictionary` property, an exception similar to `Property 'Dictionary.columnFloatDictionary' has been made optional` might be thrown. (since v10.6.0)

### Compatibility
* MongoDB Realm Cloud.
* Realm Studio v11.0.0.
* APIs are backwards compatible with all previous releases of Realm JavaScript in the 10.5.x series.
* File format: generates Realms with format v22 (reads and upgrades file format v5 or later for non-synced Realm, upgrades file format v10 or later for synced Realms).

### Internal
* Upgraded Realm Core from v11.3.1 to v11.4.1. ([#3942](https://github.com/realm/realm-js/issues/3942))
* Extend Jest test runner to cover opening and closing of a Realm.
* Disable analytics if the `CI` environment variable is set to some value.

## 10.20.0-alpha.0 (2021-9-1)

### Notes
NOTE: DO NOT USE THIS RELEASE IN PRODUCTION!
NOTE: This is an early (alpha) release with Hermes/JSI support. Only iOS is supported and we expect crashes and bugs.

Based on Realm JS v10.7.0: See changelog below for details on enhancements and fixes introduced by that version.

### Enhancements
- Adding support for Hermes (iOS only).

## 10.7.0 (2021-8-30)

### Enhancements
* Sync logs now contain information about what object/changeset was being applied when the exception was thrown. ([realm/realm-core#4836](https://github.com/realm/realm-core/issues/4836))
* Query parser now accepts `BETWEEN` operator. It can be used like `Age BETWEEN {20, 60}` which means "'Age' must be in the open interval ]20;60[". ([realm/realm-core#4268](https://github.com/realm/realm-core/issues/4268) and [#805](https://github.com/realm/realm-js/issues/805))
* Changed error code for wrong username/password to 50. ([realm/realm-core#4581](https://github.com/realm/realm-core/issues/4581))

### Fixed
* Fixed history corruption when replacing an embedded object in a list. ([realm/realm-core#4845](https://github.com/realm/realm-core/issues/4845), since v10.0.0)
* Fixed `Invalid data type` assertion failure in the sync client when adding an existing `mixed` property when it already exists locally. ([realm/realm-core#4873](https://github.com/realm/realm-core/issues/4873), since v10.5.0)
* Fixed a crash when accessing the lock file during deletion of a Realm on Windows if the folder does not exist. ([realm/realm-core#4855](https://github.com/realm/realm-core/pull/4855))
* Fixed a crash when an object which is linked to by a `mixed `is invalidated (sync only). ([#4828](https://github.com/realm/realm-core/pull/4828), since 10.5.0)
* Fixed a rare crash when setting a mixed link for the first time which would trigger if the link was to the same table. ([#4828](https://github.com/realm/realm-core/pull/4828), since v10.5.0)
* User profile now correctly persisted between runs. ([#3561](https://github.com/realm/realm-js/issues/3561), since v10.0.0)
* When updating a property of list of embedded objects, previous value is not cleared and might lead to an inconsistent state (sync only). ([realm/realm-core#4844](https://github.com/realm/realm-core/pull/4844))

### Compatibility
* MongoDB Realm Cloud.
* Realm Studio v11.0.0.
* APIs are backwards compatible with all previous releases of Realm JavaScript in the 10.5.x series.
* File format: generates Realms with format v22 (reads and upgrades file format v5 or later for non-synced Realm, upgrades file format v10 or later for synced Realms).

### Internal
* Pinning BSON to v4.4.1.
* Disable analytics if `NODE_ENV` is set to `"production"` or `"test"`. Since `NODE_ENV` is used by many commonly used JavaScript frameworks, this should help us to get a better signal-to-noise ratio in our builders' statistics.
* Upgraded Realm Core v11.2.0 @ [5e128e9f](https://github.com/realm/realm-core/pull/4844/commits/5e128e9f9c81937aaa7e7d1429794983b16077aa) to v11.3.1.
* Switch testing to node v12.22.5.
* Enabled CI testing on Android.

## 10.6.2-beta.1 (2021-8-12)

### Enhancements
* None.

### Fixed
* Fixed a crash when an object which is linked to by a `mixed `is invalidated (sync only). ([#4828](https://github.com/realm/realm-core/pull/4828), since 10.5.0)
* Fixed a rare crash when setting a mixed link for the first time which would trigger if the link was to the same table. ([#4828](https://github.com/realm/realm-core/pull/4828), since v10.5.0)
* User profile now correctly persisted between runs. ([#3561](https://github.com/realm/realm-js/issues/3561), since v10.0.0)
* When updating a property of list of embedded objects, previous value is not cleared and might lead to an inconsistent state (sync only). ([realm/realm-core#4844](https://github.com/realm/realm-core/pull/4844))

### Compatibility
* MongoDB Realm Cloud.
* Realm Studio v11.0.0.
* APIs are backwards compatible with all previous releases of Realm JavaScript in the 10.5.x series.
* File format: generates Realms with format v22 (reads and upgrades file format v5 or later for non-synced Realm, upgrades file format v10 or later for synced Realms).

### Internal
* Upgraded Realm Core from v11.0.4 @ commit [be69223](https://github.com/realm/realm-core/commit/be6922394a57077d90723eba60c98ae9b2aa0eae) to v11.2.0 @ [5e128e9f](https://github.com/realm/realm-core/pull/4844/commits/5e128e9f9c81937aaa7e7d1429794983b16077aa)

## 10.6.1 (2021-7-27)

### Enhancements
* None.

### Fixed
* Fixed TypeScript definition of `Realm.Dictionary.remove()`. ([#3853](https://github.com/realm/realm-js/pull/3853) since v10.6.0)
* Fixed `Realm.Object#toJSON` as it threw `Right-hand side of 'instanceof' is not an object`. ([#3872](https://github.com/realm/realm-js/pull/3872) since v10.6.0)
* Fixed `Realm not defined` error experienced when using `Realm.Set` iterators under Jest ([#3843](https://github.com/realm/realm-js/pull/3843) since v1.5.0-beta1)

### Compatibility
* MongoDB Realm Cloud.
* Realm Studio v11.0.0.
* APIs are backwards compatible with all previous releases of Realm JavaScript in the 10.5.x series.
* File format: generates Realms with format v22 (reads and upgrades file format v5 or later for non-synced Realm, upgrades file format v10 or later for synced Realms).

### Internal
* Add Jenkins job for testing Catalyst
* Metrics is no longer submitted to MixPanel, but uploaded to S3.
* Ran --fix for linters in all sub-packages of the repository.
* Add step for Catalyst integration tests
* Using Realm Core v11.0.4 @ commit [be69223](https://github.com/realm/realm-core/commit/be6922394a57077d90723eba60c98ae9b2aa0eae) for Catalyst support

## 10.6.0 (2021-7-8)

### Enhancements
* Dictionary support has been enabled.
* Support for Catalyst. ([#3750](https://github.com/realm/realm-js/issues/3750))

### Fixed
* Fixed an issue preventing opening a Realm with `disableFormatUpgrade` and a `sync` configuration, reverting part of [#3772](https://github.com/realm/realm-js/pull/3772). ([#3830](https://github.com/realm/realm-js/pull/3830), since v10.4.2)
* Fixed a recursive loop which would eventually crash trying to refresh a user app token when it had been revoked by an admin. Now this situation logs the user out and reports an error. ([realm/realm-core#4745](https://github.com/realm/realm-core/issues/4745), since v10.0.0)
* Fixed a crash after clearing a list or set of Mixed containing links to objects. ([realm/realm-core#4774](https://github.com/realm/realm-core/issues/4774), since the beginning of v11)
* Fixed an endless recursive loop that could cause a stack overflow when computing changes on a set of objects which contained cycles. ([#4770](https://github.com/realm/realm-core/pull/4770), since the beginning of v11)

### Known Issues
* `instanceof Realm.Dictionary` will always be `false` on React Native. ([#3836](https://github.com/realm/realm-js/issues/3836))

### Compatibility
* MongoDB Realm Cloud.
* Realm Studio v11.0.0.
* APIs are backwards compatible with all previous releases of Realm JavaScript in the 10.5.x series.
* File format: generates Realms with format v22 (reads and upgrades file format v5 or later for non-synced Realm, upgrades file format v10 or later for synced Realms).

### Internal
* Using Realm Core v11.0.4 @ commit [be69223](https://github.com/realm/realm-core/commit/be6922394a57077d90723eba60c98ae9b2aa0eae) for Catalyst support
* Upgraded test app to RN 0.64.1

## 10.5.0 (2021-6-24)

NOTE: Bump file format version to 22. NO DOWNGRADE PATH IS AVAILABLE.

### Enhancements
* Added UUID types. ([#3244](https://github.com/realm/realm-js/issues/3244))
* Added Set type ([#3378](https://github.com/realm/realm-js/issues/3378)).
* Adding Mixed types. ([#3389](https://github.com/realm/realm-js/issues/3389))
* Added `ssl` option to `Realm.App.Sync` configuration.

### Fixed
* Performance regression for some scenarios of writing/creating objects with a primary key. ([realm/realm-core#4522](https://github.com/realm/realm-core/issues/4522))
* Async callbacks not triggered on Android 12 emulator. ([realm/realm-core#4666](https://github.com/realm/realm-core/issues/4666))
* Fixed the string based query parser not supporting integer constants above 32 bits on a 32 bit platform. ([#3773](https://github.com/realm/realm-js/issues/3773), since v10.4.0)
* Fixed the naming of `url` (now `baseUrl`) property on an app config to match the TypeScript declaration and other SDKs. ([#3612](https://github.com/realm/realm-js/issues/3612))


### Compatibility
* MongoDB Realm Cloud.
* Realm Studio v11.0.0.
* APIs are backwards compatible with all previous releases of Realm JavaScript in the 10.5.x series.
* File format: generates Realms with format 22 (reads and upgrades file format v5 or later for non-synced Realm, upgrades file format v10 or later for synced Realms).

### Known Issues
* Set iterators do not work under Jest ([#3788](https://github.com/realm/realm-js/issues/3788)).
* Properties of type dictionary is temporarily disabled and will be reintroduced.

### Internal
* Improved the integration test harness to increase developer experience, enable tests needing a server and importing Realm apps on demand. ([#3690](https://github.com/realm/realm-js/pull/3690))
* Migrated integration tests to GitHub Actions. ([#3690](https://github.com/realm/realm-js/pull/3690))
* Upgraded to Realm Core from v11.0.0-beta.5 to v11.0.3. ([#3785](https://github.com/realm/realm-js/issues/3785))
* Added npm script to generate internal Doxygen documentation.
* Removed private methods `Realm._objectForObjectId()` and `Realm.Object._objectId()`.
* Refactor the string formatting logic for logging, reducing the compiled size of the library.
* Omitting zlib when building for Node.js on Windows, since this is no longer provided by the platform. ([#3787](https://github.com/realm/realm-js/pull/3787))

## 10.5.0-beta.2 (2021-5-12)

NOTE: Realm file format is likely to break and you CAN NOT revert back to the previous file format - DATA WILL BE LOST!!!!
NOTE: Sync protocol version 4: CANNOT SYNC WITH MONGODB REALM CLOUD.
NOTE: Bump file format version to 21. NO DOWNGRADE PATH IS AVAILABLE.

### Enhancements
* None.

### Fixed
* Set didn't export `objectType` to Realm.schema when it contained scalar types.
* Fixed the naming of `url` (now `baseUrl`) property on an app config to match the TypeScript declaration and other SDKs. ([#3612](https://github.com/realm/realm-js/issues/3612))
* Add explicitly support for Nullable/Undefined values for the Mixed type. ([#3731](https://github.com/realm/realm-js/issues/3731))

### Compatibility
* MongoDB Realm Cloud.
* APIs are backwards compatible with all previous releases of Realm JavaScript in the 10.x.y series.
* File format: generates Realms with format v21 (reads and upgrades file format v5 or later for non-synced Realm, upgrades file format v10 for synced Realms).

### Internal
* Improved the integration test harness to increase developer experience, enable tests needing a server and importing Realm apps on demand. ([#3690](https://github.com/realm/realm-js/pull/3690))
* Migrated integration tests to GitHub Actions. ([#3690](https://github.com/realm/realm-js/pull/3690))
* Upgraded to Realm Core v11.0.0-beta.5.

## 10.5.0-beta.1 (2021-5-6)

NOTE: This is an internal release and SHOULD NOT be used.
NOTE: Realm file format is likely to break and you CAN NOT revert back to the previous file format - DATA WILL BE LOST!!!!
NOTE: Sync protocol version 4: CANNOT SYNC WITH MONGODB REALM CLOUD.
NOTE: Bump file format version to 21. NO DOWNGRADE PATH IS AVAILABLE.

### Enhancements
* None.

### Fixed

* Performance regression for some scenarios of writing/creating objects with a primary key. ([realm/realm-core#4522](https://github.com/realm/realm-core/issues/4522))
* Observing a dictionary holding links to objects would crash. ([realm/realm-core#4711](https://github.com/realm/realm-core/issues/4711), since v11.0.0-beta.1)

### Compatibility
* MongoDB Realm Cloud.
* APIs are backwards compatible with all previous releases of Realm JavaScript in the 10.x.y series.
* File format: generates Realms with format 21 (reads and upgrades file format v5 or later for non-synced Realm, upgrades file format v10 for synced Realms).

### Internal
* Improved the integration test harness to increase developer experience, enable tests needing a server and importing Realm apps on demand. ([#3690](https://github.com/realm/realm-js/pull/3690))
* Migrated integration tests to GitHub Actions. ([#3690](https://github.com/realm/realm-js/pull/3690))
* Upgraded to Realm Core from v11.0.0-beta.5 to v11.0.0-beta.6.
* Added npm script to generate internal Doxygen documentation.
* Removed private methods `Realm._objectForObjectId()` and `Realm.Object._objectId()`.
* Omitting zlib when building for Node.js on Windows, since this is no longer provided by the platform. ([#3787](https://github.com/realm/realm-js/pull/3787))

## 10.4.2 (2021-6-10)

### Enhancements
* None.

### Fixed
* A warning to polyfill `crypto.getRandomValues` was triggered prematurely. ([#3714](https://github.com/realm/realm-js/issues/3714), since v10.4.0)
* Mutual exclusive configuration options (`sync`/`inMemory` and `sync`/`migration`) could lead to a crash. ([#3771](https://github.com/realm/realm-js/issues/3771), since v1.0.0)
* Disabled executable stack on Linux. ([#3752](https://github.com/realm/realm-js/issues/3752), since v10.2.0)
* Don't hang when using the network after hot-reloading an RN app. ([#3668](https://github.com/realm/realm-js/issues/3668))

### Compatibility
* MongoDB Realm Cloud.
* APIs are backwards compatible with all previous releases of Realm JavaScript in the 10.x.y series.
* File format: generates Realms with format v20 (reads and upgrades file format v5 or later for non-synced Realm, upgrades file format v10 for synced Realms).

### Internal
* Omitting zlib when building for Node.js on Windows, since this is no longer provided by the platform. (backport of [#3787](https://github.com/realm/realm-js/pull/3787))

## 10.4.1 (2021-5-13)

### Enhancements
* None.

### Fixed
* Fixed the naming of `url` (now `baseUrl`) property on an app config to match the TypeScript declaration and other SDKs. ([#3612](https://github.com/realm/realm-js/issues/3612))
* `Realm.User.callFunction()` could crash if no arguments were applied. ([#3718](https://github.com/realm/realm-js/issues/3718), since v10.0.0)
* Proactively check the expiry time on the access token and refresh it before attempting to initiate a sync session. This prevents some error logs from appearing on the client such as `ERROR: Connection[1]: Websocket: Expected HTTP response 101 Switching Protocols, but received: HTTP/1.1 401 Unauthorized`. (since v10.0.0)
* Fixed a race condition which could result in a skipping notifications failing to skip if several commits using notification skipping were made in succession. (since v6.0.0)
* Added guard against unresolved link which could crash with `Assertion failed: !key.is_unresolved()`. ([#3611](https://github.com/realm/realm-js/issues/3611), since v6.1.3)

### Compatibility
* MongoDB Realm Cloud.
* APIs are backwards compatible with all previous releases of Realm JavaScript in the 10.x.y series.
* File format: generates Realms with format v20 (reads and upgrades file format v5 or later for non-synced Realm, upgrades file format v10 for synced Realms).

### Internal
* Upgraded Realm Core from v10.6.0 to 10.7.2.
* Added binaries for Apple Silicon (M1). ([#3257](https://github.com/realm/realm-js/issues/3527))
* Throwing a more meaningful error when loading `librealm.so` fails from being loaded in an app using Hermes. ([#3633](https://github.com/realm/realm-js/pull/3633))

## 10.4.1-rc.3 (2021-5-10)

### Enhancements
* None.

### Fixed
* None.
### Compatibility
* MongoDB Realm Cloud.
* APIs are backwards compatible with all previous releases of Realm JavaScript in the 10.x.y series.
* File format: generates Realms with format v20 (reads and upgrades file format v5 or later for non-synced Realm, upgrades file format v10 for synced Realms).

### Internal
* Upgraded Realm Core from v10.6.0 to 10.7.1
* Added binaries for Apple Silicon (M1). ([#3257](https://github.com/realm/realm-js/issues/3527))

## 10.4.0 (2021-4-15)

### Enhancements
* We now make a backup of the realm file prior to any file format upgrade. The backup is retained for 3 months. Backups from before a file format upgrade allows for better analysis of any upgrade failure. We also restore a backup, if a) an attempt is mad
e to open a realm file whith a “future” file format and b) a backup file exist that fits the current file format. ([#4166](https://github.com/realm/realm-core/pull/4166))


### Fixed
* Using node version 15, the error `sh: cmake-js: command not found` will prevent installation. ([#3670](https://github.com/realm/realm-js/issues/3670), since v10.3.0-rc.1)
* On React Native, calling an aggregate function would fail with error `Not implemented`. ([#3674](https://github.com/realm/realm-js/issues/3674), since v10.2.0)
* Fixed name aliasing (`mapTo` in schemas) not working in sort/distinct clauses of the query language. ([realm/realm-core#4550](https://github.com/realm/realm-core/issues/4550), never worked)
* Potential/unconfirmed fix for crashes associated with failure to memory map (low on memory, low on virtual address space). ([realm/realm-core#4514](https://github.com/realm/realm-core/issues/4514))
* Fixed collection notification reporting for modifications. This could be observed by receiving the wrong indices of modifications on sorted or distinct results, or notification blocks sometimes not being called when only modifications have occured. ([r
ealm/realm-core#4573](https://github.com/realm/realm-core/pull/4573), since v6.0.0)

### Compatibility
* MongoDB Realm Cloud.
* APIs are backwards compatible with all previous releases of Realm JavaScript in the 10.x.y series.
* File format: generates Realms with format 21.

### Internal
* Bump the Realm Sync protocol version to 3.
* Bump Realm File Format version to 21.
* Prebuild the React Native iOS variant and bundle it in the npm tarball. ([#3649](https://github.com/realm/realm-js/pull/3649))

## 10.3.0 (2021-3-30)

NOTE: This release has a number of fixes compared to v10.3.0-rc.1. For a complete changelog, please see v10.3.0-rc.1.

### Enhancements
* None.

### Fixed
* Classes names `class_class_...` were not handled correctly in queries. ([realm/realm-core#4480](https://github.com/realm/realm-core/issues/4480))
* Syncing large `Decimal128` values will cause `Assertion failed: cx.w[1] == 0`. ([realm/realm-core#4519[(https://github.com/realm/realm-core/issues/4519)], since v10.0.0)
* Avoid race condition leading to possible hangs on Windows. ([realm/realm-dotnet#2245](https://github.com/realm/realm-dotnet/issues/2245))
* During integration of a large amount of data from the MongoDB Realm, you may get `Assertion failed: !fields.has_missing_parent_update()`. ([realm/realm-core#4497](https://github.com/realm/realm-core/issues/4497), since v6.0.0)

### Compatibility
* MongoDB Realm Cloud.
* APIs are backwards compatible with all previous releases of Realm JavaScript in the 10.x.y series.
* File format: generates Realms with format v20 (reads and upgrades file format v5 or later for non-synced Realm, upgrades file format v10 for synced Realms).

### Internal
* Upgraded Realm Core from v10.5.4 to v10.5.6.

## 10.3.0-rc.1 (2021-3-19)

### Enhancements
* Added support for comparing numbers to boolean values in queries.

### Fixes
* On 32 bit devices you may get exception with `No such object` when upgrading from v6.x to v10.x ([realm/realm-java#7314](https://github.com/realm/realm-java#7314), since v10.0.0)
* Restore support for upgrading files from file format 5 (Realm JavaScript 1.x). ([realm/realm-cocoa#7089](https://github.com/realm/realm-cocoa/issues/7089), since v6.0.0)
* Fixed a bug that prevented an object type with incoming links from being marked as embedded during migrations. ([realm/realm-core#4414](https://github.com/realm/realm-core#4414))
* During synchronization you might experience crash with `Assertion failed: ref + size <= next->first`. ([realm/realm-core#4388](https://github.com/realm/realm-core#4388))
* There seems to be a few issues regarding class support in realm-js. We are currently coming up with strategies to better support this in the future. In the meantime, the following fixes have been applied to help avoid crashes and failures.
  * When creating a class that extends Realm.Object and pushing the instantiated object to a list, a segmentation fault would occur. This has been fixed by a null check and throwing an exception.
  * Creating an object from an instance of Realm.Object that was manually constructed (detached from Realm) would fail the second time. Now we throw a meaningful exception the first time.
* Removed a delay when running in node.js. It could make testing using Jest to fail. ([#3608](https://github.com/realm/realm-js/issues/3608), since v2.0.0)

### Compatibility
* MongoDB Realm Cloud.
* APIs are backwards compatible with all previous releases of Realm JavaScript in the 10.x.y series.
* File format: generates Realms with format v20 (reads and upgrades file format v5 or later for non-synced Realm, upgrades file format v10 for synced Realms).

### Internal
* Switch to unified releases of Realm Core, Realm Sync and Realm Object Store.
* Upgraded to Realm Core v10.5.4.


## 10.2.0 (2021-2-5)

### Enhancements
* Adding sync-logging support to Android/iOS. ([#2491](https://github.com/realm/realm-js/issues/2491))

### Fixed
* Fixing regression on [Array Buffer](https://developer.mozilla.org/en-US/docs/Web/JavaScript/Reference/Global_Objects/ArrayBuffer) throwing an error when inserting an empty value in an optional binary field. [#3536](https://github.com/realm/realm-js/issues/3536).

### Compatibility
* MongoDB Realm Cloud.
* APIs are backwards compatible with all previous releases of Realm JavaScript in the 10.x.y series.
* File format: generates Realms with format v20 (reads and upgrades file format v5 or later for non-synced Realm, upgrades file format v10 for synced Realms).

### Internal
* Added metrics migration to webhooks.

## 10.1.4 (2021-1-27)

### Enhancements
* None.

### Fixed
* App crashed if a native error was thrown during `Realm.open(...)` ([#3414](https://github.com/realm/realm-js/issues/3414), since v10.0.0)
* Fixed an issue in Node.js, where utilizing an ArrayBuffer for setting a binary property, would mangle the data. ([#3518](https://github.com/realm/realm-js/issues/3518))
* Fixed an issue where scripts may hang rather than executing after all code has executed. ([#3525](https://github.com/realm/realm-js/issues/3525), since v2.0.0)
* Fixed TS declarations for `Realm.ErrorCallback`. (since v2.0.0)

### Compatibility
* MongoDB Realm Cloud.
* APIs are backwards compatible with all previous releases of Realm JavaScript in the 10.x.y series.
* File format: generates Realms with format v20 (reads and upgrades file format v5 or later for non-synced Realm, upgrades file format v10 for synced Realms).

### Internal
* Upgraded OpenSSL v1.1.b to v1.1.1g (Linux).

## 10.1.3 (2021-1-15)

### Enhancements
* Added an export of the `bson` module on the package, making it possible to access the BSON types via `import Realm from "realm";` followed by `Realm.BSON.ObjectId`, `Realm.BSON.Decimal128`, `Realm.BSON.Binary` etc. ([#3363](https://github.com/realm/realm-js/pull/3363))

### Fixed
* Fixed a bug where elements in the `User#identities` array would have a `userId` which was actually an `id` of the identity. ([#3481](https://github.com/realm/realm-js/pull/3481), since v10.0.0-beta.13)
* Fixed a crash after getting a 401 error inside sync. ([#3503](https://github.com/realm/realm-js/issues/3206), since v10.0.0)
* Fixed a bug which could lead to a `BadChangeset Error` (`ProtocolErrorCode=212`).

### Compatibility
* MongoDB Realm Cloud.
* APIs are backwards compatible with all previous releases of Realm JavaScript in the 10.x.y series.
* File format: generates Realms with format v20 (reads and upgrades file format v5 or later for non-synced Realm, upgrades file format v10 for synced Realms).

### Internal
* Upgraded Realm Sync from v10.1.5 to v10.1.6.

## 10.1.2 (2020-12-16)

### Enhancements
* None.

### Fixed
* Fixed creating objects and assigning properties of BSON Decimal128 and ObjectId types, when running in React Native Chrome debugging mode. ([#3452](https://github.com/realm/realm-js/issues/3452) & [#3454](https://github.com/realm/realm-js/issues/3454), since v10.0.0)
* Fixed a crash that would happen if the app did a network request after the app got refreshed during development and the Chrome debugging mode was disabled. NOTE: Because of [#3206](https://github.com/realm/realm-js/issues/3206) the fix has not been implemented on Android. ([#3457](https://github.com/realm/realm-js/issues/3457), since v10.0.2)

### Compatibility
* MongoDB Realm Cloud.
* APIs are backwards compatible with all previous releases of Realm JavaScript in the 10.x.y series.
* File format: generates Realms with format v20 (reads and upgrades file format v5 or later for non-synced Realm, upgrades file format v10 for synced Realms).

### Internal
* CI integration updated to use Xcode 12.
* Support for newest version of Object Store.
* Push functionality test re-enabled.

## 10.1.1 (2020-12-11)

### Enhancements
* None.

### Fixed
* Integrating changesets from the server would sometimes hit the assertion failure `n != realm::npos` inside `Table::create_object_with_primary_key()` (in JS: `Realm.create()`) when creating an object with a primary key which previously had been used and had incoming links. ([realm/realm-core#4180](https://github.com/realm/realm-core/pull/4180), since v10.0.0)

### Compatibility
* MongoDB Realm Cloud.
* APIs are backwards compatible with all previous releases of Realm JavaScript in the 10.x.y series.
* File format: generates Realms with format v20 (reads and upgrades file format v5 or later for non-synced Realm, upgrades file format v10 for synced Realms).

### Internal
* Upgraded Realm Core from v10.1.3 to v10.1.4.
* Upgraded Realm Sync from v10.1.4 to v10.1.5.

## 10.1.0 (2020-12-8)

### Enhancements
* Added support of OpenID Connect credential for the Google authentication provider. ([#3383](https://github.com/realm/realm-js/issues/3383))

### Fixed
* Fixing the construction of Realm instances declararing the schema, when running in the React Native Chrome debugging mode, by removing it. Note: This is not considered a breaking change, since this behaviour was never documented. ([#3442](https://github.com/realm/realm-js/pull/3442), since v10.0.0)
* Fixed a bug that would prevent eventual consistency during conflict resolution. Affected clients would experience data divergence and potentially consistency errors as a result if they experienced conflict resolution between cycles of Create-Erase-Create for objects with same primary key.

### Compatibility
* MongoDB Realm Cloud.
* APIs are backwards compatible with all previous releases of Realm JavaScript in the 10.x.y series.
* File format: generates Realms with format v20 (reads and upgrades file format v5 or later for non-synced Realm, upgrades file format v10 for synced Realms).

### Internal
* Upgraded to Realm Sync from v10.1.3 to v10.1.4
* The sync client now requires a server that speaks protocol version 2 (Cloud version 20201202 or newer).

## 10.0.2 (2020-12-5)

### Enhancements
* None.

### Fixed
* Fixed an issue in `toJSON()`, in combination with primaryKeys, where data from another table could be returned. ([#3331](https://github.com/realm/realm-js/issues/3331), since v10.0.0)
* Fixed an issue in `toJSON()` where `data` would output as `{}`, it now returns the data base64 encoded. ([#3356](https://github.com/realm/realm-js/pull/3356), since v10.0.0)
* Fixed a bug where setting `shouldCompactOnLaunch` would lead to a crash with the error `Fatal error in HandleScope::HandleScope` (on node.js). (since v1.0.0)
* TS: `RealmInsertionModel<T>` used in `realm.create<T>(...)` now ignores functions on Class Models. ([#3421](https://github.com/realm/realm-js/pull/3421), since v10.0.0)
* Fixing the creation of an RPC session when running in React Native Chrome debugging mode. ([#3411](https://github.com/realm/realm-js/pull/3411), [#3358](https://github.com/realm/realm-js/issues/3358), [#3361](https://github.com/realm/realm-js/issues/3361), since v10.0.0)
* Fixed a crash in case insensitive query on indexed string properties when nothing matches. ([realm/realm-cocoa#6836](https://github.com/realm/realm-cocoa/issues/6836), since v6.0.0)
* Fixed a bug where queries for the size of a list of primitive nullable `int`s returned size + 1. ([realm/realm-core#4016](https://github.com/realm/realm-core/pull/4016), since v6.0.0)
* Files upgraded on 32-bit devices could end up being inconsistent resulting in `Key not found` exception to be thrown. ([realm/realm-java#6992)(https://github.com/realm/realm-java/issues/6992), since v6.0.5)

### Compatibility
* MongoDB Realm Cloud.
* APIs are backwards compatible with all previous releases of Realm JavaScript in the 10.x.y series.
* File format: generates Realms with format v20 (reads and upgrades file format v5 or later for non-synced Realm, upgrades file format v10 for synced Realms).

### Internal
* Upgraded to Realm Core from v10.0.0 to v10.1.3
* Upgraded to Realm Sync from v10.0.0 to v10.1.3

## 6.1.7 (2021-3-13)

### Enhancements
* None.

### Fixes
* There seems to be a few issues regarding class support in realm-js. We are currently coming up with strategies to better support this in the future. In the meantime, the following fixes have been applied to help avoid crashes and failures.
  * When creating a class that extends Realm.Object and pushing the instantiated object to a list, a segmentation fault would occur. This has been fixed by a null check and throwing an exception.
  * Creating an object from an instance of Realm.Object that was manually constructed (detached from Realm) would fail the second time. Now we throw a meaningful exception the first time.
* Removed a delay when running in node.js. It could make testing using Jest to fail. ([#3608](https://github.com/realm/realm-js/issues/3608), since v2.0.0)
* Support upgrading from file format 5. ([realm/realm-cocoa#7089](https://github.com/realm/realm-cocoa/issues/7089), since v6.0.0)
* During integration of a large amount of data from the server, you may get `Assertion failed: !fields.has_missing_parent_update()`. ([realm/realm-core#4497](https://github.com/realm/realm-core/issues/4497), since v6.0.0)
* Fixed queries for constant null across links to an indexed property not returning matches when the link was null. ([realm/realm-core#4460](https://github.com/realm/realm-core/pull/4460), since v3.5.0).

### Compatibility
* Realm Object Server: 3.23.1 or later
* APIs are backwards compatible with all previous releases of Realm JavaScript in the 6.x.y series.
* File format: generates Realms with format v11 (reads and upgrades file format v5).

## 6.1.6 (2021-2-15)

### Enhancements
* None.

### Fixed
* Fixed an issue where creating an object after file format upgrade may fail with error message `Assertion failed: lo() <= std::numeric_limits<uint32_t>::max()`. ([realm/realm-core#4295](https://github.com/realm/realm-core/issues/4295), since v6.0.0)
* Due to an upcoming WebKit update (currently accessible through Xcode beta simulators), apps would throw `Attempting to change configurable attribute of unconfigurable property` at runtime. ([#3557](https://github.com/realm/realm-js/issues/3557))

### Compatibility
* Realm Object Server: 3.23.1 or later
* APIs are backwards compatible with all previous releases of Realm JavaScript in the 6.x.y series.
* File format: generates Realms with format v11 (reads and upgrades file format v5).

### Internal
* Upgraded Realm Core from v6.2.0 to v6.2.3.
* Upgraded Realm Sync from v5.0.30 to v5.0.32.
* Implemented webhook analytics integration.

## 6.1.5 (2020-11-4)

### Enhancements
* None.

### Fixed
* Fixed a bug preventing caching of Realm instances. In certain cases, the Realm file would grow without any new objects added. ([#3322](https://github.com/realm/realm-js/pull/3322), since v6.0.0).
* Fixed an issue in `toJSON()`, in combination with primaryKeys, where data from another table could be returned. ([#3331](https://github.com/realm/realm-js/issues/3331), since v6.1.0)
* Fixed an issue in `toJSON()` where `data` would output as `{}`, it now returns the data base64 encoded. ([#3356](https://github.com/realm/realm-js/pull/3356), since v6.1.0)
* Fixed a crash in case insensitive query on indexed string properties when nothing matches. ([realm/realm-cocoa#6836](https://github.com/realm/realm-cocoa/issues/6836), since v6.0.0)
* Fixed a bug where queries for the size of a list of primitive nullable `int`s returned size + 1. ([realm/realm-core#4016](https://github.com/realm/realm-core/pull/4016), since v6.0.0)

### Compatibility
* Realm Object Server: 3.23.1 or later.
* APIs are backwards compatible with all previous release of Realm JavaScript in the 6.x.y series.
* File format: Generates Realms with format v11 (reads and upgrades previous file format).

### Internal
* Upgraded Realm Core from v6.1.4 to v6.2.0.
* Upgraded Realm Sync from v5.0.29 to v5.0.30.

## 10.0.1 (2020-10-16)

NOTE: Support for syncing with realm.cloud.io and/or Realm Object Server has been replaced with support for syncing with MongoDB Realm Cloud.

NOTE: This version uses the Realm file format to version 20. It is not possible to downgrade to earlier versions than v10.0.0-beta.13. Non-sync Realms will be upgraded automatically. Synced Realms can only be automatically upgraded if created with Realm JavaScript v10.0.0-beta.1 and above.

### Breaking changes
* None

### Enhancements
* None

### Fixed
* Fixed RN Android error: couldn't find DSO to load: librealmreact.so caused by: dlopen failed: cannot locate symbol. ([#3347](https://github.com/realm/realm-js/issues/3347), since v10.0.0)
* Fixed TS declaration for `app.allUsers` to `Record<string, User>` instead of an array of `User`. ([#3346](https://github.com/realm/realm-js/pull/3346))

### Compatibility
* MongoDB Realm Cloud.
* APIs are backwards compatible with all previous releases of Realm JavaScript in the 10.x.y series.
* File format: generates Realms with format v20 (reads and upgrades file format v5 or later for non-synced Realm, upgrades file format v10 for synced Realms).

### Internal
* None

## 10.0.0 (2020-10-14)

NOTE: This is a unified release note covering all v10.0.0-alpha.X and v10.0.0-beta.X releases.

NOTE: Support for syncing with realm.cloud.io and/or Realm Object Server has been replaced with support for syncing with MongoDB Realm Cloud.

NOTE: This version uses the Realm file format version 20. It is not possible to downgrade to earlier versions than v10.0.0-beta.13. Non-sync Realms will be upgraded automatically. Synced Realms can only be automatically upgraded if created with Realm JavaScript v10.0.0-beta.1 and above.

NOTE: Deprecated methods have been removed.

### Breaking changes
* `Realm.Sync.User` has been replaced by `Realm.User`.
* `Realm.Sync.Adapter`, `Realm.Sync.addlistener()`, `Realm.Sync.localListenerRealms()`, `Realm.Sync.removeAllListeners()` and `Realm.Sync.removeListener()` have been removed. ([#2732](https://github.com/realm/realm-js/issues/2732))
* Query-based Sync has been removed. This includes `Realm.Sync.Subscription`, `Realm.Results.subscribe()`, `Realm.subscriptions()`, `Realm.unsubscribe()`, `Realm.privileges()`. These APIs are not initially supported by MongoDB Realm. They will be re-introduced in a future release. `partitionValue` has been added to the `sync` configuration as a replacement. Please read section ["Partition Atlas Data into Realms"](https://docs.mongodb.com/realm/sync/partitioning/) in documentation for further information.
* Permissions has been removed. You need to configure permissions through MongoDB Realm.
* Deprepated API has been removed: `Realm.openAsync()`, `Realm.Sync.setFeatureToken()`, `Realm.Sync.User.register()`, `Realm.Sync.User.registerWithProvider()`, `Realm.Sync.User.authenticate()`, `Realm.automaticSyncConfiguration()`.
* Renamed configuration option `custom_http_headers` to `customHttpHeaders`.
* Renamed `Realm.Sync` to `Realm.App.Sync` including all methods and properties.

### Enhancements
* Added support for compiling on a RaspberryPi. ([#2798](https://github.com/realm/realm-js/issues/2798)
* Added support for the `Decimal128` data type. ([#2674](https://github.com/realm/realm-js/issues/2674))
* Added support for the `ObjectId` data type. ([#2675](https://github.com/realm/realm-js/issues/2675))
* Added support for embedded objects. ([#2676](https://github.com/realm/realm-js/issues/2676))
* Added `Realm.App` with the following methods: `getApp()`, `logIn()`, `switchUser()`, and `removeUser()` and properties `id`, `emailPasswordAuth`, `currentUser`, `allUsers`. A `Realm.App` instance represents a [MongoDB Realm app](https://docs.mongodb.com/realm/procedures/create-realm-app/). ([#2750](https://github.com/realm/realm-js/issues/2750) and [#2809](https://github.com/realm/realm-js/issues/2809))
* Added `Realm.Credentials` which represents credentials for MongoDB Realm users. It has the following methods: `emailPassword()`, `facebook`, `anonymous()`, `apple()`, `google()`, `jwt()`, and `function()`. You must enable the credentials validation ([authentication providers](https://docs.mongodb.com/realm/authentication/providers/)) at MongoDB Realm before deploying your app. ([#2750](https://github.com/realm/realm-js/issues/2750) and [#2809](https://github.com/realm/realm-js/issues/2809))
* Added auth providers `Realm.Auth.EmailPassword` and `Realm.Auth.APIKeys`. ([#2750](https://github.com/realm/realm-js/issues/2750) and [#2809](https://github.com/realm/realm-js/issues/2809))
* Added support for `customData` readonly property to `Realm.User` objects. ([#2809](https://github.com/realm/realm-js/issues/2809))
* Added support for calling server functions from `Realm.User` objects. ([#2809](https://github.com/realm/realm-js/issues/2809))
* Added MongoClient and Push functionality to `Realm.User`.
* Added `watch()` to `MongoDBCollection` to enable streaming notifications of changes events from the database. Only supported in node.js for now.
* TS declarations with stricter TS validation of input-models and return-types for `create<T>(...)`, `objects<T>(...)` & `objectForPrimaryKey<T>(...)`. ([#3044](https://github.com/realm/realm-js/pull/3044) & [#3266](https://github.com/realm/realm-js/pull/3266))

### Fixed
* Realm.login() will not run after hot reloading in RN. ([#3236](https://github.com/realm/realm-js/issues/3236), since v10.0.0-beta.12)

### Compatibility
* MongoDB Realm Cloud.
* APIs are backwards compatible with all previous releases of Realm JavaScript in the 10.x.y series.
* File format: generates Realms with format v20 (reads and upgrades file format v5 or later for non-synced Realm, upgrades file format v10 for synced Realms).

### Internal
* Upgraded to Realm Core v10.0.0
* Upgraded to Realm Sync v10.0.0

## 10.0.0-rc.2 (2020-10-12)

NOTE: Support for syncing with realm.cloud.io and/or Realm Object Server has been replaced with support for syncing with MongoDB Realm Cloud.

NOTE: This version uses the Realm file format to version 20. It is not possible to downgrade to earlier versions than v10.0.0-beta.13. Non-sync Realms will be upgraded automatically. Synced Realms can only be automatically upgraded if created with Realm JavaScript v10.0.0-beta.1 and above.

### Breaking changes
* Removed the types for `app.services` and `app.functions` (which never had an implementation). ([#3322](https://github.com/realm/realm-js/pull/3322)).

### Enhancements
* Added descriptive errors for `partitionValue` of unsupported formats & ranges.

### Fixed
* Added missing `Realm.Credentials.jwt()` to React Native debugger support. ([#3285](https://github.com/realm/realm-js/issues/3285), since v10.0.0-beta.13)
* Fixed missing `partitionValue` on `syncSession`. ([#3205](https://github.com/realm/realm-js/pull/3205), since v10.0.0-beta.1)
* Fixed a bug where an integer could prematurely be converted & returned as a `Long` instead of a `number`. ([#3205](https://github.com/realm/realm-js/pull/3205), since v10.0.0-beta.1)
* TS declaration for `isLoggedIn` added to `User`. ([#3294](https://github.com/realm/realm-js/pull/3294))
* Fixed error `Attempted import error: 'invalidateCache' is not exported from './util' (imported as 'util').` ([#3314](https://github.com/realm/realm-js/issues/3314))
* Fixed a bug preventing caching of Realm instances. In certain cases, the Realm file would grow without any new objects added.
* TS declarations for `OpenRealmBehaviorConfiguration` presets `openLocalRealmBehavior` & `downloadBeforeOpenBehavior` moved to namespace `Realm.App.Sync`, to reflect the implementation. ([#3307](https://github.com/realm/realm-js/pull/3307), since v10.0.0-beta.1)

### Compatibility
* MongoDB Realm Cloud.
* APIs are backwards compatible with all previous releases of Realm JavaScript in the 10.x.y series.
* File format: generates Realms with format v20 (reads and upgrades file format v5 or later for non-synced Realm, upgrades file format v10 for synced Realms).

### Internal
* Changed CI to abort if changes are exclusively made to the /packages directory. ([#3298](https://github.com/realm/realm-js/pull/3298)) & ([#3307](https://github.com/realm/realm-js/pull/3307))
* Publish binaries for Raspberry Pi. ([#3272](https://github.com/realm/realm-js/issues/3272), since v10.0.0-beta.13)

## 6.1.4 (2020-10-8)

### Enhancements
* None.

### Fixed
* A case-insensitive query, on an indexed string property, could throw a `"No such key"` when the query matched a deleted object. ([realm/realm-cocoa#6830](https://github.com/realm/realm-cocoa/issues/6830), since v6.0.0)
* A schema migration could throw a `"No Such Column"` if a property changed from optional to primary key. ([#3270](https://github.com/realm/realm-js/issues/3270), since v6.0.0)

### Compatibility
* Realm Object Server: 3.23.1 or later.
* APIs are backwards compatible with all previous release of Realm JavaScript in the 6.x.y series.
* File format: Generates Realms with format v11 (reads and upgrades previous file format).

### Internal
* Upgraded Realm Core from v6.1.3 to v6.1.4.
* Upgraded Realm Sync from v5.0.28 to v5.0.29.
* Upgraded Realm Object Store to commit 301642fe90212c379f550656a7234f41db158ddf.

## 6.1.3 (2020-10-2)

### Enhancements
* None.

### Fixed
* Fixed an issue with `toJSON` where data from a different object could be serialized. ([#3254](https://github.com/realm/realm-js/issues/3254), since v6.1.0)
* Fixed inheritance when transpiling with Babel which results in TypeError: Reflect.construct requires the first argument to be a constructor ([#3110](https://github.com/realm/realm-js/issues/3110))
* When querying a table where links are part of the condition, the application may crash if objects has recently been added to the target table. ([realm/realm-java#7118](https://github.com/realm/realm-java/issues/7118), since v6.0.0)
* Rerunning an equals query on an indexed string column, which previously had more than one match and now has one match, would sometimes throw a "key not found" exception ([realm/realm-cocoa#6536](https://github.com/realm/realm-cocoa/issues/6536), since v6.0.0)
* Queries on indexed properties could yield a "Key not found" exception. ([realm/realm-dotnet#2025](https://github.com/realm/realm-dotnet/issues/2025), since v6.0.0)
* Fixed queries for null on non-nullable indexed integer columns returning results for zero entries. (since v6.0.0)

### Compatibility
* Realm Object Server: 3.23.1 or later.
* Realm Studio: 5.0.0 or later.
* APIs are backwards compatible with all previous release of Realm JavaScript in the 6.x.y series.
* File format: Generates Realms with format v11 (reads and upgrades previous file format).

### Internal
* Upgraded Realm Core from v6.0.26 to v6.1.3.
* Upgraded Realm Sync from v5.0.23 to v5.0.28.
* Improved performance of queries of the form `NOT (prop == 1 || prop == 2 || ...)`. ([realm/realm-cocoa#4564](https://github.com/realm/realm-cocoa/issues/4564))
* Improved performance of most operations which read data from the Realm file.

## 10.0.0-rc.1 (2020-10-1)

NOTE: Support for syncing with realm.cloud.io and/or Realm Object Server has been replaced with support for syncing with MongoDB Realm Cloud.

NOTE: This version uses the Realm file format to version 20. It is not possible to downgrade to earlier versions than v10.0.0-beta.13. Non-sync Realms will be upgraded automatically. Synced Realms can only be automatically upgraded if created with Realm JavaScript v10.0.0-beta.1 and above.

### Breaking changes
* Renamed `Realm.App.getCachedApp()` to `Realm.App.getApp()`.

### Enhancements
* TS declaration for `objectForPrimaryKey<T>(...)` now mimics behavior of `objects<T>(...)`. ([#3266](https://github.com/realm/realm-js/pull/3266))

### Fixed
* Fixed an issue with `toJSON` where data from a different object could be serialized. ([#3254](https://github.com/realm/realm-js/issues/3254), since v10.0.0-beta.10)
* Fixed `create<T>(...)` deprecation warning. ([#3243](https://github.com/realm/realm-js/pull/3243))
* Throw error when `deleteRealmIfMigrationNeeded` is requested on a synced realm (incompatible options) ([#3245](https://github.com/realm/realm-js/pull/3245))
* Added missing `Realm.Credentials.function()` to React Native debugger support. ([#3236](https://github.com/realm/realm-js/issues/3236), since v10.0.0-beta.1)
* Added missing `Realm.Credentials.google()` to React Native debugger support. ([#3279](https://github.com/realm/realm-js/issues/3279), since v10.0.0-beta.1)
* Fixed inheritance when transpiling with Babel which results in `TypeError: Reflect.construct requires the first argument to be a constructor`. ([#3110](https://github.com/realm/realm-js/issues/3110))
* `-fno-aligned-new` added to podspec as C++ flag for for armv7. This could lead to error messages like `Aligned deallocation function of type 'void (void *, std::align_val_t) noexcept' is only available on iOS 11 or newer when archiving an app`. ([#3076](https://github.com/realm/realm-js/issues/3076), since v10.0.0-beta.1)
* TS declaration for `create<T>(...)` has been relaxed when `Realm.UpdateMode` `All` or `Modified` is given. ([#3266](https://github.com/realm/realm-js/pull/3266))

### Compatibility
* MongoDB Realm Cloud.
* APIs are backwards compatible with all previous releases of Realm JavaScript in the 10.x.y series.
* File format: generates Realms with format v20 (reads and upgrades file format v5 or later for non-synced Realm, upgrades file format v10 for synced Realms).

### Internal
* Upgraded Realm Core from v10.0.0-beta.8 to v10.0.0-beta.9.
* Upgraded Realm Sync from v10.0.0-beta.12 to v10.0.0-beta.14.

### Notable known issues
* `Realm.App.logIn()` will not run again after refreshing React Native app. ([#3236](https://github.com/realm/realm-js/issues/3236))
* `OpenRealmBehaviorConfiguration` was removed in v10.0.0-beta.1 and hasn't been added back yet. The consequence is that it is not possible to open a synced Realm when offline.


## 10.0.0-beta.13 (2020-9-18)

NOTE: Support for syncing with realm.cloud.io and/or Realm Object Server has been replaced with support for syncing with MongoDB Realm Cloud.

NOTE: This version bumps the Realm file format to version 20. It is not possible to downgrade to earlier versions. Non-sync Realms will be upgraded automatically. Synced Realms can only be automatically upgraded if created with Realm JavaScript v10.0.0-beta.1 and above.

### Breaking changes
* Renamed `Realm.Credentials.custom()` to `Realm.Credentials.jwt()`.
* Renamed `Realm.User.remoteMongoClient()` to `Realm.User.mongoClient()`.
* Removed `Remote` prefix from all `MongoDB` related classes.
* Renamed `Realm.Sync` to `Realm.App.Sync` including all methods and properties.

### Enhancements
* Added property `Realm.User.deviceId`.
* Added property `Realm.User.providerType`.
* Added property `Realm.User.identities`.
* Added property `name` to `Realm.MongoDB`, `Realm.MongoDB.Database` and `Realm.MongoDB.Collection`.
* Added methods `Realm.App.Sync.getSyncSession()` and `Realm.App.Sync.getAllSyncSessions()`.
* Allow synchronization on the nil partition by specifying `null` as `partitionValue` in sync configuration.
* Added support for creating multiple Realm apps. ([#3072](https://github.com/realm/realm-js/issues/3072))
* Added method `Realm.App.getCachedApp()`.

### Fixed
* Reapplied fix for the error `expected either accessToken, id_token or authCode in payload` when using Facebook Auth. ([#3109])(https://github.com/realm/realm-js/issues/3109)
* Fixed linking issue (error message: `ld: symbol(s) not found for architecture x86_64`) on iOS. ([#3189](https://github.com/realm/realm-js/issues/3189), since v10.0.0-beta.12)
* It is not allowed to query embedded objects directly. An expection will be thrown. (since v10.0.0-beta.1)
* Fixed a bug where .type is incorrect for some property types. ([#3235](https://github.com/realm/realm-js/pull/3235))

### Compatibility
* MongoDB Realm Cloud.
* APIs are backwards compatible with all previous releases of Realm JavaScript in the 10.x.y series.
* File format: generates Realms with format v20 (reads and upgrades file format v5 or later for non-synced Realm, upgrades file format v10 for synced Realms).
* Stopped building binary releases for Node.js 11

### Internal
* Realm JS now uses a single pre-build native binary for every Node.js and Electron version per platform (Windows, Linux, MacOS) and architecture (ia32, x64). Switching Node.js and Electron versions after Realm JS is installed will not require re-building or re-downloading of the Realm JS native binary.
* Upgraded Realm Core from v10.0.0-beta.6 to v10.0.0-beta.8.
* Upgraded Realm Sync from v10.0.0-beta.10 to v10.0.0-beta.12.

## 10.0.0-beta.12 (2020-9-2)

NOTE: Support for syncing with realm.cloud.io and/or Realm Object Server has been replaced with support for syncing with MongoDB Realm Cloud.

NOTE: This version bumps the Realm file format to version 11. It is not possible to downgrade to earlier versions. Older files will automatically be upgraded to the new file format. Files created by Realm JavaScript prior to v1.0.0, might not be upgradeable. Only [Realm Studio 10.0.0](https://github.com/realm/realm-studio/releases/tag/v10.0.0-beta.1) or later will be able to open the new file format.

### Enhancements
* None.

### Fixed
* Fixed validation of idempotent `AddColumn` instruction. This could lead to crashes with an error message like`Failed to parse, or apply received changeset: ERROR: AddColumn 'class_Person.name' which already exists`.
* Fixed a syntax error in `lib/browser/index.js` preventing RN debugger to launch. Thanks to @ioveracker. ([#3178](https://github.com/realm/realm-js/issues/3178), since v10.0.0-beta.10)

### Compatibility
* MongoDB Realm Cloud.
* APIs are backwards compatible with all previous releases of Realm JavaScript in the 10.x.y series.
* File format: generates Realms with format v11 (reads and upgrades file format v5 or later).

### Internal
* Upgraded from Realm Core v10.0.0-beta.5 to v10.0.0-beta.6.
* Upgraded from Realm Sync v10.0.0-beta.8 to v10.0.0-beta.10.

## 6.1.2 (2020-9-17)

### Enhancements
* None.

### Fixed
* If you use encryption your application could crash with a message like `Opening Realm files of format version 0 is not supported by this version of Realm`. ([realm/realm-core#6889](https://github.com/realm/realm-core#6889), since v6.0.0)
* Fixed deadlocks when opening a Realm file in both the iOS simulator and Realm Studio. ([realm/realm-cocoa#6743](https://github.com/realm/realm-cocoa#6743), since v6.1.0).

### Compatibility
* Realm Object Server: 3.23.1 or later.
* Realm Studio: 5.0.0 or later.
* APIs are backwards compatible with all previous release of Realm JavaScript in the 6.x.y series.
* File format: Generates Realms with format v11 (reads and upgrades previous file format).

### Internal
* Realm JS now uses a single pre-build native binary for every Node.js and Electron version per platform (Windows, Linux, MacOS) and architecture (ia32, x64). Switching Node.js and Electron versions after Realm JS is installed will not require re-building or re-downloading of the Realm JS native binary.
* Upgraded Realm Core from v6.0.25 to v6.0.26.
* Upgraded Realm Sync from v5.0.22 to v5.0.23.

## 6.1.1 (2020-9-10)

NOTE: This version bumps the Realm file format to version 11. It is not possible to downgrade version 10 or earlier. Moreover, older files will automatically be upgraded to the new file format. Files created by Realm JavaScript prior to v1.0.0, might not be upgradeable.

### Enhancements
* None.

### Fixed
* Upgrading files with string primary keys would result in a file where it was not possible to find the objects by primary key. ([realm/realm-cocoa#6716](https://github.com/realm/realm-cocoa/issues/6716), since Realm JavaScript v6.0.4)
* If you have a realm file growing towards 2Gb and have a table with more than 16 columns, then you may get a `Key not found` exception when updating an object. ([#3194](https://github.com/realm/realm-js/issues/3194), since v6.0.0)
* In cases where you have more than 32 columns in a table, you may get a corrupted file resulting in various crashes. ([realm/realm-java#7057](https://github.com/realm/realm-java/issues/7057), since Realm JavaScript v6.0.0)

### Compatibility
* Realm Object Server: 3.23.1 or later.
* Realm Studio: 5.0.0 or later.
* APIs are backwards compatible with all previous release of Realm JavaScript in the 6.x.y series.
* File format: Generates Realms with format v11 (reads and upgrades previous file format).

### Internal
* Upgraded Realm Core from v6.0.21 to v6.0.25.
* Upgraded Realm Sync from v5.0.18 to v5.0.22.


## 10.0.0-beta.11 (2020-08-28)

NOTE: Support for syncing with realm.cloud.io and/or Realm Object Server has been replaced with support for syncing with MongoDB Realm Cloud.

NOTE: This version bumps the Realm file format to version 11. It is not possible to downgrade to earlier versions. Older files will automatically be upgraded to the new file format. Files created by Realm JavaScript prior to v1.0.0, might not be upgradeable. Only [Realm Studio 10.0.0](https://github.com/realm/realm-studio/releases/tag/v10.0.0-beta.1) or later will be able to open the new file format.

### Enhancements
* None.

### Fixed
* Remove extra `scripts/` in path to `download-realm.js`. Fixes `Cannot find module '/my-app/node_modules/realm/scripts/scripts/download-realm.js'` ([3168])https://github.com/realm/realm-js/issues/3168

### Compatibility
* MongoDB Realm Cloud.
* APIs are backwards compatible with all previous releases of Realm JavaScript in the 10.x.y series.
* File format: generates Realms with format v11 (reads and upgrades file format v5 or later).

### Internal
* None

## 6.1.0 (2020-08-27)

### Enhancements
* `toJSON()` implemented for `Realm.Collection`, to return a nicer serializable Array. ([#3013](https://github.com/realm/realm-js/pull/3013))
* `Realm.JsonSerializationReplacer` exposed as a replacer (for usage with `JSON.stringify`) to handle circular structures.([#3013](https://github.com/realm/realm-js/pull/3013))
* TS: Stricter model validation for `create<T>(...)`. ([#3013](https://github.com/realm/realm-js/pull/3013))

### Fixed
* `toJSON()` no longer throws `"RangeError: Maximum call stack size exceeded"` when a circular structure is encountered (applies for both `Realm.Object` & `Realm.Collection`). ([#3013](https://github.com/realm/realm-js/pull/3013))
* TS: `objects<T>(...)` now sets return types reflecting underlying implementation. ([#3013](https://github.com/realm/realm-js/pull/3013))
* Holding a shared lock while being suspended on iOS would cause the app to be terminated. ([#6671])(https://github.com/realm/realm-cocoa/issues/6671)
* If an attempt to upgrade a realm has ended with a crash with "migrate_links" in the call stack, the realm ended in a corrupt state where further upgrade was not possible.

### Compatibility
* Realm Object Server: 3.23.1 or later.
* Realm Studio: 4.0.0 or later.
* APIs are backwards compatible with all previous release of Realm JavaScript in the 6.x.y series.
* File format: Generates Realms with format v10 (reads and upgrades previous file format).

### Internal
* Upgraded Realm Core from v6.0.19 to v6.0.21.
* Upgraded Realm Sync from v5.0.16 to v5.0.18


## 10.0.0-beta.10 (2020-08-27)

NOTE: Support for syncing with realm.cloud.io and/or Realm Object Server has been replaced with support for syncing with MongoDB Realm Cloud.

NOTE: This version bumps the Realm file format to version 11. It is not possible to downgrade to earlier versions. Older files will automatically be upgraded to the new file format. Files created by Realm JavaScript prior to v1.0.0, might not be upgradeable. Only [Realm Studio 10.0.0](https://github.com/realm/realm-studio/releases/tag/v10.0.0-beta.1) or later will be able to open the new file format.

### Enhancements
* Adding the possibility of passing a string argument when constructing an App. ([#3082](https://github.com/realm/realm-js/pull/3082))
* `toJSON()` implemented for `Realm.Collection`, to return a nicer serializable Array. ([#3044](https://github.com/realm/realm-js/pull/3044))
* `Realm.JsonSerializationReplacer` exposed as a replacer (for usage with `JSON.stringify`) to handle circular structures.([#3044](https://github.com/realm/realm-js/pull/3044))
* TS: Stricter model validation for `create<T>(...)`. ([#3044](https://github.com/realm/realm-js/pull/3044))

### Fixed
* Fixed Android and XCode build files. ([#3069](https://github.com/realm/realm-js/issues/3069), since v10.0.0-beta.9)
* Fixed a crash when calling `user.apiKeys.fetchAll()`. ([#3067](https://github.com/realm/realm-js/pull/3067))
* Fixed calling `app.emailPasswordAuth.resetPassword` and `app.emailPasswordAuth.callResetPasswordFunction`, which would throw an error of mismatch in count of arguments. ([#3079](https://github.com/realm/realm-js/pull/3079))
* realm.delete throws an exception `Argument to 'delete' must be a Realm object or a collection of Realm objects.` for schema objects defined with JS class syntax and not inheriting from RealmObject [#2848](https://github.com/realm/realm-js/issues/2848).
* Fixed `Realm.Object` TS declaration to allow inheritance. ([#1226](https://github.com/realm/realm-js/issues/1226))
* Fixed TS declaration for `CollectionChangeSet` in `CollectionChangeCallback` when adding a change listener to a collection ([#3093](https://github.com/realm/realm-js/pull/3093)).
* Fixed an error Error: `Invalid arguments: 2 expected, but 1 supplied.` when calling `app.removeUser` [#3091](https://github.com/realm/realm-js/issues/3091)
* Creating standalone/free-floating embedded objects crashed with a seg. fault. Temporarily an exception is thrown. Later we will introduce a way to add a new object to a list.  ([RJS#636](https://jira.mongodb.org/browse/RJS-636), since v10.0.0-beta.1)
* Fixed a missing import in the RN debugger support causing the debug session to fail with the error `ReferenceError: createSession is not defined`. Thanks for @deckyfx to investigating and refactoring the cache. ([#3085](https://github.com/realm/realm-js/issues/3085), since v10.0.0-beta.9)
* `toJSON()` no longer throws `"RangeError: Maximum call stack size exceeded"` when a circular structure is encountered (applies for both `Realm.Object` & `Realm.Collection`). ([#3044](https://github.com/realm/realm-js/pull/3044))
* TS: `objects<T>(...)` now sets return types reflecting underlying implementation. ([#3044](https://github.com/realm/realm-js/pull/3044))
* TS: `_objectId()` added to TS declaration for `Realm.Object`. ([#3044](https://github.com/realm/realm-js/pull/3044))
* Fixed performance regresion when creating `Realm.Object` in RN on iOS. ([#2845]https://github.com/realm/realm-js/issues/2845))
* Rare crash when a schema was updated ([#6680](https://github.com/realm/realm-cocoa/issues/6680))
* Bug in memory mapping management. This bug could result in multiple different asserts as well as segfaults. In many cases stack backtraces would include members of the EncyptedFileMapping near the top - even if encryption was not used at all. In other cases asserts or crashes would be in methods reading an array header or array element. In all cases the application would terminate immediately. (Realm Core PR #3838, since 7.0.0)
* Fixed the error `expected either accessToken, id_token or authCode in payload` when using Facebook Auth ([#3109])(https://github.com/realm/realm-js/issues/3109)
* Fixed segfault when `push()`ing onto a list of embedded objects.

### Compatibility
* MongoDB Realm Cloud.
* APIs are backwards compatible with all previous releases of Realm JavaScript in the 10.x.y series.
* File format: generates Realms with format v11 (reads and upgrades file format v5 or later).

### Internal
* Realm Object Store updated to commit 9c80160881f2af76d99c356a9d6017c88c9b7e52
* Upgraded Realm Core from v10.0.0-beta.4 to v10.0.0-beta.5
* Upgraded Realm Sync from v10.0.0-beta.6 to v10.0.0-beta.8
* Upgraded Realm Network Transport from v0.6.0 to v0.7.0
* When creating objects without primary keys, it is now checked that the generated ObjKey does not collide with an already existing object. This was a problem in some migration scenarios in ObjectStore.

## 6.0.5 (2020-08-24)

### Enhancements
* None

### Fixed
* Rare crash (EXC_BAD_ACCESS KERN_INVALID_ADDRESS in realm::Table::migrate_links) when a schema was updated ([realm/realm-cocoa#6680](https://github.com/realm/realm-cocoa/issues/6680))
* Rare crash (Attempted to insert null into non-nullable column) when updating Realm file from v9 to v10. ([realm/realm-core#3836](https://github.com/realm/realm-core/issues/3836))
* Upgrading a table with only linkingObjects properties could result in a crash.

### Compatibility
* Realm Object Server: 3.23.1 or later.
* Realm Studio: 4.0.0 or later.
* APIs are backwards compatible with all previous release of Realm JavaScript in the 6.x.y series.
* File format: Generates Realms with format v10 (reads and upgrades previous file format).

### Internal
* Upgraded Realm Core from v6.0.14 to v6.0.19.
* Upgraded Realm Sync from v5.0.14 to v5.0.16.

## 6.0.4 (2020-08-04)

### Enhancements
* None.

### Fixed
* realm.delete throws an exception `Argument to 'delete' must be a Realm object or a collection of Realm objects.` for schema objects defined with JS class syntax and not inheriting from RealmObject [2848](https://github.com/realm/realm-js/issues/2848).
* Fixed `Realm.Object` TS declaration to allow inheritance. ([#1226](https://github.com/realm/realm-js/issues/1226))
* Fixed performance regresion when creating `Realm.Object` in RN on iOS. ([#2845]https://github.com/realm/realm-js/issues/2845))

### Compatibility
* Realm Object Server: 3.23.1 or later.
* Realm Studio: 4.0.0 or later.
* APIs are backwards compatible with all previous release of Realm JavaScript in the 6.x.y series.
* File format: Generates Realms with format v10 (reads and upgrades previous file format).

### Internal
* Upgraded Realm Core from v6.0.9 to v6.0.14.
* Upgraded Realm Sync from v5.0.8 to v5.0.14.

## 6.0.3 (2020-7-15)

### Enhancements
* None.

### Fixed
* Missing `toJSON` TS declaration added for `Realm.Object` ([2903](https://github.com/realm/realm-js/issues/2903))
* Upgrading older Realm files with String indexes was very slow. ([realm/realm-core#3767](https://github.com/realm/realm-core/issues/3767), since v6.0.0)
* Upgrading a Realm file could result in the file getting corrupted. ([realm/realm-core#3734](https://github.com/realm/realm-core/issues/3734), since v6.0.0)
* Using `REALM_USE_FRAMEWORKS` environment variable to override detection of `use_framework!` in Cocoapods. Thanks to @alexeykomov. ([#2839](https://github.com/realm/realm-js/issues/2830))

### Compatibility
* Realm Object Server: 3.23.1 or later.
* Realm Studio: 4.0.0 or later.
* APIs are backwards compatible with all previous release of Realm JavaScript in the 6.x.y series.
* File format: Generates Realms with format v10 (reads and upgrades previous file format).

### Internal
* Upgraded Realm Core from v6.0.6 to v6.0.9.
* Upgraded Realm Sync from v5.0.5 to v5.0.8.

## 10.0.0-beta.9 (2020-7-15)

NOTE: Support for syncing with realm.cloud.io and/or Realm Object Server has been replaced with support for syncing with MongoDB Realm Cloud.

NOTE: This version bumps the Realm file format to version 11. It is not possible to downgrade to earlier versions. Older files will automatically be upgraded to the new file format. Files created by Realm JavaScript prior to v1.0.0, might not be upgradeable. Only [Realm Studio 10.0.0](https://github.com/realm/realm-studio/releases/tag/v10.0.0-beta.1) or later will be able to open the new file format.

### Breaking changes
* `Realm.Auth.EmailPassword.registerEmail()` has been renamed to `Realm.Auth.EmailPassword.registerUser()`.
* `Realm.User.identity` has been renamed to `Realm.User.id`.
* `Realm.User.token` has been renamed to `Realm.User.accessToken`.
* Change instance methods `Realm.App.currentUser()` and `Realm.App.allUsers()` to instance properties `Realm.App.currentUser` and `Realm.App.allUsers`.
* `Realm.Auth.UserAPIKeyProvider` has been replaced by `Realm.Auth.ApiKeyProvider`.
* `user.auth.apiKeys` has been replaced by `user.apiKeys`.
*  The instance methods on the ApiKeyAuth instance (`user.apiKeys`) have gotten their APIKey(s) suffix removed: Ex. `apiKeys.createAPIKey` has been replaced by `apiKeys.create`.
* `Realm.Auth.EmailPasswordProvider` has been replaced by `Realm.Auth.EmailPasswordAuth`.
* `app.auth.emailPassword` has been replaced by `user.emailPasswordAuth`.
* `Credentials.userAPIKey` has been replaced by `Credentials.userApiKey`.
* `Credentials.serverAPIKey` has been replaced by `Credentials.serverApiKey`.

### Enhancements
* Added RemoteMongoClient functionality to `Realm.User`
* Added `watch()` to `RemoteMongoDBCollection` to enable streaming notifications of changes events from the database. Only supported in node.js for now.
* Throwing more descriptive messages when parsing schema properties

### Fixed
* Failed to parse arguments correctly, causing the error `callback must be of type 'function', got (undefined)` when calling `Realm.App.emailPassword.sendResetPasswordEmail()` and `Realm.App.emailPassword.resendConfirmationEmail()`. ([#3037](https://github.com/realm/realm-js/issues/3037), since v10.0.0-beta.1)
* Fixed `user.logOut()` to also log out at MongoDB Realm Cloud. The method now returns `Promise<void>` instead. ([#2980](https://github.com/realm/realm-js/issues/2980), since v10.0.0-beta.1)
* Fixed `TypeError: process.versions is not an Object` error being thrown when requiring the package from React Native. ([#3045](https://github.com/realm/realm-js/issues/3045), since v10.0.0-beta.8)
* Fixed duplicated TypeScript definition of `Realm.objectForPrimaryKey()`. ([#2940](https://github.com/realm/realm-js/issues/2940), since v10.0.0-beta.1)

### Compatibility
* MongoDB Realm Cloud.
* APIs are backwards compatible with all previous releases of Realm JavaScript in the 10.x.y series.
* File format: generates Realms with format v11 (reads and upgrades file format v5 or later).

### Internal
* None.

## 10.0.0-beta.8 (2020-7-07)

NOTE: Support for syncing with realm.cloud.io and/or Realm Object Server has been replaced with support for syncing with MongoDB Realm Cloud.

NOTE: This version bumps the Realm file format to version 11. It is not possible to downgrade to earlier versions. Older files will automatically be upgraded to the new file format. Files created by Realm JavaScript prior to v1.0.0, might not be upgradeable. Only [Realm Studio 10.0.0](https://github.com/realm/realm-studio/releases/tag/v10.0.0-beta.1) or later will be able to open the new file format.

### Enhancements
* None.

### Fixed
* `toJSON()` now declared as returning `any` for easy usage in TS.

### Fixed
* Fix `401 Unauthorized` when using anonymous login resulting in a `Fatal error in v8::HandleScope::CreateHandle()`

### Compatibility
* MongoDB Realm Cloud.
* APIs are backwards compatible with all previous releases of Realm JavaScript in the 10.x.y series.
* File format: generates Realms with format v11 (reads and upgrades file format v5 or later).

### Internal
* None.

## 10.0.0-beta.7 (2020-6-26)

NOTE: Support for syncing with realm.cloud.io and/or Realm Object Server has been replaced with support for syncing with MongoDB Realm Cloud.

NOTE: This version bumps the Realm file format to version 11. It is not possible to downgrade to earlier versions. Older files will automatically be upgraded to the new file format. Files created by Realm JavaScript prior to v1.0.0, might not be upgradeable. Only [Realm Studio 10.0.0](https://github.com/realm/realm-studio/releases/tag/v10.0.0-beta.1) or later will be able to open the new file format.

### Enhancements
* Added RemoteMongoClient functionality to `Realm.User`
* Added Push functionality to `Realm.User`

### Fixed
* Added missing `SyncConfiguration.error` field in the typescript definitions.
* Fixed `SSL handshake failed: premature end of input` on Windows ([#2975](https://github.com/realm/realm-js/issues/2975, since v10.0.0-beta.1)
* Missing `toJSON` TS declaration added for `Realm.Object` ([2903](https://github.com/realm/realm-js/issues/2903))

### Compatibility
* MongoDB Realm Cloud.
* APIs are backwards compatible with all previous releases of Realm JavaScript in the 10.x.y series.
* File format: generates Realms with format v11 (reads and upgrades file format v5 or later).

### Internal
* Now linking against OpenSSL 1.1 on Windows.

## 10.0.0-beta.6 (2020-6-9)

NOTE: Support for syncing with realm.cloud.io and/or Realm Object Server has been replaced with support for syncing with MongoDB Realm Cloud.

NOTE: This version bumps the Realm file format to version 11. It is not possible to downgrade to earlier versions. Older files will automatically be upgraded to the new file format. Files created by Realm JavaScript prior to v1.0.0, might not be upgradeable. Only [Realm Studio 10.0.0](https://github.com/realm/realm-studio/releases/tag/v10.0.0-beta.1) or later will be able to open the new file format.

### Enhancements
* None.

### Fixed
* Opening a sync session with LOCAL app deployments would not use the correct endpoints. (since v10.0.0-beta.5)

### Compatibility
* MongoDB Realm Cloud.
* APIs are backwards compatible with all previous releases of Realm JavaScript in the 10.x.y series.
* File format: generates Realms with format v11 (reads and upgrades file format v5 or later).

### Internal
* Reverted back to rely on Realm.App's default URL in Realm Object Store.
* Updated Realm Object Store to commit c02707bc28e1886970c5da29ef481dc0cb6c3dd8.

## 10.0.0-beta.5 (2020-6-8)

NOTE: Support for syncing with realm.cloud.io and/or Realm Object Server has been replaced with support for syncing with MongoDB Realm Cloud.

NOTE: This version bumps the Realm file format to version 11. It is not possible to downgrade to earlier versions. Older files will automatically be upgraded to the new file format. Files created by Realm JavaScript prior to v1.0.0, might not be upgradeable. Only [Realm Studio 10.0.0](https://github.com/realm/realm-studio/releases/tag/v10.0.0-beta.1) or later will be able to open the new file format.

### Enhancements
* None.

### Fixed
* Changed default MongoDB Realm URL to https://cloud.mongodb.com.
* `Realm.User.refreshCustomData()` will return the data when refreshed. (since v10.0.0-beta.1)
* Fixed bugs so `Realm.User.auth.APIKeys` and `Realm.App.auth.EmailPassword` are properties and not functions. (since v10.0.0-beta.1)
* Added missing methods to `Realm.Auth` classes. (since v10.0.0-beta.1)
* When restarting an app, re-using the already logged in user would result in Sync not resuming. (since v10.0.0-beta.1)
* Disabled client resync. (since v10.0.0-beta.1)
* Android report version as number and not as string, preventing an app to launch. (since v10.0.0-beta.1)

### Compatibility
* MongoDB Realm Cloud.
* APIs are backwards compatible with all previous releases of Realm JavaScript in the 10.x.y series.
* File format: generates Realms with format v11 (reads and upgrades file format v5 or later).

### Known issues
* TypeScript definitions for `Realm.objectForPrimaryKey()` and the `Realm.App` constructor are inconsistent. (https://github.com/realm/realm-js/issues/2940)

### Internal
* Updated Realm Object Store to commit c50be4dd178ef7e11d453f61a5ac2afa8c1c10bf.

## 10.0.0-beta.4 (2020-6-7)

### Enhancements
* None.

### Fixed
* Fixed an incorrect import in the React Native debugging support. Bug prevented app to be launched.
* Fixed Android builds by adding missing files to build system.

### Compatibility
* MongoDB Realm Cloud.
* APIs are backwards compatible with all previous releases of Realm JavaScript in the 10.x.y series.
* File format: generates Realms with format v11 (reads and upgrades file format v5 or later).

### Internal
* None.

## 10.0.0-beta.3 (2020-6-6)

### Enhancements
* None.

### Fixed
* `partitionValue` can now be specified as a plain string, number or `BSON.ObjectId`.
* Added TypeScript definitions back in.
* Fixed a bug preventing optional Decimal128 to be null.

### Compatibility
* MongoDB Realm Cloud.
* APIs are backwards compatible with all previous releases of Realm JavaScript in the 10.x.y series.
* File format: generates Realms with format v11 (reads and upgrades file format v5 or later).

### Internal
* Updated Realm Sync from v10.0.0-beta.1 to Realm Sync v10.0.0-beta.2.
* Updated Realm Object Store to commit c6b7e35544ce9514ceb7ff5fc0280b93c073c659.

## 10.0.0-beta.1 (2020-6-4)

NOTE: Support for syncing with realm.cloud.io and/or Realm Object Server has been replaced with support for syncing with MongoDB Realm Cloud.

NOTE: This version bumps the Realm file format to version 11. It is not possible to downgrade to earlier versions. Older files will automatically be upgraded to the new file format. Files created by Realm JavaScript prior to v1.0.0, might not be upgradeable. Only [Realm Studio 10.0.0](https://github.com/realm/realm-studio/releases/tag/v10.0.0-beta.1) or later will be able to open the new file format.

NOTE: Deprecated methods have been removed.

### Breaking changes
* `Realm.Sync.User` has been replaced by `Realm.User`.
* `Realm.Sync.Adapter`, `Realm.Sync.addlistener()`, `Realm.Sync.localListenerRealms()`, `Realm.Sync.removeAllListeners()` and `Realm.Sync.removeListener()` have been removed. ([#2732](https://github.com/realm/realm-js/issues/2732))
* Query-based Sync has been removed. This includes `Realm.Sync.Subscription`, `Realm.Results.subscribe()`, `Realm.subscriptions()`, `Realm.unsubscribe()`, `Realm.privileges()`. These APIs are not initially supported by MongoDB Realm. They will be re-introduced in a future release. `partitionValue` has been added to the `sync` configuration as a replacement. Please read section "Partition Atlas Data into Realms" in documentation for further information.
* Permissions has been removed. You need to configure permissions through MongoDB Realm.
* Deprepated API has been removed: `Realm.openAsync()`, `Realm.Sync.setFeatureToken()`, `Realm.Sync.User.register()`, `Realm.Sync.User.registerWithProvider()`, `Realm.Sync.User.authenticate()`, `Realm.Sync.setSyncLogger()`, `Realm.automaticSyncConfiguration()`.
* Renamed configuration option `custom_http_headers` to `customHttpHeaders`.

### Enhancements
* Added support for compiling on a RaspberryPi. ([#2798](https://github.com/realm/realm-js/issues/2798)
* Added support for the `Decimal128` data type. ([#2674](https://github.com/realm/realm-js/issues/2674))
* Added support for the `ObjectId` data type. ([#2675](https://github.com/realm/realm-js/issues/2675))
* Added support for embedded objects. ([#2676](https://github.com/realm/realm-js/issues/2676))
* Added `Realm.App` with the following methods: `logIn()`, `currentUser()`, `allUsers()`, `switchUser()`, and `removeUser()`. A `Realm.App` instance represents a MongoDB Realm app. ([#2750](https://github.com/realm/realm-js/issues/2750) and [#2809](https://github.com/realm/realm-js/issues/2809))
* Added `Realm.Credentials` which represents credentials MongoDB Realm users. It is the following methods: `emailPassword()`, `facebook`, `anonymous()`, `apple()`, `google()`, `custom()`, and `function()`. You must enable the credentials validation at MongoDB Realm before deploying your app. ([#2750](https://github.com/realm/realm-js/issues/2750) and [#2809](https://github.com/realm/realm-js/issues/2809))
* Added auth providers `Realm.Auth.EmailPassword` and `Realm.Auth.APIKeys`. ([#2750](https://github.com/realm/realm-js/issues/2750) and [#2809](https://github.com/realm/realm-js/issues/2809))
* Added support for `customData` readonly property to `Realm.User` objects. ([#2809](https://github.com/realm/realm-js/issues/2809))
* Added support for calling server functions from `Realm.User` objects. ([#2809](https://github.com/realm/realm-js/issues/2809))

### Fixed
* None.

### Compatibility
* MongoDB Realm Cloud.
* Realm Studio v10.0.0 (and related beta versions)
* APIs are backwards compatible with all previous releases of Realm JavaScript in the 10.x.y series.
* File format: generates Realms with format v11 (reads and upgrades file format v5 or later).

### Internal
* Updated Realm Core from v6.0.5 to Realm Core v10.0.0-beta.1.
* Updated Realm Sync from v5.0.5 to Realm Sync v10.0.0-beta.1.
* Updated Realm Object Store to commit 6d081a53377514f9b77736cb03051a03d829da92.
* Created a package named `realm-app-importer`, to be used by integration tests (ideally by other SDKs too).

## 6.0.2 (2020-06-02)

### Enhancements
* None.

### Fixed
* Fixes crashes on some iOS devices when upgrading realm file to new format ([2902](https://github.com/realm/realm-js/issues/2902))
* Fixes a possible 'NoSuchTable' exception after upgrading of a realm file on some devices ([3701](https://github.com/realm/realm-core/issues/3701))

### Compatibility
* Realm Object Server: 3.23.1 or later.
* Realm Studio: 4.0.0 or later.
* APIs are backwards compatible with all previous release of Realm JavaScript in the 6.x.y series.
* File format: Generates Realms with format v10 (reads and upgrades previous file format).

### Internal
* Fixed compiling without Realm Sync.

## 6.0.1 (2020-5-18)

### Enhancements
* None.

### Fixed
* Added missing file to Android builds. The bug caused RN Android to crash with error `cannot locate symbol "_ZN5realm4util9Scheduler12make_defaultEv"`. ([#2884](https://github.com/realm/realm-js/issues/2884))

### Compatibility
* Realm Object Server: 3.23.1 or later.
* Realm Studio: 4.0.0 or later.
* APIs are backwards compatible with all previous release of Realm JavaScript in the 6.x.y series.
* File format: Generates Realms with format v10 (reads and upgrades previous formats).

### Internal
* None.

## 6.0.0 (2020-5-6)

NOTE: This version bumps the Realm file format to version 10. It is not possible to downgrade version 9 or earlier. Moreover, older files will automatically be upgraded to the new file format. Files created by Realm JavaScript prior to v1.0.0, might not be upgradeable. Only [Realm Studio 3.11](https://github.com/realm/realm-studio/releases/tag/v3.11.0) or later will be able to open the new file format.

### Breaking changes
* Calling `Realm.close()` on a closed Realm will throw an exception.
* Support of the old timestamp type has been removed, and older files cannot be upgraded. The new timestamp type was introduced in v1.0.0.
* `Realm.delete(Realm.Collection)` will conserve the order i.e., if a `Realm.Results` is [1, 2, 3] (pseudo-notation), `Realm.delete(2)` will produce [1, 3].
* It is only possible to compact a Realm when a single instance is open. Consider to use configuration parameter `shouldCompactOnLaunch` in the future.
* Schemas are not cached but will be reread when opening a Realm. This has an impact on default values as they are not persisted in the Realm files.

### Enhancements
* None.

### Fixed
* None.

### Compatibility
* Realm Object Server: 3.23.1 or later.
* APIs are backwards compatible with all previous release of realm in the 6.x.y series.
* File format: Generates Realms with format v10 (reads and upgrades previous formats).

### Internal
* Updated Realm Core from v5.23.8 to v6.0.4.
* Updated Realm Sync from v4.9.5 to v5.0.3.
* Updated Realm Object Store to commit dc03607585fd27cf5afa8060a2d17120e47b9b3e.

## 5.0.4 (2020-4-29)

### Enhancements
* None.

### Fixed
* Fixed a bug so `Realm.open()` will reject the promise with an error instead of `Operation canceled` when a manual client resync has occurred. ([#2679](https://github.com/realm/realm-js/pull/2679), since v3.1.0)
* Replaced `decompress` with `node-tar` to avoid using vulnerable dependencies. ([#2773](https://github.com/realm/realm-js/issues/2773))
* Fixed TypeScript definitions, React Native debugger support and added documentation for `Realm.Sync.enableSessionMultiplexing()`. Thanks to @bimusiek. ([#2776](https://github.com/realm/realm-js/issues/2776))
* Fixed `obj.entries()` to return actual key/value pairs. Previously incorrectly returned key/`undefined` for all object keys. ([#2829](https://github.com/realm/realm-js/pull/2829), since v5.0.3)

### Compatibility
* Realm Object Server: 3.23.1 or later.
* APIs are backwards compatible with all previous release of realm in the 2.x.y series.
* File format: Generates Realms with format v9 (Reads and upgrades all previous formats)

### Internal
* Added a platform independent way of printing to stdout on iOS & Node.js and the log on Android. ([#2789](https://github.com/realm/realm-js/pull/2789))
* Added node 14 (ABI v83) to CI and as a prebuild target.
* Added Electron 7.2.x as a prebuild target. Thanks to @rajivshah3. ([#2833](https://github.com/realm/realm-js/pull/2833))

## 5.0.3 (2020-4-01)

### Enhancements
* None.

### Fixed
* Realm Object properties not working when accessed, returning `undefined` on React Native for Android in Realm JS v5.0.2  ([#2763](https://github.com/realm/realm-js/issues/2763))
* Using `obj.keys()` or `obj.entries()` caused TypeScript error "Property 'keys' does not exist on type 'Object'". ([#2778](https://github.com/realm/realm-js/issues/2778), since v5.0.0)

### Compatibility
* Realm Object Server: 3.23.1 or later.
* APIs are backwards compatible with all previous release of realm in the 2.x.y series.
* File format: Generates Realms with format v9 (Reads and upgrades all previous formats)

### Internal
* None.

## 5.0.2 (2020-3-21)

### Enhancements
* None.

### Fixed
* Fixed a bug in how destruction of global objects was handled. This could lead to a segmentation fault on Node.js version 12 and 13 when the application terminated. ([#2759](https://github.com/realm/realm-js/issues/2759))

### Compatibility
* Realm Object Server: 3.23.1 or later.
* APIs are backwards compatible with all previous release of realm in the 2.x.y series.
* File format: Generates Realms with format v9 (Reads and upgrades all previous formats)

### Internal
* None.

## 5.0.1 (2020-3-20)

### Enhancements
* None.

### Fixed
* Fixed a bug in how the destruction of global objects was handled. This could lead to segfaults on Node.js version 12 and 13. ([#2759](https://github.com/realm/realm-js/issues/2759))

### Compatibility
* Realm Object Server: 3.23.1 or later.
* APIs are backwards compatible with all previous release of realm in the 2.x.y series.
* File format: Generates Realms with format v9 (Reads and upgrades all previous formats)

### Internal
* None.

## 5.0.0 (2020-3-18)

NOTE: This version has been pre-released as v3.7.0-alpha.0 and v3.7.0-alpha.2. We have bumped the major version due to removed functionality in this release. We are releasing this as v5.0.0 instead of v4.0.0 as we also have an series of pre-releases of v4.0.0 which are incompatible with this version as the Realm file format is upgraded. We have therefore decided to skip version v4.0.0, make this version 5.0.0 and we will then release the 4.0.0 version as the next major version - v6.0.0.

### Enhancements
* Added support for all Node.js versions from and above version 10. ([#2516](https://github.com/realm/realm-js/issues/2516))
* Helper methods `obj.keys()`, `obj.entries()` are now available to return the properties of that Realm Object, including the Realm properties defined by the schema.
* An instance method `toJSON()` is implemented on every Realm Object class to support `JSON.stringify()` to work as expected on every instance.

### Breaking changes
* Node.js 8 is not supported anymore.
* Realm objects properties are now defined as accessors on the instance prototype. Previously they were defined as values on the instance.
* Due to the accessor properties change above, calling `Object.keys()`, `Object.entries()`, and `Object.getOwnPropertyDescriptors()` on Realm.Object instances (objects from a Realm) will no longer return the Realm schema properties.

### Fixed
* ECMAScript 2015 Class syntax is fully supported by moving all properties to be accessors on the instance prototype allowing Realm JavaScript to invoke class constructors as constructors (using `new` instead of previously calling them as functions with 'call'). ([#998](https://github.com/realm/realm-js/issues/998))

### Compatibility
* Realm Object Server: 3.23.1 or later.
* APIs are backwards compatible with all previous release of realm in the 2.x.y series.
* File format: Generates Realms with format v9 (reads and upgrades all previous formats).

### Internal
* Complete rewrite of Realm JavaScript for Node.js on top of [Node.js N-API](https://nodejs.org/api/n-api.html)
* Realm JavaScript is now binary compatible between Node.js versions (due to NAPI API stability and backward compatibility).

## 3.6.5 (2020-3-4)

### Enhancements
* None.

### Fixed
* None.

### Compatibility
* Realm Object Server: 3.23.1 or later.
* APIs are backwards compatible with all previous release of realm in the 2.x.y series.
* File format: Generates Realms with format v9 (Reads and upgrades all previous formats)

### Internal
* Fixed a bug which prevent session multiplexing if sync log level is set. ([HELP-14004](https://jira.mongodb.org/browse/HELP-14004)

## 3.6.4 (2020-2-14)

### Enhancements
* None.

### Fixed
* Connecting via SSL would crash on iOS 11.x due to an incorrect version availability check around an API introduced in iOS 12. ([realm/realm-sync#3230](https://github.com/realm/realm-sync/pull/3230), since v3.6.2).
* Fix a bug which to lead to a fatal error when deleting a non-existing file. ([realm/realm-object-store#913](https://github.com/realm/realm-object-store/pull/913), since v1.0.0)

### Compatibility
* Realm Object Server: 3.23.1 or later.
* APIs are backwards compatible with all previous release of realm in the 2.x.y series.
* File format: Generates Realms with format v9 (Reads and upgrades all previous formats)

### Internal
* Updated Realm Object Store to commit 49458da2447499c370da0000c3b47c76e9ce9421.
* Updated Realm Sync from v4.9.4 to v4.9.5.

## 3.6.3 (2020-1-17)

### Enhancements
* None.

### Fixed
* Added missing `Realm.Sync.ClientResyncMode` constants. ([#2690](https://github.com/realm/realm-js/issues/2690), since v3.1.0)
* Untrusted SSL certificates were treated as transient rather than fatal errors on Apple platforms. (since v3.6.2)
* On React Native, when using libraries that define the `atob` global, users would experience our library incorrectly assuming it was running via the remote (Chrome) debugger. ([#2294](https://github.com/realm/realm-js/issues/2294), since v2.0.3)

### Compatibility
* Realm Object Server: 3.23.1 or later.
* APIs are backwards compatible with all previous release of realm in the 2.x.y series.
* File format: Generates Realms with format v9 (Reads and upgrades all previous formats)

### Internal
* Updated Realm Sync from v4.9.3 to v4.9.4.

## 3.6.2 (2020-1-16)

### Enhancements
* None.

### Fixed
* Fixed a bug that prevented `ClientResyncMode.Discard` to discard the local changes. ([#2664](https://github.com/realm/realm-js/issues/2664), since v3.1.0)
* Fixed a bug where properties with float and double values would not be sorted correctly. ([realm/realm-core#3520](https://github.com/realm/realm-core/pull/3520), since v3.6.0)
  * Fixed a bug where a `NOT` query on a list would incorrectly match objects which have an object index one less than a correctly matching object which appeared earlier in the list. ([realm/realm-cocoa#6289](https://github.com/realm/realm-cocoa/issues/6289), since v1.0.0)

### Compatibility
* Realm Object Server: 3.23.1 or later.
* APIs are backwards compatible with all previous release of realm in the 2.x.y series.
* File format: Generates Realms with format v9 (Reads and upgrades all previous formats)

### Internal
* Upgraded Realm Core from v5.23.7 to v5.23.8.
* Upgraded Realm Sync from v4.9.1 to v4.9.3.

## 3.6.0 (2019-12-11)

### Enhancements
* Improved performance of constructing queries, especially for large schemas. ([ROBJSTORE-58](https://jira.mongodb.org/browse/ROBJSTORE-58))
* Reduce the encrypted page reclaimer's impact on battery life on Apple platforms. ([realm/realm-core#3461](https://github.com/realm/realm-core/pull/3461))

### Fixed
* Fixed a React Native iOS build failure ('realm/util/assert.hpp' file not found) when installing in a repository where CocoaPods (ios/Pods) are committed to repository. ([#2617](https://github.com/realm/realm-js/issues/2617), since v3.4.0)
* When calling `Realm.deleteModel()` on a synced Realm could lead to an error message like `Failed while synchronizing Realm: Bad changeset (DOWNLOAD)`. A better error message (`Cannot delete model for a read-only or a synced Realm.`) is introduced. ([RJS-230](https://jira.mongodb.org/browse/RJS-230), since v1.12.0)

### Compatibility
* Realm Object Server: 3.23.1 or later.
* APIs are backwards compatible with all previous release of realm in the 2.x.y series.
* File format: Generates Realms with format v9 (Reads and upgrades all previous formats)

### Internal
* Fixed download URLs to make it possible to build without sync. ([RJS-355](https://jira.mongodb.org/browse/RJS-355))
* Now explicitly (deleting and re-)creating a "realm-js-integration-tests" simulator when running the React Native iOS integration tests.
* Updated Realm Core from v5.23.6 to v5.23.7.
* Updated Realm Sync from v4.9.0 to v4.9.1.
* Updated Realm Object Store to commit 8c274c2dbb2b6da67cd95707e39da4597993f938.

## 3.5.0 (2019-12-2)

NOTE: Including changes from v3.5.0-alpha.1.

### Enhancements
* Improved performance for some queries involving links. ([RJS-350](https://jira.mongodb.org/browse/RJS-340))

### Fixed
* None.

### Compatibility
* Realm Object Server: 3.23.1 or later.
* APIs are backwards compatible with all previous release of realm in the 2.x.y series.
* File format: Generates Realms with format v9 (Reads and upgrades all previous formats)

### Internal
* Added a test to verify that an exception is thrown when an object schema has no properties.
* Added a test to verify that `Realm.close()` is idempotent.
* Upgraded the React Native integration tests app (now using RN v0.61.3). ([#2603](https://github.com/realm/realm-js/pull/2603) & [#2609](https://github.com/realm/realm-js/pull/2609))
* Upgraded Realm Sync from v4.8.3 to v4.9.0. ([RJS-350](https://jira.mongodb.org/browse/RJS-350))
* Upgraded Realm Object Store to commit eb3b351c9e4d6a5024e442243bfb1fa320d94bfe.
* A new error code is added. When the state is entered, it is often when a client attempt to connect to a server after a long period of being offline.

## 3.5.0-alpha.1 (2019-11-27)

### Enhancements
* Improved performance for some queries involving links. ([RJS-350](https://jira.mongodb.org/browse/RJS-340))

### Fixed
* None.

### Compatibility
* Realm Object Server: 3.23.1 or later.
* APIs are backwards compatible with all previous release of realm in the 2.x.y series.
* File format: Generates Realms with format v9 (Reads and upgrades all previous formats)

### Internal
* Added a test to verify that an exception is thrown when an object schema has no properties.
* Added a test to verify that `Realm.close()` is idempotent.
* Upgraded the React Native integration tests app (now using RN v0.61.3). ([#2603](https://github.com/realm/realm-js/pull/2603) & [#2609](https://github.com/realm/realm-js/pull/2609))
* Upgraded Realm Object Store to commit be469eedfb573024839fd61d69e92933b9c1fc9e. ([RJS-349](https://jira.mongodb.org/browse/RJS-349))
* Upgraded Realm Sync from v4.8.3 to v4.9.0. ([RJS-350](https://jira.mongodb.org/browse/RJS-350))

## 3.4.2 (2019-11-14)

### Enhancements
* None.

### Fixed
* None.

### Compatibility
* Realm Object Server: 3.23.1 or later.
* APIs are backwards compatible with all previous release of realm in the 2.x.y series.
* File format: Generates Realms with format v9 (Reads and upgrades all previous formats)

### Internal
* Upgrade from Realm Sync v4.8.2 to v4.8.3.
* Fixed a bug in debug mode which could occasionally lead to the assertion `Assertion failed: m_ct_history->size() == m_ct_history_size`. ([RSYNC-71](https://jira.mongodb.org/browse/RSYNC-71), since v2.0.0)

## 3.4.1 (2019-11-12)

### Enhancements
* None.

### Fixed
* Fixed a bug when the sync client reconnect after failing to integrate a changeset. The bug would lead to further corruption of the client's Realm file. ([RSYNC-48](https://jira.mongodb.org/browse/RSYNC-48), since v2.3.0-alpha.1)

### Compatibility
* Realm Object Server: 3.23.1 or later.
* APIs are backwards compatible with all previous release of realm in the 2.x.y series.
* File format: Generates Realms with format v9 (Reads and upgrades all previous formats)

### Internal
* Upgrade from Realm Sync v4.7.12 to v4.8.2.

## 3.4.0 (2019-11-11)

### Enhancements
* Support mirroring of binary files. Thanks to @malice00. ([#2501](https://github.com/realm/realm-js/issues/2501))
* Performance significantly improved when making a query on the property of a linked table, when the property is indexed. ([realm/realm-core#3432](https://github.com/realm/realm-core/pull/3432))
* Added a CocoaPod Podspec file, enabling [autolinking](https://github.com/react-native-community/cli/blob/master/docs/autolinking.md) for React Native on iOS. ([#2586](https://github.com/realm/realm-js/pull/2586))

### Fixed
* On Android, the Realm file could be corrupted when using encrypted realms. It has never been reported in this project. ([realm/realm-core#3427](https://github.com/realm/realm-core/pulls/3427))
* Fixed a segmentation fault when calling `Realm.deleteAll()` after `Realm.deleteModel()`. ([#2597](https://github.com/realm/realm-js/issues/2597), since v1.12.0)

### Compatibility
* Realm Object Server: 3.23.1 or later.
* APIs are backwards compatible with all previous release of realm in the 2.x.y series.
* File format: Generates Realms with format v9 (Reads and upgrades all previous formats)

### Internal
* Updated from Realm Core v5.23.5 to v5.23.6.
* Updated from Realm Sync v4.7.10 to v4.7.12.
* Fixed an out-of-range bug in Windows builds. In debug mode, the exception `can't dereference out of range vector iterator` would be thrown and the process would terminate. ([realm/realm-object-store#832](https://github.com/realm/realm-object-store/issues/832))
* Fixed a couple of flaky tests.
* Upgraded to Xcode 10.3 for building and testing.

## 3.3.0 (2019-10-18)

### Enhancements
* Improve performance of changeset scanning when syncing data. This happens on a background thread, so it shouldn't have any visible effect.

### Fixed
* Fixed incorrect return type of `Realm.Sync.addListener()` in API doc and Typescript definition. ([#2566](https://github.com/realm/realm-js/issues/2566), since v2.23.0)
* Added `react-native.config.js` to distribution file. ([#2564](https://github.com/realm/realm-js/issues/2564) and [#2460](https://github.com/realm/realm-js/issues/2460), since v3.2.0)
* Fixed user methods (authentication, etc.) when running on the Electron main process, where `XMLHttpRequest` is `undefined`. ([#2274](https://github.com/realm/realm-js/issues/2274), since v2.24.0)

### Compatibility
* Realm Object Server: 3.23.1 or later.
* APIs are backwards compatible with all previous release of realm in the 2.x.y series.
* File format: Generates Realms with format v9 (Reads and upgrades all previous formats)

### Internal
* Cleaned up the console output produced by `./tests`. ([#2548](https://github.com/realm/realm-js/pull/2548))
* Added a `README.md` to the React Test App directory. ([#2561](https://github.com/realm/realm-js/pull/2561))
* Using the 'deprecated-react-native-listview' instead of `ListView` from the 'react-native' package. Thanks to @Kevin-Lev. ([#2568](https://github.com/realm/realm-js/pull/2568))
* Updated to Realm Sync from 4.7.8 to 4.7.10.

## 3.2.0 (2019-9-30)

### Enhancements
* `Realm.Sync.Adapter` can now accept a predicate function filter instead of a regex. ([#2539](https://github.com/realm/realm-js/pull/2539))

### Fixed
* Chained OR equals queries on an unindexed string column failed to match any results if any of the strings were 64 bytes or longer. ([realm/realm-core#3386](https://github.com/realm/realm-core/pull/3386), since v2.27.0-rc.2).
* Fixed serialization of a query which looks for a null timestamp. This only affects query based sync. ([realm/realm-core#3388](https://github.com/realm/realm-core/pull/3388), since v3.0.0)
* Fixed VS Code React Native debugger context. Thanks to @sam-drew. ([#2476)(https://github.com/realm/realm-js/issues/2476))

### Compatibility
* Realm Object Server: 3.23.1 or later.
* APIs are backwards compatible with all previous release of realm in the 2.x.y series.
* File format: Generates Realms with format v9 (Reads and upgrades all previous formats)

### Internal
* Updated to Realm Core v5.23.5.
* Updated to Realm Sync v4.7.8.


## 3.1.0 (2019-9-19)

### Enhancements
* Added support for Client Resync which can automatically recover the local Realm in case the server is rolled back. This largely replaces the Client Reset mechanism. It is configured using `Realm.Sync.Configuration.clientResyncMode`. Three modes are available: `'recover'`, `'discard`', and `'manual'` but currently only `'manual'` is supported for query-based sync. Default is `'recover'` for full sync and `'manual'` for query-based sync. ([#2328](https://github.com/realm/realm-js/issues/2328))

### Fixed
* Fixed check for if the partial sync schema needs to be initialized. ([realm/realm-object-store#843](https://github.com/realm/realm-object-store/pull/843))

### Compatibility
* Realm Object Server: 3.23.1 or later.
* APIs are backwards compatible with all previous release of realm in the 2.x.y series.
* File format: Generates Realms with format v9 (Reads and upgrades all previous formats)

### Internal
* None.


## 3.0.0 (2019-9-11)

### Breaking Changes
* Reworked the internal implementation of the permission API. For the most part, the method signatures haven't changed or where they have changed, the API have remained close to the original (e.g. `Results<T>` has changed to `T[]`).
  * Changed the return type of `User.getGrantedPermissions` from `Results<Permission>` to `Permission[]`. This means that the collection is no longer observable like regular Realm-backed collections. If you need to be notified for changes of this collection, you need to implement a polling-based mechanism yourself.
  * `Permission.mayRead/mayWrite/mayManage` have been deprecated in favor of a more-consistent `AccessLevel` API.
  * Removed the `User.openManagementRealm` method.
  * Changed the return type of `User.applyPermissions` from `Promise<PermissionChange>` to `Promise<void>`.

### Enhancements
* Added `User.getPermissionOffers` API to get a collection of all permission offers the user has created.

### Fixed
* Named pipes on Android are now created with 0666 permissions instead of 0600. This fixes a bug on Huawei devices which caused named pipes to change owners during app upgrades causing subsequent ACCESS DENIED errors. This should have no practical security implications. ([realm/realm-core#3328](https://github.com/realm/realm-core/pull/3328), since v0.10.0)
* fix error screen shown in React Native when refreshAdminToken and refreshAccessToken receive error result

### Compatibility
* Realm Object Server: 3.23.1 or later.
* APIs are backwards compatible with all previous release of realm in the 2.x.y series.
* File format: Generates Realms with format v9 (Reads and upgrades all previous formats)

### Internal
* Updated to Realm Core v5.23.2.
* Updated to Realm Sync v4.7.4.
* Add support for direct access to sync workers on Cloud, bypassing the Sync Proxy. [RJS-6](https://jira.mongodb.org/browse/RJS-6)


## 2.29.2 (2019-8-14)

### Enhancements
* None.

### Fixed
* Fixed Coop with Jitsi-Meet iOS SDK. Thanks to @djorkaeffalexandre. ([#2193](https://github.com/realm/realm-js/issues/2193))
* Fixed Gradle build error with Android Studio 3.5+. Thanks to @MarcBernstein. ([#2468](https://github.com/realm/realm-js/pull/2468))

### Compatibility
* Realm Object Server: 3.21.0 or later.
* APIs are backwards compatible with all previous release of realm in the 2.x.y series.
* File format: Generates Realms with format v9 (Reads and upgrades all previous formats)

### Internal
* Added support for Electron v4.2. ([#2452](https://github.com/realm/realm-js/issues/2452))
* Upgraded to Realm Sync v4.7.3.


## 2.29.1 (2019-7-11)

### Enhancements
* None.

### Fixed
* Queries involving an indexed int property which were constrained by a List with an order different from the table's order would give incorrect results. ([realm/realm-core#3307](https://github.com/realm/realm-core/issues/3307), since v2.27.0-rc.2)
* Queries involving an indexed int column had a memory leak if run multiple times. ([realm/realm-cocoa#6186](https://github.com/realm/realm-cocoa/issues/6186), since v2.27.0-rc.2)

### Compatibility
* Realm Object Server: 3.21.0 or later.
* APIs are backwards compatible with all previous release of realm in the 2.x.y series.
* File format: Generates Realms with format v9 (Reads and upgrades all previous formats)

### Internal
* Updated to Realm Core v5.23.1.
* Updated to Realm Sync v4.6.3.


## 2.29.0 (2019-7-3)

### Enhancements
* For synchronized Realms it is now possible to choose the behavior when opening the Realm. You can either choose to open the local Realm immediately or wait for it to be synchronized with the server first. These options are controlled through `Realm.Sync.SyncConfiguration.newRealmFileBehavior` and `Realm.Sync.SyncConfiguration.existingRealmFileBehavior`. See the [docs](https://realm.io/docs/javascript/2.29.0/api/Realm.Sync.html#~SyncConfiguration) for more information.
* Added support for unicode characters in realm path and filenames for Windows. Thanks to @rajivshah3. ([realm-core#3293](https://github.com/realm/realm-core/pull/3293) and [#2319](https://github.com/realm/realm-js/issues/2319))

### Fixed
* A React Native iOS app could crash on the first launch. Thanks to @max-zu. ([#2400](https://github.com/realm/realm-js/issues/2400), since v1.0.0)
* When creating objects using migration, a native crash could occur if a new optional property was added to the schema. ([#1612](https://github.com/realm/realm-js/issues/1612), since v1.0.0)
* Constructing an `inclusions` made unnecessary table comparisons. This resulted in poor performance for subscriptions using the `includeLinkingObjects` functionality. ([realm/realm-core#3311](https://github.com/realm/realm-core/issues/3311), since v2.27.0-rc.3)

### Compatibility
* Realm Object Server: 3.21.0 or later.
* APIs are backwards compatible with all previous release of realm in the 2.x.y series.
* File format: Generates Realms with format v9 (Reads and upgrades all previous formats)

### Internal
* Updated to Object Store commit: 8cd7b40eb294c4292726a6215339742eea5107c9
* Updated to Realm Core v5.23.0
* Updated to Realm Sync v4.6.2


## 2.28.1 (2019-6-3)

### Enhancements
* None.

### Fixed
* A bug in instruction cache invalidation could lead to SIGBUS errors on RN Android. ([#2391](https://github.com/realm/realm-js/issues/2391), since v2.28.0)

### Compatibility
* Realm Object Server: 3.21.0 or later.
* APIs are backwards compatible with all previous release of realm in the 2.x.y series.
* File format: Generates Realms with format v9 (Reads and upgrades all previous formats)

### Internal
* None.


## 2.28.0 (2019-5-22)

### Enhancements
* Improve performance when using Chrome Debugging with React Native by adding caching and reducing the number of RPC calls required. Read-heavy workflows are as much as 10x faster. Write-heavy workflows will see a much smaller improvement, but also had a smaller performance hit to begin with. (Issue: [#491](https://github.com/realm/realm-js/issues/491), PR: [#2373](https://github.com/realm/realm-js/pull/2373)).
* Reduce bundle size for React Native apps. Thanks to @lebedev. ([#2241](https://github.com/realm/realm-js/pull/2241))
* Support 64 bit for React Native Android. ([#2221](https://github.com/realm/realm-js/issues/2221))

### Fixed
* Opening a query-based Realm using `new Realm` did not automatically add the required types to the schema when running in Chrome, resulting in errors when trying to manage subscriptions. (PR: [#2373](https://github.com/realm/realm-js/pull/2373), since v2.15.0).
* The Chrome debugger did not properly enforce read isolation, meaning that reading a property twice in a row could produce different values if another thread performed a write in between the reads. This was typically only relevant to synchronized Realms due to the lack of multithreading support in the supported Javascript environments. (PR: [#2373](https://github.com/realm/realm-js/pull/2373), since v1.0.0).
* The RPC server for Chrome debugging would sometimes deadlock if a notification fired at the same time as a Realm function which takes a callback was called. (PR: [#2373](https://github.com/realm/realm-js/pull/2373), since v1.0.0 in various forms).

### Compatibility
* Realm Object Server: 3.21.0 or later.
* APIs are backwards compatible with all previous release of realm in the 2.x.y series.
* File format: Generates Realms with format v9 (Reads and upgrades all previous formats)

### Internal
* None.


## 2.27.0 (2019-5-15)

NOTE: The minimum version of Realm Object Server has been increased to 3.21.0 and attempting to connect to older versions will produce protocol mismatch errors. Realm Cloud has already been upgraded to this version, and users using that do not need to worry about this.

Changes since v2.26.1 (including v2.27.0-rc.2 and v2.27.0-rc.3):

### Enhancements
* Add an optional parameter to the `SubscriptionOptions`: `inclusions` which is an array of linkingObjects properties. This tells subscriptions to include objects linked through these relationships as well (links and lists are already included by default). ([#2296](https://github.com/realm/realm-js/pull/2296)
* Added `Realm.Sync.localListenerRealms(regex)` to return the list of local Realms downloaded by the global notifier. ([realm-js-private#521](https://github.com/realm/realm-js-private/issues/521)).
* Encryption now uses hardware optimized functions, which significantly improves the performance of encrypted Realms. ([realm-core#3241](https://github.com/realm/realm-core/pull/3241))
* Improved query performance when using `in` queries. ([realm-core#3241](https://github.com/realm/realm-core/pull/3241))
* Improved query performance when querying integer properties with indexes, e.g. primary key properties. ([realm-core#3272](https://github.com/realm/realm-core/pull/3272))
* Improved write performance when writing changes to disk. ([realm-core#2927](https://github.com/realm/realm-core/pull/2927))

### Fixed
* Making a query that compares two integer properties could cause a segmentation fault in the server or x86 node apps. ([realm-core#3253](https://github.com/realm/realm-core/issues/3253))
* Fix an error in the calculation of the `transferable` value supplied to the progress callback. ([realm-sync#2695](https://github.com/realm/realm-sync/issues/2695), since v1.12.0)
* HTTP requests made by the Sync client now always include a `Host: header`, as required by HTTP/1.1, although its value will be empty if no value is specified by the application. ([realm-sync#2861](https://github.com/realm/realm-sync/pull/2861), since v1.0.0)
* Added `UpdateMode` type to support the three modes of `Realm.create()`. ([#2359](https://github.com/realm/realm-js/pull/2359), since v2.26.1)
* Fixed an issue where calling `user.logout()` would not revoke the refresh token on the server. ([#2348](https://github.com/realm/realm-js/pull/2348), since v2.24.0)
* Fixed types of the `level` argument passed to the callback provided to `Realm.Sync.setLogger`, it was a string type but actually a numeric value is passed. ([#2125](https://github.com/realm/realm-js/issues/2125), since v2.25.0)
* Avoid creating Realm instances on the sync worker thread. ([raas#1539](https://github.com/realm/raas/issues/1539) and [realm-object-store#793](https://github.com/realm/realm-object-store/pull/793))

### Compatibility
* Realm Object Server: 3.21.0 or later.
* APIs are backwards compatible with all previous release of realm in the 2.x.y series.
* File format: Generates Realms with format v9 (Reads and upgrades all previous formats).

### Internal
* Updated to Realm Core v5.19.1.
* Updated to Realm Sync v4.4.2.
* Updated to Object Store commit 3e48b69764c0a2aaaa7a3b947d6d0dae215f9a09.
* Building for node.js using Xcode 10.x supported.
* Fixed the Electron integration tests. ([#2286](https://github.com/realm/realm-js/pull/2286) and [#2320](https://github.com/realm/realm-js/pull/2320))
* Added `Realm.Sync.Adapter` implemetation.


## 2.27.0-rc.3 (2019-5-10)

NOTE: This release is only compatible with Realm Object Server 3.21.0 or later.

### Enhancements
* Add an optional parameter to the `SubscriptionOptions`: `inclusions` which is an array of linkingObjects properties. This tells subscriptions to include objects linked through these relationships as well (links and lists are already included by default). ([#2296](https://github.com/realm/realm-js/pull/2296)

### Fixed
* Making a query that compares two integer properties could cause a segmentation fault in the server or x86 node apps. ([realm-core#3253](https://github.com/realm/realm-core/issues/3253))
* Fix an error in the calculation of the downloadable_bytes value supplied to the progress callback. (See sync version 4.0.0)
* HTTP requests made by the Sync client now always include a `Host: header`, as required by HTTP/1.1, although its value will be empty if no value is specified by the application. (sync v4.2.0)
* The server no longer rejects subscriptions based on queries with distinct and/or limit clauses. (sync 4.2.0)
* A bug was fixed where if a user had `canCreate` but not `canUpdate` privileges on a class, the user would be able to create the object, but not actually set any meaningful values on that object, despite the rule that objects created within the same transaction can always be modified. (sync 4.2.0)

### Compatibility
* Realm Object Server: 3.21.0 or later.
* APIs are backwards compatible with all previous release of realm in the 2.x.y series.
* File format: Generates Realms with format v9 (Reads and upgrades all previous formats)

### Internal
* Updated to Realm Sync 4.4.2.
* Updated to Object Store commit b96cd7ae5ff531a94fd759bdef9a5bb9e329a332

## 2.27.0-rc.2 (2019-5-8)

### Enhancements
* Added `Realm.Sync.localListenerRealms(regex)` to return the list of local Realms downloaded by the global notifier. ([realm-js-private#521](https://github.com/realm/realm-js-private/issues/521)).
* Encryption now uses hardware optimized functions, which significantly improves the performance of encrypted Realms. ([realm-core#3241](https://github.com/realm/realm-core/pull/3241))
* Improved query performance when using `in` queries. ([realm-core#3241](https://github.com/realm/realm-core/pull/3241))
* Improved query performance when querying integer properties with indexes, e.g. primary key properties. ([realm-core#3272](https://github.com/realm/realm-core/pull/3272))
* Improved write performance when writing changes to disk. ([realm-core#2927](https://github.com/realm/realm-core/pull/2927))

### Fixed
* Added `UpdateMode` type. ([#2359](https://github.com/realm/realm-js/pull/2359), since v2.26.1)
* Fixed an issue where calling `user.logout()` would not revoke the refresh token on the server. ([#2348](https://github.com/realm/realm-js/pull/2348), since v2.24.0)
* Fixed types of the `level` argument passed to the callback provided to `Realm.Sync.setLogger`, it was a string type but actually a numeric value is passed. ([#2125](https://github.com/realm/realm-js/issues/2125), since v2.25.0)

### Compatibility
* Realm Object Server: 3.11.0 or later.
* APIs are backwards compatible with all previous release of realm in the 2.x.y series.
* File format: Generates Realms with format v9 (Reads and upgrades all previous formats)

### Internal
* Building for node.js using Xcode 10.x supported.
* Fixed the Electron integration tests. ([#2286](https://github.com/realm/realm-js/pull/2286) and [#2320](https://github.com/realm/realm-js/pull/2320))
* Added `Realm.Sync.Adapter` implemetation.
* Upgraded to Realm Core v5.19.1.
* Upgraded to Realm Sync v4.2.3.
* Upgraded to Object Store commit d4bda636dbfb3926898c6ad5bf7f91f72affeb8d.

## 2.26.1 (2019-4-12)

### Enhancements
* None.

### Fixed
* Fixed Xcode 10.2 Build Errors by providing `kJSTypeSymbol` for switch cases. ([#2305](https://github.com/realm/realm-js/issues/2305) and [#2246](https://github.com/realm/realm-js/issues/2246), since v2.25.0)

### Compatibility
* Realm Object Server: 3.11.0 or later.
* APIs are backwards compatible with all previous release of realm in the 2.x.y series.
* File format: Generates Realms with format v9 (Reads and upgrades all previous formats)

### Internal
* None.

## 2.26.0 (2019-4-4)

### Enhancements
* Add 4 new fields to `NamedSubscription` which reprents query-based subscriptions: `createdAt`, `updatedAt`, `expiresAt` and `timeToLive`. These make it possible to better reason about and control current subscriptions. ([#2266](https://github.com/realm/realm-js/issues/2266))
* Add the option of updating the query controlled by a subscription using either `Results.subscribe({name: 'name', update: true})` or the `NamedSubscription.query` property. ([#2266](https://github.com/realm/realm-js/issues/2266))
* Add the option of setting a time-to-live for subscriptions using either `Results.subscribe({name: 'name', timeToLive: <valueInMs>})` or the `NamedSubscription.timeToLive` property. ([#2266](https://github.com/realm/realm-js/issues/2266))
* Add `Realm.Results.description()` which returns a string representation of the query.
* Add support for defining mapped properties in the schema using `name: { type: 'int', mapTo: 'internalName' }`. In that case the mapped name is used internally in the underlying Realm file, while the property key is used for reading/writing the property as well as querying it.
* Add `RealmObject.addListener()`, `RealmObject.removeListener()`, and `RealmObject.removeAllListeners()` to set up and remove object-level notifications. ([#763](https://github.com/realm/realm-js/issues/763))
* Add a new `Realm.UpdateMode` enum with the values: `never`, `modified`, `all`. This replaces the current
  `Realm.create(type, properties, update)` with `Realm.create(type, properties, updateMode)`.
  `Realm.create(type, properties, 'modified')` is a new mode that only update existing properties that actually
  changed, while `Realm.create(type, properties, 'never')` is equal to `Realm.create(type, properties, false)` and
  `Realm.create(type, properties, 'all')` is equal to `Realm.create(type, properties, true)`.
  `Realm.create(type, properties, update)` is now deprecated. ([#2089](https://github.com/realm/realm-js/issues/2089))

### Fixed
* Fixed retrying authentication requests. The issue could be observed as "Cannot read property 'get' of undefined." errors being thrown when the authenticate requests were retried. ([#2297](https://github.com/realm/realm-js/issues/2297), since v2.24.0)
* Due to a rare race condition in some Android devices (including Samsung SM-T111), an app could crash hard. A workaround was introduced but never included in any releases. ([#1895](https://github.com/realm/realm-js/issues/1895), since v2.11.0)

### Compatibility
* Realm Object Server: 3.11.0 or later.
* APIs are backwards compatible with all previous release of realm in the 2.x.y series.
* File format: Generates Realms with format v9 (Reads and upgrades all previous formats)

### Internal
* Updated to Object Store commit: ab91c2bb4a915c0f159291f08caf1dc13e717573
* Fixed adding a property to an existing object schema using the internal `realm._updateSchema`. ([#2283](https://github.com/realm/realm-js/pull/2283), since v2.24.0)

## 2.25.0 (2019-3-12)

### Enhancements
* Added `Realm.Sync.setLogger()` to capture the sync client's log. ([#2125](https://github.com/realm/realm-js/issues/2125) and [realm-js-private#517](https://github.com/realm/realm-js-private/issues/517))

### Fixed
* Fixed broken user auth functions when running in electron. ([#2264](https://github.com/realm/realm-js/pull/2264), since v2.24.0)

### Compatibility
* Realm Object Server: 3.11.0 or later.
* APIs are backwards compatible with all previous release of realm in the 2.x.y series.
* File format: Generates Realms with format v9 (Reads and upgrades all previous formats)

### Internal
* Added `Realm.Sync.SyncConfiguration._sessionStopPolicy` for setting the behaviour of the sync session.
* Added `Realm.Sync._hasExistingSessions()` which returns `true` if Realm has a reference to any sync session regardless of its state. ([#2248](https://github.com/realm/realm-js/issues/2248))
* Implemented the integration tests using TypeScript.

## 2.24.0 (2019-2-27)

### Enhancements
* Add support for React Native v0.58. ([#2239](https://github.com/realm/realm-js/issues/2239))

### Fixed
* Fixed an assertion failure when using a synchronized Realm and an object was created after another object was created with an int primary key of `null`. ([#3227](https://github.com/realm/realm-core/pull/3227))
* When debugging with React Native, calling `Realm.open()` would crash since `Realm._asyncOpen()` was not available in the debugger. ([#2234](https://github.com/realm/realm-js/pull/2234), since v2.20.0)
* Added several missing functions to the Chrome debugging support library. ([#2242](https://github.com/realm/realm-js/pull/2242), since v2.2.19).
* Fixed incorrect results when reading data from Realm from within a callback function when debugging in Chrome. ([#2242](https://github.com/realm/realm-js/pull/2242)).
* Report the correct user agent to the sync server rather than always "RealmJS/Unknown". ([#2242](https://github.com/realm/realm-js/pull/2242), since v2.23.0).

### Compatibility
* Realm Object Server: 3.11.0 or later.
* APIs are backwards compatible with all previous release of realm in the 2.x.y series.
* File format: Generates Realms with format v9 (Reads and upgrades all previous formats)

### Internal
* Add integration tests running in various environments (Node.js on MacOS and Linux, React Native on iOS and Android & Electron main and renderer processes on Linux). Existing tests should eventually be migrated to this to ensure they pass in all relevant environments. ([#2227](https://github.com/realm/realm-js/pull/2227))
* Add the method `realm._updateSchema` to perform schema manipulation on an open Realm. Specifically creating an object schema and a property on an existing object schema are tested. It's undocumented as it's not fully tested and the API is subject to change. (partly solving [#2216](https://github.com/realm/realm-js/issues/2216))

## 2.23.0 (2019-2-1)

### Enhancements
* Added `Realm.copyBundledRealmFiles()` to TypeScript definitions. ([#2176](https://github.com/realm/realm-js/issues/2176))
* The parser now supports readable timestamps with a `T` separator in addition to the originally supported `@` separator. For example: `startDate > 1981-11-01T23:59:59:1`. ([realm/realm-core#3198](https://github.com/realm/realm-core/issues/3198))
* It is now possible to store Realms on Android external storage with React Native by using `Realm.Configuration.fifoFilesFallbackPath`. ([#2062](https://github.com/realm/realm-js/issues/2062))
* New global notifier API introduced though `Realm.Sync.addListener(config, event, callback)`. This also adds support for configuring the SSL connection. The old API `Realm.Sync.AddListener(serverUrl, adminUser, filterRegex, event, event, callback)` is deprecated. ([#2243](https://github.com/realm/realm-js/pull/2243))

### Fixed
* Realm initialized the filesystem when being imported instead of waiting for the first Realm to be opened. ([#2218] (https://github.com/realm/realm-js/issues/2218), since v2.22.0)
* Sync sessions for Realms which were closed while the session was paused would sometimes not be cleaned up correctly. ([realm/realm-object-store#766](https://github.com/realm/realm-object-store/pull/766), since v2.16.0)
* Querying Realm instances obtained from `Realm.Sync.Adapter` would sometimes pin the read transaction version, resulting in the file rapidly growing in size as further transactions were processed. ([realm/realm-object-store#766](https://github.com/realm/realm-object-store/pull/766), since v2.0.2)
* Realm initialized the filesystem when being imported instead of waiting for the first Realm to be opened. ([#2218] (https://github.com/realm/realm-js/issues/2218), since v2.22.0).

### Compatibility
* Realm Object Server: 3.11.0 or later.
* APIs are backwards compatible with all previous release of realm in the 2.x.y series.
* File format: Generates Realms with format v9 (Reads and upgrades all previous formats)

### Internal
* Upgraded to Object Store commit: 0f2f8347cb32afddef1753a018f70f65972a4679
* Upgraded to Realm Core v5.14.0.
* Upgraded to Realm Sync v3.15.0.
* Stopped including headers from developers JDK when building the Android native module. ([#2223](https://github.com/realm/realm-js/pull/2223))

## 2.22.0 (2019-1-10)

This release contains all changes from v2.22.0-beta.1 to v2.22.0-beta.2.

### Enhancements
* Calling `Realm.Sync.User.createConfiguration()` now supports a relative URL which will use the Authentication server as base url. ([#1981](https://github.com/realm/realm-js/issues/1981))
* Updated React Native Android Builds to use Android Build Tools 3.2.1. ([#2103](https://github.com/realm/realm-js/issues/2103))
* Improved performance and memory usage of `Realm.Sync.Adapter`. ([realm/realm-js-private#501](https://github.com/realm/realm-js-private/pull/501))
* When an invalid/corrupt Realm file is opened, the error message will now contain the file name. ([realm/realm-core#3203](https://github.com/realm/realm-core/pull/3203))

### Fixed
* `Realm.Sync.User.createConfiguration()` created an extra `:` if no port was defined.  ([#1980](https://github.com/realm/realm-js/issues/1980), since v2.8.0)
* A slower fallback solution for system which does not support `posix_fallocate()`.
* Fixed building on Android. ([#2189](https://github.com/realm/realm-js/issues/2189), since v2.22.0-beta.2)
* Fix an occasional crash due to an uncaught `realm::IncorrectThreadException` when a client reset error occurs. ([#2193]()https://github.com/realm/realm-js/pull/2193)
* When a sync worker is called with no arguments, a runtime error can occur. Thanks to @radovanstevanovic. ([#2195](https://github.com/realm/realm-js/pull/2195), since v2.2.2)
* Fix an occasional crash due to an uncaught `realm::IncorrectThreadException` when a client reset error occurs. ([#2193](https://github.com/realm/realm-js/pull/2193))
* A crash bug could be triggered in some situations by creating, deleting, then recreating tables with primary keys. This could be seen observed as a crash with the message `Row index out of range.` ([realm/realm-sync#2651](https://github.com/realm/realm-sync/issues/2651), since v2.0.0)

### Compatibility
* Realm Object Server: 3.11.0 or later.
* APIs are backwards compatible with all previous release of realm in the 2.x.y series.
* File format: Generates Realms with format v9 (Reads and upgrades all previous formats)

### Internal
* Upgraded to Realm Core v5.12.7.
* Upgraded to Realm Sync v3.14.12.
* Upgraded to https://github.com/nlohmann/json 3.4

## 2.22.0-beta.2 (2018-12-22)

### Enhancements
* Improved performance and memory usage of `Realm.Sync.Adapter`.

### Compatibility
* Realm Object Server: 3.11.0 or later.
* APIs are backwards compatible with all previous release of realm in the 2.x.y series.
* File format: Generates Realms with format v9 (Reads and upgrades all previous formats)

### Internal
* Upgraded to https://github.com/nlohmann/json 3.4

## 2.22.0-beta.1 (2018-12-15)

### Enhancements
* Calling `Realm.Sync.User.createConfiguration()` now supports a relative URL which will use the Authentication server as base url. ([#1981](https://github.com/realm/realm-js/issues/1981))
* Updated React Native Android Builds to use Android Build Tools 3.2.1. ([#2103](https://github.com/realm/realm-js/issues/2103))

### Fixed
* `Realm.Sync.User.createConfiguration()` creating an extra `:` if no port was defined.  ([#1980](https://github.com/realm/realm-js/issues/1980), since v2.8.0)
* A slower fallback solution for system which does not support `posix_fallocate()`.

### Compatibility
* Realm Object Server: 3.11.0 or later.
* APIs are backwards compatible with all previous release of realm in the 2.x.y series.
* File format: Generates Realms with format v9 (Reads and upgrades all previous formats)

### Internal
* Upgraded to Realm Core v5.12.6 (`posix_fallocate()` fallback).
* Upgraded to Realm Sync v3.14.6.


## 2.21.1 (2018-12-13)

### Enhancements
* None.

### Fixed
* ReactNative for Android no longer uses deprecated methods and can build using Gradle 5.0 and above. ([#1995](https://github.com/realm/realm-js/issues/1995))
* A bug caused loading the binary component of the SDK to hang on Windows. ([#2169](https://github.com/realm/realm-js/issues/2169), since v2.21.0)
* Fix occasional `FATAL ERROR: v8::String::Cast Could not convert to string` crashes when reading a property from a Realm object. ([#2172](https://github.com/realm/realm-js/pull/2172), since v2.19.0)
* Reverted support for `n` as it prevents users to include Realm in iOS apps. We restore the old behaviour as a temporary solution, and we will reenable support of `n` in the near future. ([#2099](https://github.com/realm/realm-js/issues/2099), since v2.19.0-rc.5)

### Compatibility
* Realm Object Server: 3.11.0 or later.
* APIs are backwards compatible with all previous release of realm in the 2.x.y series.
* File format: Generates Realms with format v9 (Reads and upgrades all previous formats)

### Internal
* Upgraded to Realm Core v5.12.5 (hanging on Windows).
* Upgraded to Realm Sync v3.14.3.

## 2.21.0 (2018-12-3)

### Enhancements
* Adds support for `Realm.Sync.reconnect()` that  will attempt to reconnect to the server immediately if the device has been offline.

### Fixed
* Fixed a bug that prevented admin token users from being properly deserialized when calling `User.deserialize`. ([#2155](https://github.com/realm/realm-js/issues/2155), since v2.16.0)
* `_initializeSyncManager` missing when debugging React Native in Chrome. Resulted in messages like `realmConstructor.Sync._initializeSyncManager is not a function` ([#2128](https://github.com/realm/realm-js/issues/2128), since v2.20.0)
* The `LIMIT` predicate on query-based sync Realms will now be evaluated after the permission check instead of before. Sometimes the predicates would not get all the objects matched.
* An index out of range error in query-based sync is fixed. The bug would manifest itself with a `list ndx out of range` assertion.
* If encryption was enabled, decrypted pages were not released until the file was closed, causing excessive usage of memory.

### Compatibility
* Realm Object Server: 3.11.0 or later.
* APIs are backwards compatible with all previous release of realm in the 2.x.y series.
* File format: Generates Realms with format v9 (Reads and upgrades all previous formats)

 ### Internal
* Upgraded to Realm Core v5.12.3 (releasing decrypted pages).
* Upgraded to Realm Sync v3.14.1 (`LIMIT` and out-of-range).

## 2.20.1 (2018-11-28)

### Enhancements
* None.

### Fixed
* Using methods only available for Query-based Realms now throw a better error message if called on the wrong Realm file type. ([#2151](https://github.com/realm/realm-js/pull/2151))

### Compatibility
* Realm Object Server: 3.11.0 or later.
* APIs are backwards compatible with all previous release of realm in the 2.x.y series.
* File format: Generates Realms with format v9 (Reads and upgrades all previous formats)

 ### Internal
* None.

## 2.20.0 (2018-11-22)

### Enhancements
* Adds support for setting a custom User-Agent string using `Realm.Sync.setUserAgent(...)`. This string will be sent to the server when creating a connection. ([#2102](https://github.com/realm/realm-js/issues/2102))
* Adds support for uploading and downloading changes using `Realm.Sync.Session.uploadAllLocalChanges(timeout)` and `Realm.Sync.Session.downloadAllRemoteChanges(timeout)`. ([#2122](https://github.com/realm/realm-js/issues/2122))

### Fixed
* Tokens are refreshed ahead of time. If the lifetime of the token is lower than the threshold for refreshing it will cause the client to continously refresh, spamming the server with refresh requests. A lower bound of 10 seconds has been introduced. ([#2115](https://github.com/realm/realm-js/issues/2115), since v1.0.2)
* Prevent automatic token refreshes for Realms that have been closed. Previously, these could have resulted in obscure `Unhandled session token refresh error` messages in the logs that were benign. ([#2119](https://github.com/realm/realm-js/pull/2119))
* When trying to debug, users could experience a crash with the message `this._constructor is not a function`.  (https://github.com/realm/realm-js/issues/491#issuecomment-438688937, since v2.19.0-rc.4)
* Check the correct name when automatically adding the permission object schemas to the schema for query-based sync realms so that defining types with the same name works correctly. ([#2121](https://github.com/realm/realm-js/pull/2121), since 2.15.0)
* Fixes a bug where the JS engine might garbage collect an object prematurely leading to a native crash. ([#496](https://github.com/realm/realm-js-private/issues/496), since v2.19.0)

### Compatibility
* Realm Object Server: 3.11.0 or later.
* APIs are backwards compatible with all previous release of realm in the 2.x.y series.
* File format: Generates Realms with format v9 (Reads and upgrades all previous formats)

### Internal
* Upgrades to Object Store commit: 66eea3994f598a388a775b93acb1c13603cc65c3
* Aligns better with Node 10 by not using deprecated calls. ([#2107](https://github.com/realm/realm-js/issues/2107), since v2.19.0)

## 2.19.1 (2018-11-15)

### Enhancements
* None.

### Fixed
* The Typescript definition for `Realm.Permissions.Permission` did not have the correct `role` property defined. This could result in compilation errors like this `error TS2339: Property 'role' does not exist on type 'Permission'`. ([#2106](https://github.com/realm/realm-js/pull/2106), since v2.3.0.)
* Removes calls to `new Buffer()` as this is deprecated with Node 10. ([#2107](https://github.com/realm/realm-js/issues/2107), since v2.19.0)
* Updates the type definitions to be explicit that the return type of the generics `Realm.objects<T>`, `Realm.objectForPrimaryKey<T>`, etc. is an intersection of `T & Realm.Object`. ([#1838](https://github.com/realm/realm-js/issues/1838))
* A set of bugs that could lead to bad changesets have been fixed. An example of error message is `Failed to parse, or apply received changeset: ndx out of range`. (Fixed by Realm Sync v3.13.3)

### Compatibility
* Realm Object Server: 3.11.0 or later.
* APIs are backwards compatible with all previous release of realm in the 2.x.y series.
* File format: Generates Realms with format v9 (Reads and upgrades all previous formats)

 ### Internal
* Introduces 100 ms delay before submitting analytics so that an app may disable it after importing Realm. ([#2108](https://github.com/realm/realm-js/pull/2108))
* Distinguish between node.js and electron in the `BindingType` field when submitting analytics. ([#2108](https://github.com/realm/realm-js/pull/2108))
* Adds a package to compute the Windows analytics identifier rather than returning `null` which likely accounts for the disproportionally large number of unique Windows users. ([#2108](https://github.com/realm/realm-js/pull/2108))
* Upgrades to Realm Core v5.12.1.
* Upgrades to Realm Sync v3.13.4.

## 2.19.0 (2018-11-8)

This release contains all changes from v2.19.0-rc.1 to v2.19.0-rc.5.

### Enhancements
* Adds `SyncConfig.customQueryBasedSyncIdentifier` to allow customizing the identifier appended to the Realm path when opening a query based Realm. This identifier is used to distinguish between query based Realms opened on different devices and by default Realm builds it as a combination of a user's id and a random string, allowing the same user to subscribe to different queries on different devices. In very rare cases, you may want to share query based Realms between devices and specifying the `customQueryBasedSyncIdentifier` allows you to do that.
* Adds `Realm.subscriptions()` to query active query-based sync subscriptions. This method is in beta and might change in future releases. ([#2052](https://github.com/realm/realm-js/issues/2052))
* Adds `Realm.unsubscribe()` to unsubscribe by name an active query-based sync subscription. This method is in beta and might change in future releases. ([#2052](https://github.com/realm/realm-js/issues/2052))
* Improves the proactive token refresh mechanism to make several attempts to refresh the token before it expires and to also ensure that there is only one ongoing refresh timer for a combination of user and realm path. Previously it was possible to end up in a situation where many redundant refreshes were scheduled for the same Realm. ([#2071](https://github.com/realm/realm-js/pull/2071))
* A more meaningful exception will be thrown when trying to refresh the access token for a Realm with an invalid url. Previously, trying to connect to a Realm with an url that lacks the path component (e.g. `realm://foo.com`) would result in errors like `Cannot read property ‘token_data’ of undefined`. Instead, now we'll print out the Realm url and provide a more meaningful exception message. ([#ROS-1310](https://github.com/realm/realm-object-server-private/issues/1310))
* Adds support for Node 10. Pre-gyp'ed binaries are available for Node 6, 8, and 10. ([#1813](https://github.com/realm/realm-js/issues/1813) and [#2087](https://github.com/realm/realm-js/issues/2087))
* Building for iOS can now use the `n` node version manager. Thanks to @SandyChapman! ([#2078](https://github.com/realm/realm-js/pull/2078))

### Fixed
* Fixes the TypeScript definitions for `User.login` to make it explicit in which cases a promise  and in which a `User` is returned. ([#2050](https://github.com/realm/realm-js/pull/2050), since 2.16.0).
* Fixes the exception being thrown when using the deprecated `User.registerWithProvider` API and not providing a value for `userInfo`. ([#2050](https://github.com/realm/realm-js/pull/2050), since 2.16.0).
* Fixes the signature of `user.logout` to return a `Promise<void>` rather than `void`. It has always done asynchronous work, but previously, it was impossible to be notified that the call has completed. Since that is now possible, the superfluous `User is logged out` message printed in the console upon logout has been removed. ([#2071](https://github.com/realm/realm-js/pull/2071), since v2.3.0)
* Fixes opening query-based Realms with a dynamic schema. Previously the schema would always contain only the types present when the Realm was first added and not any types added later. ([#2077](https://github.com/realm/realm-js/pull/2077), since v2.3.0)

### Compatibility
* Realm Object Server: 3.11.0 or later.
* APIs are backwards compatible with all previous release of realm in the 2.x.y series.
* File format: Generates Realms with format v9 (Reads and upgrades all previous formats)

 ### Internal
* Upgrades to Realm Core v5.12.0.
* Upgrades to Realm Sync v3.13.1.
* Updates to `package.json` and `README.md`. Thanks to @hyandell.

## 2.19.0-rc.5 (2018-11-7)

### Enhancements
* A more meaningful exception will be thrown when trying to refresh the access token for a Realm with an invalid url. Previously, trying to connect to a Realm with a url that lacks the path component (e.g. `realm://foo.com`) would result in errors like `Cannot read property ‘token_data’ of undefined`. Instead, now we'll print out the Realm url and provide a more meaningful exception message. ([#ROS-1310](https://github.com/realm/realm-object-server-private/issues/1310), since v1.0.2)
* Adds support for Node 10. Pre-gyp'ed binaries are available for Node 6, 8, and 10. ([#1813](https://github.com/realm/realm-js/issues/1813) and [#2087](https://github.com/realm/realm-js/issues/2087))

### Fixed
* None.

### Compatibility
* Realm Object Server: 3.11.0 or later.
* APIs are backwards compatible with all previous release of realm in the 2.x.y series.
* File format: Generates Realms with format v9 (Reads and upgrades all previous formats)

 ### Internal
* Building for iOS can now use the `n` node version manager. Thanks to @SandyChapman! ([#2078](https://github.com/realm/realm-js/pull/2078))
* Upgrading to Realm Core v5.12.0.
* Upgrading to Realm Sync v3.13.1.

## 2.19.0-rc.4 (2018-10-17)

### Enhancements
* None.

### Fixed
* Fixed an incorrect property name returned from `Realm.subscriptions()`. (since v2.19.0-rc.2)
* Fixed opening query-based Realms with a dynamic schema. Previously the schema would always contain only the types present when the Realm was first added and not any types added later. (since v2.3.0)

### Compatibility
* Realm Object Server: 3.11.0 or later.
* APIs are backwards compatible with all previous release of realm in the 2.x.y series.
* File format: Generates Realms with format v9 (Reads and upgrades all previous formats)

 ### Internal
* Updates to `package.json` and `README.md`. Thanks to @hyandell.

## 2.19.0-rc.3 (2018-10-16)

### Enhancements
* Improved the proactive token refresh mechanism to make several attempts to refresh the token before it expires and to also ensure that there is only one ongoing refresh timer for a combination of user and realm path. Previously it was possible to end up in a situation where many redundant refreshes were scheduled for the same Realm. ([#2071](https://github.com/realm/realm-js/pull/2071), since v1.0.2)

### Fixes
* Fixed the signature of `user.logout` to return a `Promise<void>` rather than `void`. It has always done asynchronous work, but previously, it was impossible to be notified that the call has completed. Since that is now possible, the superfluous "User is logged out" message printed in the console upon logout has been removed. ([#2071](https://github.com/realm/realm-js/pull/2071), since v2.3.0)

### Compatibility
* Realm Object Server: 3.11.0 or later.
* APIs are backwards compatible with all previous release of realm in the 2.x.y series.
* File format: Generates Realms with format v9 (Reads and upgrades all previous formats).

### Internal
* None.

## 2.19.0-rc.2 (2018-10-10)

### Enhancements
* Added `Realm.subscriptions()` to query active query-based sync subscriptions. This method is in beta and might change in future releases. ([#2052](https://github.com/realm/realm-js/issues/2052))
* Added `Realm.unsubscribe()` to unsubscribe by name an active query-based sync subscription. This method is in beta and might change in future releases. ([#2052](https://github.com/realm/realm-js/issues/2052))

### Fixed
* None.

### Compatibility
* File format: ver. 9 (upgrades automatically from previous formats)
* Realm Object Server: 3.11.0 or later.
* APIs are backwards compatible with all previous release of realm in the 2.x.y series.

 ### Internal
* None.

## 2.19.0-rc.1 (2018-10-9)

### Enhancements
* Added `SyncConfig.customQueryBasedSyncIdentifier` to allow customizing the identifier appended to the realm path when opening a query based Realm. This identifier is used to distinguish between query based Realms opened on different devices and by default Realm builds it as a combination of a user's id and a random string, allowing the same user to subscribe to different queries on different devices. In very rare cases, you may want to share query based Realms between devices and specifying the `customQueryBasedSyncIdentifier` allows you to do that.

### Fixed
* Fixed the typescript definitions for `User.login` to make it explicit in which cases a promise is returned and in which - a `User`. ([#2050](https://github.com/realm/realm-js/pull/2050), since 2.16.0).
* Fixed an exception being thrown when using the deprecated `User.registerWithProvider` API and not providing a value for `userInfo`. ([#2050](https://github.com/realm/realm-js/pull/2050), since 2.16.0).

### Compatibility
* File format: ver. 9 (upgrades automatically from previous formats)
* Realm Object Server: 3.11.0 or later.
* APIs are backwards compatible with all previous release of realm in the 2.x.y series.

 ### Internal
* None.

## 2.18.0 (2018-10-4)

## Enhancements
* Added support for finding Realm-level permissions in Query-based Realms using `realm.getPermissions()`. ([#2036](https://github.com/realm/realm-js/pull/2036))
* Added support for finding Class-level permissions in Query-based Realms using `realm.getPermissions(className)`. ([#2036](https://github.com/realm/realm-js/pull/2036))
* Added `Realm.Permissions.Realm.findOrCreate(roleName)` and `Realm.Permissions.Class.findOrCreate(roleName)` which makes it easier to find or create permissions for a given role when using query-based Realms. ([#2036](https://github.com/realm/realm-js/pull/2036))

### Fixes
* Allow `Realm.deleteFile` to be used with a sync configuration. Previously, only local Realms could be deleted with this API and the `sync` property on the configuration would be ignored. ([#2045](https://github.com/realm/realm-js/pull/2045), since v1.0.0)

### Compatibility
* File format: ver. 9 (upgrades automatically from previous formats)
* Realm Object Server: 3.11.0 or later.
* APIs are backwards compatible with all previous release of realm in the 2.x.y series.

 ### Internal
* None.

## 2.17.0 (2018-9-28)

## Enhancements
* None.

### Fixes
* None.

### Compatibility
* File format: ver. 9 (upgrades automatically from previous formats)
* You will need to upgrade your Realm Object Server to at least version 3.11.0 or use [Realm Cloud](https://cloud.realm.io).
If you try to connect to a ROS v3.10.x or previous, you will see an error like `Wrong protocol version in Sync HTTP request, client protocol version = 25, server protocol version = 24`.
* APIs are backwards compatible with all previous release of realm in the 2.x.y series.

 ### Internal
* None.

## 2.17.0-rc.1 (2018-9-25)

### Enhancements
* When using a synced Realm where you only receive updates from the server and never update the realm locally, the client will now report download progress to the server such that it can compact files on the server. This enhancement doesn't affect the client.

### Compatibility
* File format: ver. 9 (upgrades automatically from previous formats)
* You will need to upgrade your Realm Object Server to at least version 3.11.0 or use [Realm Cloud](https://cloud.realm.io).
If you try to connect to a ROS v3.10.x or previous, you will see an error like `Wrong protocol version in Sync HTTP request, client protocol version = 25, server protocol version = 24`.
* APIs are backwards compatible with all previous release of realm in the 2.x.y series.

### Internal
* Upgraded to Realm Core v5.11.1.
* Upgraded to Realm Sync v3.10.0 (with new protocol version 25).


## 2.16.2 (2018-9-25)

## Enhancements
* None.

### Fixes
* Fixed a bug where logging in using an admin token returned a promise. The correct behavior is to be synchronous. (related to [#2037](https://github.com/realm/realm-js/issues/2037), since v2.16.1)

### Compatibility
* File format: ver. 9 (upgrades automatically from previous formats)
* Realm Object Server: 3.0.0 or later.
* APIs are backwards compatible with all previous release of realm in the 2.x.y series.

### Internal
* None.

## 2.16.1 (2018-9-21)

## Enhancements
* None.

### Fixes
* Fixed a bug in creating credentials using an admin token. The app would stop saying `then()` is not a function. ([#2037](https://github.com/realm/realm-js/issues/2037), since v2.16.0-rc.2)

### Compatibility
* File format: ver. 9 (upgrades automatically from previous formats)
* Realm Object Server: 3.0.0 or later.
* APIs are backwards compatible with all previous release of realm in the 2.x.y series.

### Internal
* None.

## 2.16.0 (2018-9-19)

### Enhancements
* Added support for [ASDF](https://github.com/asdf-vm/asdf-nodejs) nodejs shims. Thanks to @breezeight! ([#2031](https://github.com/realm/realm-js/issues/2031))

### Bug fixes
* Fixed the type definition for `Realm.Permissions.User`. Thanks to @apperside! ([#2012](https://github.com/realm/realm-js/issues/2012), since v2.3.0-beta.2)
* When adding a schema definition (e.g. `let config = user.createConfiguration(); config.schema = [Dog, Person]`) the permission schema would be removed, resulting in an `unknown object type __Permission` if using query based Realm. ([#2017](https://github.com/realm/realm-js/issues/2017), since v2.3.0).
* As part of including the permission schema implicitly when using query based Realm, the schema `Realm.Permissions.Realm` was missing, which may break any query including it. ([#2016](https://github.com/realm/realm-js/issues/2016), since v2.3.0)
* Fixed the type definition for `Realm.getPrivileges()`, `Realm.getPrivileges(className)` and `Realm.getPrivileges(object)`. ([#2030](https://github.com/realm/realm-js/pull/2030), since v2.2.14)

### Enhancements
* None

### Compatibility
* Realm Object Server: 3.0.0 or later
* File format: ver 9. (upgrades from previous formats automatically)


## 2.16.0-rc.2 (2018-9-14)

### Breaking changes
* None.

### Enhancements
* The authentication API has been completely revamped. ([#2002](https://github.com/realm/realm-js/pull/2002))
  * The following methods have been deprecated and will be removed at a next major version:
    * `Realm.Sync.User.login`
    * `Realm.Sync.User.register`
    * `Realm.Sync.User.authenticate`
    * `Realm.Sync.User.registerWithProvider`
    * `Realm.Sync.User.adminUser`
  * A new `Realm.Sync.User.login` method has been added that accepts the server url and a credentials object.
  * A new class - `Realm.Sync.Credentials` has been added that contains factory methods to create credentials with all supported providers.
  * Here are some examples on how to transform your old code to use the new API:

  | Old                                                                                                                                                                                                  | New                                                                                                                                                                                                                                                        |
  | ---------------------------------------------------------------------------------------------------------------------------------------------------------------------------------------------------- | ---------------------------------------------------------------------------------------------------------------------------------------------------------------------------------------------------------------------------------------------------------- |
  | `const user = await Realm.Sync.User.login(serverUrl, 'username', 'password');`                                                                                                                       | `const credentials = Realm.Sync.Credentials.usernamePassword('username', 'password');`<br/> `const user = await Realm.Sync.User.login(serverUrl, credentials);`                                                                                            |
  | `const jwtToken = 'acc3ssT0ken...';`<br>`const user = await Realm.Sync.User.registerWithProvider(serverUrl, 'jwt', jwtToken);`                                                                       | `const jwtToken = 'acc3ssT0ken...';`<br>`const credentials = Realm.Sync.Credentials.jwt(jwtToken);`<br>`const user = await Realm.Sync.User.login(serverUrl, credentials);`                                                                                 |
  | `const customToken = 'acc3ssT0ken...';`<br>`const userInfo = { someValue: true };`<br>`const user = await Realm.Sync.User.registerWithProvider(serverUrl, 'custom/fooauth', customToken, userInfo);` | `const customToken = 'acc3ssT0ken...';`<br>`const userInfo = { someValue: true };`<br>`const credentials = Realm.Sync.Credentials.custom('custom/fooauth', customToken, userInfo);`<br>`const user = await Realm.Sync.User.login(serverUrl, credentials);` |
* Exposed `Realm.Sync.User.serialize()` to create a persistable representation of a user instance, as well as `Realm.Sync.User.deserialize()` to later inflate a `User` instance that can be used to connect to Realm Object Server and open synchronized Realms. ([#1276](https://github.com/realm/realm-js/issues/1276))
* Added `Realm.Sync.Session.pause()` and `Realm.Sync.Session.resume()` to allow controlling when to sync data. ([#2014](https://github.com/realm/realm-js/issues/2014))
* Added support for `LIMIT` in queries to restrict the size of the results set. This is in particular useful for query-based synced Realms. An example of the syntax is `age >= 20 LIMIT(2)`. ([#2008](https://github.com/realm/realm-js/pull/2008))

### Bug fixes
* Fixed the type definition for `User.authenticate()`. ([#2000](https://github.com/realm/realm-js/pull/2000), since v2.2.0)
* Added `Realm.Sync.Subscription.removeAllListeners()` to the `Subscription` proxy class used when debugging a React Native app. ([#474](https://github.com/realm/realm-js-private/issues/474), since v2.3.2)
* Fixed a memory corruption in `writeCopyTo()` when using encryption. This could be experienced as: `Error: Unable to open a realm at path ...`. Thanks to @mandrigin! ([#1748](https://github.com/realm/realm-js/issues/1748), since v2.3.4)
* Fixed the type definitions for `Session.addConnectionNotification()` and `Session.removeConnectionNotification()`. Thanks to @gabro! ([#2003](https://github.com/realm/realm-js/pull/2003), since v2.15.0)
* Removed a false negative warning when using `User.createConfiguration()`. ([#1989](https://github.com/realm/realm-js/issues/1989), since v2.15.3)
* Fixed a bug where `Realm.write()` crashed with segmentation fault when trying to insert a record without providing values for the properties that are optional in the schema. ([#479](https://github.com/realm/realm-js-private/issues/479), since v2.15.3)

### Compatibility
* Realm Object Server: 3.0.0 or later
* File format: ver 9. (upgrades from previous formats automatically)

### Internal
* Upgraded to Realm Core v5.10.0.
* Upgraded to Realm Sync v3.9.9.


## 2.15.3 (2018-8-24)

### Compatibility
* Sync protocol: 24
* Server-side history format: 4
* File format: 9
* Realm Object Server: 3.0.0 or later

### Breaking changes
* None.

### Enhancements
* None.

### Bug fixes
* Fixed a bug if `fullSynchronization` is not defined in the configuration used for opening a synced Realm. This could lead to an exception when opening a synced Realm (#1989).

### Internal
* Realm Core v5.7.2.
* Realm Sync v3.9.1.

## 2.15.2 (2018-8-24)

### Compatibility
* Sync protocol: 24
* Server-side history format: 4
* File format: 9
* Realm Object Server: 3.0.0 or later

### Breaking changes
* None.

### Enhancements
* None.

### Bug fixes
* Fixed a bug that would cause the Global Notifier to crash with the following error message: `A schema version must be specified when the schema is specified`.

### Internal
* Realm Core v5.7.2.
* Realm Sync v3.9.1.

## 2.15.0 (2018-8-24)

### Compatibility
* Sync protocol: 24
* Server-side history format: 4
* File format: 9
* Realm Object Server: 3.0.0 or later

### Breaking changes
* None.

### Enhancements
* [Sync] Added `Realm.Sync.ConnectionState` representing the states a connection to the server can be in.
* [Sync] Added support for `Session.addConnectionNotification()` and `Session.removeConnectionNotification`.
* [Sync] Added `Session.connectionState`.
* [Sync] Added `Session.isConnected()`.
* [Sync] Added a check to prevent the case where query-based sync is opened without a schema. It is not possible to deduce the schema, and subscribing to a query-based sync will lead to an error if no schema is defined (#1976).

### Bug fixes
* React Native for Android now supports the Android Gradle Plugin 3.0 (#1742).
* [Sync] Fixed a crash in subscription listeners (#1926).
* [Sync] Classes used by the Object-level permission system are now automatically part of the schema for Query-based Realms (#1966).
* [Sync] Fixed distinct queries with query-based sync (broken since v2.11.0).
* Support parallel run of multiple iOS builds with React Native on the same CI machine (contributed by @mandrigin).
* [Sync] Fixed a bug in the client where a session was not properly discarded after a deactivation process ending with the reception of an ERROR message. When this happened, it would lead to corruption of the client's internal data structures.

### Internal
* Updated to Object Store commit: 97fd03819f398b3c81c8b007feaca8636629050b
* Updated external packages with help from `npm audit`.
* Upgraded to Realm Sync v3.9.1 (to match the devtoolset-6 upgrade).
* Upgraded to devtoolset-6 on Centos for Linux builds.


## 2.14.2 (2018-8-8)

### Compatibility
* Sync protocol: 24
* Server-side history format: 4
* File format: 9
* Realm Object Server: 3.0.0 or later

### Breaking changes
* None.

### Enhancements
* None.

### Bug fixes
* [Sync] Fixed a potential memory corruption.

### Internal
* Realm Core v5.7.2.
* Upgraded to Realm Sync v3.8.8.


## 2.14.1 (2018-8-7)

### Compatibility
* Sync protocol: 24
* Server-side history format: 4
* File format: 9
* Realm Object Server: 3.0.0 or later

### Breaking changes
* None.

### Enhancements
* None.

### Bug fixes
* [Sync] The schema definition for `permissionsSchema.Class` defined a `class_name` property instead of `name` (#1942).

### Internal
* Upgraded to Realm Core v5.7.2.
* Upgraded to Realm Sync v3.8.7.

## 2.14.0 (2018-7-24)

### Compatibility
* Sync protocol: 24
* Server-side history format: 4
* File format: 9
* Realm Object Server: 3.0.0 or later

### Breaking changes
* None.

### Enhancements
* None.

### Bug fixes
* [Sync] Various bugfixes.

### Internal
* Upgraded to Realm Core v5.7.2.
* Upgraded to Realm Sync v3.8.3.

## 2.13.0 (2018-7-12)

### Compatibility
* Sync protocol: 24
* Server-side history format: 4
* File format: 9
* Realm Object Server: 3.0.0 or later

### Breaking changes
* None.

### Enhancements
* [Sync] Improved performance of changeset parsing.

### Bug fixes
* [Sync] Fixed a bug in the build system which prevented OpenSSL to be linked (#1864)
* Fixed a bug in RN Android which prevented apps to specify `minSdkVersion`, etc. (#1914).

### Internal
* Upgraded to Realm Core v5.7.1.
* Upgraded to Realm Sync v3.8.0.


## 2.12.0 (2018-7-3)

### Compatibility
* Sync protocol: 24
* Server-side history format: 4
* File format: 9
* Realm Object Server: 3.0.0 or later

### Breaking changes
* None.

### Enhancements
* Improved performance of creating objects with string primary keys.
* Improved memory management to allow larger transactions.
* Improved performance of `realm.create()` when running in node.

### Bug fixes
* Fixed a bug which caused RN Android to fail loading (#1904).

### Internal
* Upgraded to Realm Core v5.6.5.
* Upgraded to Realm Sync v3.7.0.


## 2.11.0 (2018-6-28)

### Compatibility
* Sync protocol: 24
* Server-side history format: 4
* File format: 9
* Realm Object Server: 3.0.0 or later

### Breaking changes
* None.

### Enhancements
* Improved performance for devices which can support large address spaces.
* [Sync] Exposed custom HTTP headers in `Realm.Configuration` (#1897).
* Improved performance of `Realm.compact()`.

### Bug fixes
* [RN Android] Ported workaround for crashes in `memmove`/`memcpy` on some old Android devices (#1163 and #1895).

### Internal
* Upgraded to Realm Core v5.6.3.
* Upgraded to Realm Sync v3.5.8.
* Added properties of `Realm.Sync.User` to debugger support.
* Fixed class names in API documentation (wrong names were introduced in v2.6.0).
* Added prebuilding for Electron v2.0 (**Electron is not supported**).


## 2.10.0 (2018-6-19)

### Compatibility
* Sync protocol: 24
* Server-side history format: 4
* File format: 9
* Realm Object Server: 3.0.0 or later

### Breaking changes
* None.

### Enhancements
* Added `Realm.createTemplateObject(objectSchema)` (#1870).

### Bug fixes
* [Sync] Fixed a bug which could potentially flood Realm Object Server with PING messages.

### Internal
* Upgraded to Realm Sync v3.5.6.
* Realm Core v5.6.2.


## 2.9.0 (2018-6-19)

### Compatibility
* Sync protocol: 24
* Server-side history format: 4
* File format: 9
* Realm Object Server: 3.0.0 or later

### Breaking changes
* None.

### Enhancements
* Added support for compacting synchronized Realms and allowed setting the `shouldCompactOnLaunch` config property for them.

### Bug fixes
* Fix incorrect documentation of the `shouldCompactOnLaunch` parameters.

### Internal
* Realm Core v5.6.2.
* Realm Sync v3.5.5.


## 2.8.5 (2018-6-18)

### Compatibility
* Sync protocol: 24
* Server-side history format: 4
* File format: 9
* Realm Object Server: 3.0.0 or later

### Breaking changes
* None.

### Enhancements
* None.

### Bug fixes
* [Sync] Fixed a bug that could result in a crash with the message "bad changeset error".

### Internal
* Upgraded to Realm Sync v3.5.5.
* Realm Core v5.6.2.


## 2.8.4 (2018-6-15)

### Compatibility
* Sync protocol: 24
* Server-side history format: 4
* File format: 9
* Realm Object Server: 3.0.0 or later

### Breaking changes
* None.

### Enhancements
* None.

### Bug fixes
* Fixed a potential corruption.

### Internal
* Upgraded to Realm Core v5.6.2.
* Upgraded to Realm Sync v3.5.4.


## 2.8.3 (2018-6-13)

### Compatibility
* Sync protocol: 24
* Server-side history format: 4
* File format: 9
* Realm Object Server: 3.0.0 or later

### Breaking changes
* None.

### Enhancements
* None.

### Bug fixes
* Fixed a bug in how arrays of primitive types are represented. The bug prevented a schema from one Realm to be used when opening another (#1847).
* Added a more readable error message in the query parser when requesting an a bad argument (#1808).

### Internal
* Upgraded to Realm Core v5.6.1.
* Upgraded to Realm Sync v3.5.3.


## 2.8.2 (2018-6-12)

### Compatibility
* Sync protocol: 24
* Server-side history format: 4
* File format: 9
* Realm Object Server: 3.0.0 or later

### Breaking changes
* None.

### Enhancements
* None.

### Bug fixes
* [Sync] Fixed a problem which would sometimes cause `bad permission object` and `bad changeset` errors.

### Internal
* Upgraded to Realm Sync v3.5.2.
* Realm Core v5.6.0.


## 2.8.1 (2018-6-8)

### Compatibility
* Sync protocol: 24
* Server-side history format: 4
* File format: 9
* Realm Object Server: 3.0.0 or later

### Breaking changes
* None.

### Enhancements
* Add the `oldModifications` and `newModifications` properties to the listener change objects, which report the indices that changed in the collection both before and after the changes being notified for. The `modifications` property is kept as an alias for `oldModifications` but might be removed in a future version.

### Bug fixes
* [Sync] Fixed a bug which crash query-based Realms. A bug in gcc's optimizer will generate code which in some case will lead to a memory violation and eventually a segmentation fault.

### Internal
* Changed download URL for Linux binaries (`scripts/download-realm.js`).
* Upgraded to Realm Sync v3.5.1.
* Realm Core v5.6.0.
* Realm Sync v3.5.1.


## 2.8.0 (2018-6-6)

### Compatibility
* Sync protocol: 24
* Server-side history format: 4
* File format: 9
* Realm Object Server: 3.0.0 or later

### Notes
The feature known as Partial synchronization has been renamed to Query-based synchronization and is now the default mode for synchronized Realms. This has impacted a number of APIs. See below for the details.

### Deprecated
* [Sync] `Realm.Configuration.SyncConfiguration.partial` has been deprecated in favor of `Realm.Configuration.SyncConfiguration.fullSynchronization`.
* [Sync] `Realm.automaticSyncConfiguration()` has been deprecated in favor of `Realm.Sync.User.createConfiguration()`.

### Breaking changes
* None.

### Enhancements
* [Sync] `Realm.Configuration.SyncConfiguration.fullSynchronization` has been added.
* [Sync] `Realm.Sync.User.createConfiguration(config)` has been added for creating default and user defined sync configurations.

### Bug fixes
* Fixed TypeScript definition of `Realm.objects()` and `Realm.objectForPrimaryKey()` (#1803).

### Internal
* [Sync] `Realm.Configuration.SyncConfig._disablePartialSyncUrlChecks` has been renamed to `Realm.Configuration.sync._disableQueryBasedSyncUrlChecks`.
* Realm Sync v3.3.0.
* Realm Core v5.6.0.


## 2.7.2 (2018-6-1)

### Compatibility
* Sync protocol: 24
* Server-side history format: 4
* File format: 9
* Realm Object Server: 3.0.0 or later

### Breaking changes
* None.

### Enhancements
* None.

### Bug fixes
* Fixed a segfault when the object schema is unknown (realm-js-private #454).

### Internal
* Realm Sync v3.3.0.
* Realm Core v5.6.0.


## 2.7.1 (2018-5-31)

### Compatibility
* Sync protocol: 24
* Server-side history format: 4
* File format: 9
* Realm Object Server: 3.0.0 or later

### Breaking changes
* None.

### Enhancements
* None.

### Bug fixes
* Fixed a crash when invalid schema cache is used to look up a property (realm-js-private #452).

### Internal
* Realm Sync v3.3.0.
* Realm Core v5.6.0.


## 2.7.0 (2018-5-29)

### Compatibility
* Sync protocol: 24
* Server-side history format: 4
* File format: 9
* Realm Object Server: 3.0.0 or later

### Breaking changes
* None.

### Enhancements
* Added `isEmpty()` method on `Realm.Results` and `Realm.List`.
* Added schema change listener to `Realm.addListener()` (#1825).

### Bug fixes
* Fixed `Realm.open()` to work without passing a config.
* Fixed a bug in `Realm.open()` to work without passing a config.

### Internal
* Realm Sync v3.3.0.
* Realm Core v5.6.0.


## 2.6.0 (2018-5-16)

### Compatibility
* Sync protocol: 24
* Server-side history format: 4
* File format: 9
* Realm Object Server: 3.0.0 or later

### Breaking changes
* None.

### Enhancements
* [Sync] The SSL configuration options are now grouped in a new config object. (#1465)
* [Sync] The Adapter can accept a new config parameter that specifies SSL settings for spawned sync sessions.
* Added `Object.linkingObjectsCount()` method, that returns total count of incoming links.

### Bug fixes
* Fix a crash when attempting to use the data adaptor or sync event listener introduced in 2.4.1.

### Internal
* Realm Sync v3.3.0.
* Realm Core v5.6.0.

## 2.5.0 (2018-5-14)

### Compatibility
* Sync protocol: 24
* Server-side history format: 4
* File format: 9
* Realm Object Server: 3.0.0 or later

### Breaking changes
* None.

### Enhancements
* [Sync] Emit a `delete` event to the Sync event listener whenever a Realm matching the regex is deleted from the server.

### Bug fixes
* Building React Native Android projects using Java version 9 used deprecated API's (#1779).

### Internal
* None.


## 2.4.1 (2018-5-7)

### Compatibility
* Sync protocol: 24
* Server-side history format: 4
* File format: 9
* Realm Object Server: 3.0.0 or later

### Breaking changes
* None.

### Enhancements
* Added minimal support for Realm deletions to the Global Notifier (realm-js-private #443).

### Bug fixes
* Fixed TypeScript defintion for `open_ssl_verify_callback` configuration option (#1652).

### Internal
* Updated to Relm Sync 3.3.0.
* Updated to Realm Core 5.6.0.


## 2.4.0 (2018-4-26)

### Compatibility
* Sync protocol: 24
* Server-side history format: 4
* File format: 9
* Realm Object Server: 3.0.0 or later

### Breaking changes
* None.

### Enhancements
* Added password reset wrappers (#1699).
* Added a certificate validation using Android Keystore for RN (#1761).

### Bug fixes
* Fixed logout error due to fetch body not being stringified (#1731).
* Added `Subscription` import to `browser/index.js` and register type converter (#1711).
* Fixed call to `logout()` when debugging React Native apps (#1744).

### Internal
* Updated `scripts/test.sh` so it doesn't hang forever when the React tests fail to start (#1764).


## 2.3.4 (2018-4-12)

### Compatibility
* Sync protocol: 24
* Server-side history format: 4
* File format: 9
* Realm Object Server: 3.0.0 or later

### Breaking changes
* None.

### Enhancements
* None.

### Bug fixes
* Fixed named LinkingObject queries across different classes (#1734).
* Fixed a bug when refreshing admin token due to network errors (realm-js-private #433).

### Internal
* None.

## 2.3.3 (2018-3-23)

### Compatibility
* Sync protocol: 24
* Server-side history format: 4
* File format: 9
* Realm Object Server: 3.0.0 or later

### Breaking changes
* None.

### Enhancements
* None.

### Bug fixes
* Fixed a bug where leaking Realms when an error occurs within an event handler (#1725).

### Internal
* Added trace logging to the global notifier (realm-js-private #426).

## 2.3.2 (2018-3-21)

### Compatibility
* Sync protocol: 24
* Server-side history format: 4
* File format: 9
* Realm Object Server: 3.0.0 or later

### Breaking changes
* None.

### Enhancements
* Added `Realm.Sync.Subscription.removeAllListeners()`.

### Internal
* Tested with Realm Object Server 3.0.0.

## 2.3.1 (2018-3-16)

### Compatibility
* Sync protocol: 24
* Server-side history format: 4
* File format: 9
* Realm Object Server: 3.0.0-alpha.8 or later

### Breaking changes
* None.

### Enhancements
* Added an optional user as argument to `Realm.automaticSyncConfiguration` (#1708).

### Bug fixes
* [Sync] Avoid hammering the ROS authentication service when large numbers of Realms are opened at once.

### Internal
* Tested with Realm Object Server 3.0.0-rc.1.


## 2.3.0 (2018-3-13)

### Breaking changes
* [Sync] Sync protocol changed to version 24.
* [Sync] History schema format for server-side Realm files bumped to version 4. This means that after the server has been upgraded, it cannot be downgraded again without restoring state from backup.
* [Sync] `Realm.subscribeToObjects()` has been removed. Use `Realm.Results.subscribe()` instead.

### Enhancements
* [Sync] Reduced initial download times in Realms with long transaction histories.
* [Sync] Wait for pending notifications to complete when removing a sync listener (#1648).
* Enabled sort and distinct in the query string. If sort or distinct are also applied outside of the query string, the conditions are stacked.
  - Example syntax: `age > 20 SORT(name ASC, age DESC) DISTINCT(name)`
  - The ordering for sorting can be one of the following case insensitive literals: `ASC`, `ASCENDING`, `DESC`, `DESCENDING`.
  - Any number of properties can appear inside the brackets in a comma separated list.
  - Any number of sort/distinct conditions can be indicated, they will be applied in the specified order.
  - Sort or distinct cannot operate independently, these conditions must be attached to at least one query filter.
* Added support for queries over named backlinks (#1498/#1660).
  - Example syntax: `parents.age > 25` and `parents.@count == 2`.
* [Sync] Added `Realm.Results.subscribe()` to subscribe to partial synced Realms.
* [Sync] Added class `Realm.Sync.Subscription` and enum `Realm.Sync.SubscriptionState` to support partial synced Realms.
* [Sync] Added an object-level permission subsystem. It is possible to grant fine-grained priviliges to users.
* Added object-level permissions:
  - Schemas `Realm.Permissions.Realm`, `Realm.Permissions.Class`, `Realm.Permissions.Role`, `Realm.Permissions.User`, and `Realm.Permissions.Permission` to support working with permissions. These schemas can be used in user-defined Realms and schemas.
  - Permissions are enforced by the object server but connectivity is not required.
  - Method `Realm.privilges()` to compute privileges on a Realm, a Realm object schema, or a Realm object. The method returns either a `Realm.Permissions.Realm` or `Realm.Permissions.Class` object.
  - For non-synced Realms, all privileges are always granted.
  - For more details, please read the reference documentation.
* [Sync] Revoke refresh token upon logout (#1354).
* Added `Realm.automaticSyncConfiguration()` which will return the configuration for a default synced Realm (#1688).
* [Sync] Deprecated `Realm.Sync.setFeatureToken` (#1689).

### Bug fixes
* Fixed usage of disk space preallocation which would occasionally fail on recent MacOS running with the APFS filesystem (Realm Core #3005).

### Internal
* Updated to Realm Core 5.4.0.
* Updated to Realm Sync 3.0.0.
* Tested against Realm Object Server 3.0.0-alpha.8.
* Added `_disablePartialSyncUrlChecks` to `Realm.Configuration`.


## 2.2.20 (2018-4-13)

### Breaking changes
* None.

### Enhancements
* None.

### Bug fixes
* None.

### Internal
* Updated to Realm Sync 2.2.17


## 2.2.19 (2018-4-10)

### Breaking changes
* None.

### Enhancements
* None.

### Bug fixes
* Avoid crashing if partial Realms find their way into the admin Realm when using Realm Object Server v3.0.0 or later (realm-js-private #430).

### Internal
* None.


## 2.2.18 (2018-3-23)

### Breaking changes
* None.

### Enhancements
* None.

### Bug fixes
* Fixed a bug where leaking Realms when an error occurs within an event handler (#1725).

### Internal
* Added trace logging to the global notifier (realm-js-private #426).


## 2.2.17 (2018-3-21)

### Breaking changes
* None.

### Enhancements
* None.

### Bug fixes
* [Sync] Do a better job of not opening the notifier pipe file for global notifier realms.

### Internal
* None.


## 2.2.16 (2018-3-16)

### Breaking changes
* None.

### Enhancements
* None.

### Bug fixes
* [Sync] Avoid hammering the ROS authentication service when large numbers of Realms are opened at once.

### Internal
* None.


## 2.2.15 (2018-3-9)

### Breaking changes
* None.

### Enhancements
* None.

### Bug fixes
* Fixed a bug that could result in notifications from the global notifier being delayed or not delivered at all when multiple Realms change at once.

### Internal
* None.


## 2.2.14 (2018-3-5)

### Breaking changes
* None.

### Enhancements
* None.

### Bug fixes
* [Sync] Fixed race condition in handling of session bootstrapping in client.

### Internal
* Updated to Realm Sync 2.2.15.


## 2.2.13 (2018-3-2)

### Breaking changes
* None.

### Enhancements
* None.

### Bug fixes
* [Sync] Fixed handling of SSL certificates for the sync client.

### Internal
* Updated to Realm Sync 2.2.14.


## 2.2.12 (2018-2-23)

### Breaking changes
* None.

### Enhancements
* None.

### Bug fixes
* Validate that a given type appears at most once in the schema.

### Internal
* None.


## 2.2.10 (2018-2-20)

### Breaking changes
* None.

### Enhancements
* None.

### Bug fixes
* [Sync] A use-after-free bug was fixed which could cause arrays of primitives to behave unexpectedly.

### Internal
* Updated to Realm Sync 2.2.12.


## 2.2.9 (2018-2-19)

### Breaking changes
* None.

### Enhancements
* None.

### Bug fixes
* Improved root certificate checking.

### Internal
* Updated to Realm Sync 2.2.11.


## 2.2.8 (2018-2-13)

### Breaking changes
* None.

### Enhancements
* [Sync] For OpenSSL, the sync client includes a fixed list of certificates in its SSL certificate verification besides the default trust store in the case where the user is not specifying its own trust certificates or callback.

### Bug fixes
* None.

### Internal
* Updated to Realm Sync 2.2.10.


## 2.2.7 (2018-2-6)

### Breaking changes
* None.

### Enhancements
* [Sync] Wait for pending notifications to complete when removing a sync listener (#1648).
* Add schema name to missing primary key error message

### Bug fixes
* [Sync] Fixed a bug causing use-after-free crashes in Global Notifier (realm-js-private #405).

### Internal
* None.


## 2.2.6 (2018-1-26)

### Breaking changes
* None.

### Enhancements
* None.

### Bug fixes
* [Sync] Fixed a bug where arguments were not transferred when debugging.

### Internal
* None.

## 2.2.5 (2018-1-25)

### Breaking changes
* None.

### Enhancements
* None.

### Bug fixes
* [Sync] Fixed a typing error leading to `_getExistingUser` wasn't defined in the Chrome debugging support library (#1625).
* Fixed a bug in the TypeScript definition of `PermissionCondition` (#1574).
* [Electron] Fixed a `dlopen` error related to OpenSSL that prevented using realm-js on Linux (#1636).

### Internal
* None.

## 2.2.4 (2018-1-18)

### Breaking changes
* None.

### Enhancements
* None.

### Bug fixes
* [Sync] Fixed a bug where errors in `refreshAdminToken` wasn't catched (#1627).
* [Sync] Added `_getExitingUser` to the Chrome debugging support library.

### Internal
* None.

## 2.2.3 (2018-1-17)

### Breaking changes
* None.

### Enhancements
* None.

### Bug fixes
* [Sync] Fixed a bug in upload progress reporting.
* [Sync] Fixed a bug where any errors which occurred when trying to sync the admin Realm were ignored, which made attempting to add a listener with an invalid admin user silently do nothing.

### Internal
* None.

## 2.2.2 (2018-1-16)

### Breaking changes
* None.

### Enhancements
* None.

### Bug fixes
* [Sync] Added missing `Realm.Sync` listener functions.

### Internal
* None.


## 2.2.1 (2018-1-13)

### Breaking changes
* None.

### Enhancements
* None.

### Bug fixes
* [Sync] Fixed a bug preventing opening Realms with an admin token without a working ROS directory service (#1615).

### Internal
* None.

## 2.2.0 (2018-1-12)

### Breaking changes
* None.

### Enhancements
* Added new query features to support a subset of `NSPredicates` for example `LIKE` for string matches, `@count` and `@sum` in lists. See documentation for more details.
* Potential performance enhancements in cases of many writes between queries.
* [Sync] Added method `Realm.Sync.User.authenticate` to unify authentication of users.
* [Sync] Added JWT authenfication (#1548).

### Bug fixes
* Fix a bug where `Realm.open` could unexpectedly raise a "Realm at path ... already opened with different schema version" error.
* `subscribeToObjects` was added as a property for Chrome debugging (#1608).
* Increased request timeout for token refresh requests to 10 seconds. This should help with failing token refreshes on a loaded server (#1586).

### Internal
* Updated to Realm Sync 2.2.9.
* Updated to Realm Core 5.1.2 (see "Enhancements").
* Explicitly send `register: false` when logging in with `Realm.Sync.User.login` to avoid creating the user if they don't exist.

## 2.1.1 (2017-12-15)

### Breaking changes
* None.

### Enhancements
* None.

### Bug fixes
* [Sync] Fixed a bug where long reconnection happens when a proxy in front of the sync worker returns one of those.

### Internal
* [Sync] Updated to Realm Object Server v2.2.0 for testing.
* Updated to Realm Sync 2.1.10 (see "Bug fixes").


## 2.1.0 (2017-12-14)

### Breaking changes
* None.

### Enhancements
* Added property `Realm.isClosed` which indicates if a Realm instance is closed or not.
* Added property `disableFormatUpgrade` to the Realm configuration object which disables automatic file format upgrade when opening a Realm file.

### Bug fixes
* None.

### Internal
* Updated to React Native 0.50.4 (test and example apps).

## 2.0.13 (2017-12-8)

### Breaking changes
* None.

### Enhancements
* None.

### Bug fixes
* [Sync] When authentication fails due to a misbehaving server, a proper error is thrown.

### Internal
* [Sync] Strings can now be assigned to Date columns. When that happens the JavaScript Date constructor will be invoked to parse the string.
* [Sync] Base64 strings can now be assigned to Data columns.

## 2.0.12 (2017-12-1)

### Breaking changes
* None.

### Enhancements
* None.

### Bug fixes
* Fixed a bug in 3rd party JSON parser: `localeconv()` does not exist on Android API < 21 and should not be called.

### Internal
* Fixed issues in unit tests (`addListener` hangs on Android).
* Upgraded to Realm Sync 2.1.8 (no external effects).

## 2.0.11 (2017-11-23)

### Breaking changes
* None.

### Enhancements
* None

### Bug fixes
* [Sync] Fixed a bug where deleted-then-recreated objects with identical primary keys to become empty.
* [Sync] Fixed a bug in outward partial sync is changed to ensure convergence of partial sync in the case where the client creates a primary key object, that is already present on the server, and subscribes to it in the same transaction.

### Internal
* Updated to Realm Sync 2.1.7 (see under "Bug fixes").

## 2.0.10 (2017-11-21)

### Breaking changes
* None.

### Enhancements
* None

### Bug fixes
* Fix json parsing in RN debugger.

### Internal
* None.

## 2.0.9 (2017-11-20)

### Breaking changes
* None.

### Enhancements
* None

### Bug fixes
* Reenable Realm for RN Android (#1506), which was disabled only in 2.0.8 by mistake.

### Internal
* None.

## 2.0.8 (2017-11-17)

### Breaking changes
* None.

### Enhancements
* [Sync] Improving performance of processing large changesets.

### Bug fixes
* [Sync] Changesets over 16MB in size are now handled correctly.

### Internal
* Updated to Realm Sync 2.1.6.
* Updated to JSON for Modern C++ 2.1.1.

## 2.0.7 (2017-11-15)

### Breaking changes
* None

### Enhancements
* None

### Bug fixes
* Fixes Realm.open hangs in React Native debugger for iOS and Android

### Internal
* Updated to Realm Sync 2.1.4.


## 2.0.6 (2017-11-10)

### Breaking changes
* None.

### Enhancements
* Improved notification performance for objects with no object or list properties.

### Bug fixes
* Fixed a compilation error related to object IDs for React Native on Android (#1480).
* Fixed a race condition where closing and immediately reopening a synchronized
  Realm opened using an admin token user would fail.

### Internal
* None.

## 2.0.5 (2017-11-9)

### Breaking changes
* None.

### Enhancements
* None.

### Bug fixes
* None.

### Internal
* Added support for object IDs.
* Updated to Realm Sync 2.1.2.


## 2.0.4 (2017-11-7)

### Breaking changes
* None.

### Enhancements
* None.

### Bug fixes
* None.

### Internal
* Updated to Realm Sync 2.1.1.


## 2.0.3 (2017-11-6)

### Breaking changes
* None.

### Enhancements
* Better support for React Native 0.49 for iOS (#1431).
* Added property `name` to `error` in `Sync.error` callback.
* Sync error handler provides also a property called `name`; `code` is not changed.

### Bug fixed
* Fixed missing Realm constructor in while debugging React Native apps (#1436).
* Removed argument in documentation of `Realm.Sync.Adapter.realmAtPath()`.

### Internal
* None.

## 2.0.2 (2017-10-30)

### Breaking changes
* None.

### Enhancements
* None.

### Bug fixes
* Fix several cases where adding collection listeners from within a listener
  callback would produce incorrect results.

### Internal
* None.

## 2.0.1 (2017-10-23)

### Breaking changes
* None.

### Enhancements
* None.

### Bug fixes
* None.

### Internal
* Upgraded to Realm Sync 2.1.0.

## 2.0.0 (2017-10-17)

### Breaking changes
* Switch to Sync protocol 2.0, compatible with Realm Object Server 2.0.0. This version does NOT support 1.x.x of Realm Object Server.
* Upgraded to Realm Core 4.0.1, which has a new file format. If older Realm versions are opened, the database will be migrated automatically.
* Deprecate node 4 and node 5 support.
* Renamed `setAccessToken()` to `setFeatureToken()`.
* During iteration (`for ... of`) of `Realm.Results`, the results will be frozen using the `snapshot()` method (#1366).

### Enhancements
* The data model now support arrays of primitive types!
* Added `update` method to `Realm.Results` to support bulk updates (#808).
* Added support for aggregate functions on `Realm.Results` and `Realm.List` of primitive types.
* Handling of the situation when the client has to reset due to mismatching Realm versions (#795).
* Added `Realm.subscribeToObjects()` to listen for changes in partially synced Realms.
* Add support for sorting Lists and Results on values from linked objects.
* Configuration of sync file system is not done on module import but later when actually needed by sync (#1351)
* `Realm.Sync.User.adminUser()` will now throw an exception if either token or server argument is invalid.

### Bug fixes
* Avoid closing then reopening a sync session when using `Realm.open` (#1391).
* Respect custom Realm paths when using `Realm.open` (#1392 and #1393).
* Fixed bug in `Realm.subscribeToObjects()`.
* An issue where access tokens were not refreshed correctly has been addressed.

### Internal
* OpenSSL for Android is distributed in a separate package, and the build system needed updates to accommendate this.
* Added `-fvisibility=hidden` to Android builds (reduces size of `.so` file).
* Add `Session._overrideServer` to force an existing session to connect to a different server.
* Alignment of permission schemas.
* Upgrading to Realm Sync 2.0.2.
* Upgrading to Realm Object Server 2.0.0


## 1.13.0 (2017-10-5)

### Breaking changes
* None.

### Enhancements
* Add a callback function used to verify SSL certificates in the sync config.
* Added aggregate functions `min()`, `max()`, `sum()`, and `avg()` to `Realm.Results` and `Realm.List` (#807).
* Added `deleteRealmIfMigrationNeeded` to configuration to delete a Realm if migration needed (#502).

### Bug fixes
* Fixed port conflict between RN >= 0.48 inspector proxy and RPC server used for Chrome debugging (#1294).
* Workaround for RN >= 0.49 metro-bundler check for single string literal argument to `require()` (#1342)

## 1.12.0 (2017-9-14)


### Enhancements
* Improve performance of the RPC worker for chrome debugging.
* Added Progress API `realm.syncSession.addProgressNotification` and `realm.syncSession.removeProgressNotification`
* Added additional parameter for `Realm.open` and `Realm.openAsync` for download progress notifications
* Added `Realm.deleteFile` for deleting a Realm (#363).
* Added `Realm.deleteModel` for deleting a Realm model in a migration (#573).
* Added support for in-memory Realms.
* `Realm.Sync.User.login`, `Realm.Sync.User.register`, and `Realm.Sync.User.registerWithProvider` return Promises and deprecate the callback style for them. Callbacks will continue to work for backward compatibility.

### Bug fixes
* Adding missing TypeScript definitions; Permissions (#1283), `setFeatureToken()`, and instructions (#1298).
* Removed `loginWithProvider` from TypeScript definition files. This API never existed and was incorrectly added.

## 1.11.1 (2017-9-1)

### Breaking changes
* None

### Enhancements
* None

### Bug fixes
* Fix accessToken.

## 1.11.0 (2017-8-31)

### Breaking changes
* None

### Enhancements
* Added methods `Realm.beginTransaction()`, `Realm.commitTransaction()`, `Realm.cancelTransaction()` to manually control write transactions.
* Added property `Realm.isInTransaction` which indicates if write transaction is in progress.
* Added `shouldCompactOnLaunch` to configuration (#507).
* Added `Realm.compact()` for manually compacting Realm files.
* Added various methods for permission management (#1204).

### Bug fixes
* None


## 1.10.3 (2017-8-16)

### Breaking changes
* setAccessToken renamed to setFeatureToken. setAccessToken still works for now.

### Enhancements
* None

### Bug fixes
* None


## 1.10.2 (2017-8-16)

### Breaking changes
* None

### Enhancements
* None

### Bug fixes
* RN 0.47 no longer breaks for Android due to a superfluous @override annotation


## 1.10.1 (2017-8-2)

### Breaking changes
* None

### Enhancements
* None

### Bug fixes
* `Realm.openAsync` will no longer open the realm if a sync error has occured. Previously this resulted in the callback being invoked twice - once with an error and a second time - with the synchronously opened Realm.
* Database adapters will no longer process the sync history of realm files that are not requested by the adapter configuration. Previously this would lead to crashes for realm files that contained schemas that don't define primary keys.


* None

## 1.10.0 (2017-7-12)

### Breaking changes
* None

### Enhancements
* Added `Realm.prototype.empty` which is a property that indicates whether or not the realm has any objects in it.

### Bug fixes
* Fix crash on Node.js when a listener callback throws an error.
  The error will now be forwarded to Node's fatal error handling facilities. This means better error reporting,
  the ability to debug such errors in a Node.js debugger, and proper invocation of the `uncaughtError` event on the `process` object.

## 1.9.0 (2017-7-10)

### Breaking changes
* None

### Enhancements
* Add support for iOS React Native 0.46. Thanks [@ovr](https://github.com/ovr)!
* Add support for Linking Objects (AKA Backlinks).
* Add support for retrieving user account information.
* Add optional `server` parameter to `Realm.Sync.User.adminUser`
  Specifying the server address the same way as in `Realm.Sync.User.login` allows the admin token user to use the permission realm APIs.

### Bug fixes
* Fix regression where setting a Results or List object to a `list` property would throw.

## 1.8.3 (2017-6-27)

### Breaking changes
* None

### Enhancements
* None

### Bug fixes
* Fix admin users not appearing in `Realm.Sync.User.all`, which broke getting an access token for them.

## 1.8.2 (2017-6-26)

### Breaking changes
* None

### Enhancements
* Added `indexOf()` method on `Realm.Results` and `Realm.List` that returns the index of the object in the collection.

### Bug fixes
* Fix opening synced realms with a logged-in admin user.

## 1.8.1 (2017-6-20)

### Breaking changes
* None

### Enhancements
* Accessing `Realm.Sync` when sync is not enabled will no longer throw, but return `undefined`.
* Better error messages when creating objects.
* Added bundled TypeScript declarations of the Realm API.
* Added `objectSchema()` method on `Realm.Object` that returns the schema for the object.

### Bug fixes
* Fix `Realm.Sync.User.prototype.isAdmin` returning `false` for logged-in admin users.

## 1.8.0 (2017-6-15)

### Breaking changes
* None

### Enhancements
* Updated core and sync dependencies
* Unified packaging

### Bug fixes
* Fix crash when used with the React Native C++ bridge
* Fix `Realm.open` and `Realm.asyncOpen` missing when in the React Native debugger

## 1.3.1 (2017-5-18)

### Breaking changes
* None

### Enhancements
* Add Realm open async API support.

### Bug fixes
* None


## 1.3.0 (2017-5-11)

### Breaking changes
* Files written by Realm this version cannot be read by earlier versions of Realm.
Old files can still be opened and files open in read-only mode will not be modified.
* The `setVerifyServersSslCertificate` method has been deleted
* The SyncConfig now gets two more optional parameters, `validate_ssl` and `ssl_trust_certificate_path`.

### Enhancements
* None

### Bug fixes
* None

## 1.2.0 (2017-3-28)

### Breaking changes
* This version is not compatible with versions of the Realm Object Server lower than 1.3.0.

### Enhancements
* None.

### Bug fixes
* Fixed bug where opening synced realms with an encryption key would fail.

## 1.1.1 (2017-3-9)

### Breaking changes
* None

### Enhancements
* Add support for Node.js on Windows (#863).

### Bug fixes
* Fixed an error when installing Realm React Native module on Windows (#799).

### Credits
* Thanks to David Howell (@dbhowell) for adding a fix to Windows install (#849).

## 1.0.2 (2017-2-7)

### Breaking changes
* None

### Enhancements
* None

### Bug fixes
* Proactively refresh sync user tokens to avoid a reconnect delay (#840)

## 1.0.1 (2017-2-2)

### Breaking changes
* None

### Enhancements
* None

### Bug fixes
* Fix crash when the sync user token expires (#839)

## 1.0.0 (2017-2-2)

### Breaking changes
* None

### Enhancements
* Add the Management Realm accessor on the User class, and its schema (#779)

### Bug fixes
* None

## 0.15.4 (2017-1-11)

### Breaking changes
* None

### Enhancements
* None

### Bug fixes
* Always download Node binaries except on Windows, for unit testing (#789)


## 0.15.3 (2017-1-10)

### Breaking changes
* None

### Enhancements
* More specific error message when setting a property to a wrong type (#730)

### Bug fixes
* Fix chrome debugging on React Native 0.39 and up (#766)


## 0.15.2 (2016-12-29)

### Breaking changes
* None

### Enhancements
* More explicit handling of missing constructor (#742)

### Bugfixes
* Realm open on another thread (#473)
* symbol() variable not found (#761)


## 0.15.1 (2016-11-22)

### Breaking changes
* None

### Enhancements
* None

### Bugfixes
* Fix compile error for collection notification in chrome debug mode

## 0.15.0 (2016-11-15)

### Breaking changes
* None

### Enhancements
* Node.js support
* Support for fine grained notifications on `List` and `Results` objects
* Updated test and examples for react-natve v0.37.0

### Bugfixes
* None

## 0.14.3 (2016-8-8)

### Breaking changes
* None

### Enhancements
* None

### Bugfixes
* Support for react-native v0.31.0

## 0.14.2 (2016-8-3)

### Breaking changes
* Deprecate `Realm.Types`. Please specify the type name as lowercase string instead.

### Enhancements
* None

### Bugfixes
* None

## 0.14.2 (2016-7-11)

### Breaking changes
* Please use `rnpm 1.9.0` or later to link your project. Older versions are no longer supported.
* ReactNative versions older than v0.14.0 are no longer supported

### Enhancements
* Support for ReactNative versions v0.28.0+
* Added support for debugging in Visual Studio Code.

### Bugfixes
* None

## 0.14.1 (2016-6-28)

### Breaking changes
* None

### Enhancements
* None

### Bugfixes
* Fix linker error when building for minimum target version of iOS 7.
* Fix for failure in `strip` command when building an archive.

## 0.14.0 (2016-6-22)

### Breaking changes
* None

### Enhancements
* Added `isValid()` method to `List` and `Results` to check for deleted or invalidated objects
* Added `objectForPrimaryKey(type, key)` method to `Realm`

### Bugfixes
* Fix for crash when setting object properties to objects from other Realms
* Fix for exception sometimes thrown when reloading in Chrome debug mode

## 0.13.2 (2016-5-26)

### Breaking changes
* None

### Enhancements
* None

### Bugfixes
* Fix for crash when updating Realms with optional date properties to the new file format

## 0.13.1 (2016-5-24)

### Breaking changes
* None

### Enhancements
* None

### Bugfixes
* Fix for crash when inserting dates from before the epoch
* Fix for crash when using collection snapshot after realm.deleteAll()

## 0.13.0 (2016-5-19)

### Breaking changes
* With this release we have switched over to a new cross platform compatible date format.
  This change will only require action from users who are using both the JS and Cocoa or Android
  bindings simultaneously and accessing Realm files from both bindings. In these cases you need to
  open the Realm file with the latest version of the iOS or Android bindings before accessing the
  Realm from JS to prevent an unnecessary conversion.

### Enhancements
* None

### Bugfixes
* Date properties are now stored in a format compatible with the Realm Browser and other bindings.
* Fix for using `class MyObject extends Realm.Object` in a React Native project.
* Fix a memory leak caused by constructing a Realm instance of an already opened Realm.
* Fix for better supporting hot module reloading.
* Fix for some warnings when using `ListView` with React Native 0.25+
* Fix for queries that use a keypath starting with "not".

## 0.12.0 (2016-5-4)

### Breaking changes
* None

### Enhancements
* Support for queries comparing optional properties to `null`
* `object.isValid()` has been added to enable checking if an object has been deleted
  - **Note:** Custom object classes can extend `Realm.Object` to inherit this method
* Support opening a Realm as read-only with the `readOnly` configuration option
* Support for providing a custom migration function (please see the docs for details)
* Added `path`, `readOnly`, `schema`, and `schemaVersion` properties to `Realm` instances
* Optional and list properties are no longer required when creating objects

### Bugfixes
* When accessing an empty Results `undefined` is returned rather than throwing an exception
* Accessing a deleted object throws a JS exception rather than crashing
* Accessing an invalidated Results snapshot throws a JS exception rather than crashing
* Fix for error message when specifying properties with invalid object types
* Fix memory leak when reloading an app in debug mode
* Setting non-persisted properties now works as expected

## 0.11.1 (2016-3-29)

### Bugfixes
* Fix for using Android Studio to build app using Realm
* Fix for sharing Realm between JS and Objective-C/Swift

## 0.11.0 (2016-3-24)

### Breaking changes
* Realm for React Native is now packaged as a static library for iOS
  - Remove the reference to `RealmJS.xcodeproj` from your Xcode project
    (under the `Libraries` group)
  - Make sure `rnpm` is installed and up-to-date: `npm install -g rnpm`
  - Run `rnpm link realm` from your app's root directory

### Enhancements
* Support for encrypted Realms
* List and Results now inherit from Realm.Collection
* List and Results is now iterable (e.g. supports `for...of` loops)
* Add common Array methods to List and Results
* Accept constructor in create() and objects() methods
* Support relative paths when opening Realms
* Support case insensitive queries by adding `[c]` after operators
* Support for indexed `bool`, `string`, and `int` properties
* Added `Realm.schemaVersion` method, which supports unopened Realms

### Bugfixes
* Fix for crash on Android when initializing the Realm module
* Fix for using Chrome debug mode from a device
* Fix for List splice method not accepting a single argument
* Don't download or unpack core libraries unnecessarily


## 0.10.0 (2016-2-22)

### Enhancements
* Initial Release<|MERGE_RESOLUTION|>--- conflicted
+++ resolved
@@ -18,16 +18,8 @@
 * Upgraded Realm Core from v13.1.1 to v13.2.0. ([#5174](https://github.com/realm/realm-js/issues/5174) and [#5244](https://github.com/realm/realm-js/issues/5244))
 * Unpin Xcode version when building locally and upgrade the Xcode version used by Github Actions.
 * Enable tests for notifications on dictionary.
-<<<<<<< HEAD
-* Automate releasing package on GHA
-* Enable ccache on windows x86 builds for pull requests
-<!-- * Either mention core version or upgrade -->
-<!-- * Using Realm Core vX.Y.Z -->
-<!-- * Upgraded Realm Core from vX.Y.Z to vA.B.C -->
-=======
 * Automate releasing package on Github Actions.
 * Upgrade OpenSSL v1.1.1n to v3.0.7. ([realm/realm-core#6097](https://github.com/realm/realm-core/pull/6097))
->>>>>>> 6722988f
 
 ## 11.4.0 (2023-01-23)
 
