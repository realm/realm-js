--- conflicted
+++ resolved
@@ -56,11 +56,7 @@
 
 stage('pretest') {
   parallelExecutors = [:]
-<<<<<<< HEAD
-  parallelExecutors["eslint"] = testLinux('eslint-ci', 12, {
-=======
     parallelExecutors["eslint"] = testLinux("eslint-ci Release ${nodeTestVersion}", { // "Release" is not used
->>>>>>> 2c26bfe7
     step([
       $class: 'CheckStylePublisher',
       canComputeNew: false,
@@ -72,11 +68,7 @@
       maxWarnings: 0,
       ignoreFailures: false])
   })
-<<<<<<< HEAD
-  parallelExecutors["jsdoc"] = testLinux('jsdoc', 12, {
-=======
     parallelExecutors["jsdoc"] = testLinux("jsdoc Release ${nodeTestVersion}", { // "Release is not used
->>>>>>> 2c26bfe7
     publishHTML([
       allowMissing: false,
       alwaysLinkToLastBuild: false,
@@ -118,24 +110,15 @@
   for (def nodeVersion in nodeVersions) {
     parallelExecutors["macOS node ${nodeVersion} Debug"]   = testMacOS("node Debug ${nodeVersion}")
     parallelExecutors["macOS node ${nodeVersion} Release"] = testMacOS("node Release ${nodeVersion}")
-<<<<<<< HEAD
-    parallelExecutors["Linux node ${nodeVersion} Debug"]   = testLinux("node Debug", nodeVersion)
-    parallelExecutors["Linux node ${nodeVersion} Release"] = testLinux("node Release", nodeVersion)
-    parallelExecutors["Linux test runners ${nodeVersion}"] = testLinux('test-runners', nodeVersion)
-    parallelExecutors["Windows node ${nodeVersion}"] = testWindows(nodeVersion)
-  }
-  parallelExecutors["React Native iOS Debug"] = testMacOS('react-tests Debug')
-=======
     parallelExecutors["macOS test runners ${nodeVersion}"] = testMacOS("test-runners Release ${nodeVersion}")
-    // parallelExecutors["Linux node ${nodeVersion} Debug"]   = testLinux("node Debug ${nodeVersion}")
+    parallelExecutors["Linux node ${nodeVersion} Debug"]   = testLinux("node Debug ${nodeVersion}")
     parallelExecutors["Linux node ${nodeVersion} Release"] = testLinux("node Release ${nodeVersion}")
     parallelExecutors["Linux test runners ${nodeVersion}"] = testLinux("test-runners Release ${nodeVersion}")
     parallelExecutors["Windows node ${nodeVersion}"] = testWindows(nodeVersion)
   }
-  // parallelExecutors["React Native iOS Debug"] = testMacOS('react-tests Debug')
->>>>>>> 2c26bfe7
+  //parallelExecutors["React Native iOS Debug"] = testMacOS('react-tests Debug')
   parallelExecutors["React Native iOS Release"] = testMacOS('react-tests Release')
-  parallelExecutors["React Native iOS Example Debug"] = testMacOS('react-example Debug')
+  //parallelExecutors["React Native iOS Example Debug"] = testMacOS('react-example Debug')
   parallelExecutors["React Native iOS Example Release"] = testMacOS('react-example Release')
   parallelExecutors["macOS Electron Debug"] = testMacOS('electron Debug')
   parallelExecutors["macOS Electron Release"] = testMacOS('electron Release')
@@ -533,11 +516,7 @@
   }
 }
 
-<<<<<<< HEAD
-def testLinux(target, nodeVersion = 12, postStep = null) {
-=======
 def testLinux(target, postStep = null) {
->>>>>>> 2c26bfe7
   return {
       node('docker') {
       def reportName = "Linux ${target}"
