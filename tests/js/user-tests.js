////////////////////////////////////////////////////////////////////////////
//
// Copyright 2016 Realm Inc.
//
// Licensed under the Apache License, Version 2.0 (the "License");
// you may not use this file except in compliance with the License.
// You may obtain a copy of the License at
//
// http://www.apache.org/licenses/LICENSE-2.0
//
// Unless required by applicable law or agreed to in writing, software
// distributed under the License is distributed on an "AS IS" BASIS,
// WITHOUT WARRANTIES OR CONDITIONS OF ANY KIND, either express or implied.
// See the License for the specific language governing permissions and
// limitations under the License.
//
////////////////////////////////////////////////////////////////////////////

/* eslint-env es6, node */

'use strict';

const Realm = require('realm');
const TestCase = require('./asserts');
const Utils = require('./test-utils');
const isNodeProcess = typeof process === 'object' && process + '' === '[object process]';
const AppConfig = require('./support/testConfig');

const require_method = require;
function node_require(module) {
    return require_method(module);
}
let appConfig = AppConfig.integrationAppConfig;

let fs, jwt, rosDataDir;
if (isNodeProcess) {
  fs = node_require('fs');
  jwt = node_require('jsonwebtoken');
  rosDataDir = process.env.ROS_DATA_DIR || '../realm-object-server-data';
}

function assertIsUser(user) {
  TestCase.assertDefined(user);
  TestCase.assertType(user, 'object');
  TestCase.assertType(user.accessToken, 'string');
  TestCase.assertType(user.refreshToken, 'string');
  TestCase.assertType(user.id, 'string');
  TestCase.assertType(user.customData, 'object');
  TestCase.assertInstanceOf(user, Realm.User);
}

function assertIsSameUser(value, user) {
  assertIsUser(value);
  TestCase.assertEqual(value.accessToken, user.accessToken);
  TestCase.assertEqual(value.id, user.id);
}

function assertIsError(error, message) {
  TestCase.assertInstanceOf(error, Error, 'The API should return an Error');
  if (message) {
    TestCase.assertEqual(error.message, message);
  }
}

function assertIsAuthError(error, code, title) {
  TestCase.assertInstanceOf(error, Realm.Sync.AuthError, 'The API should return an AuthError');
  if (code) {
    TestCase.assertEqual(error.code, code);
  }
  if (title) {
    TestCase.assertEqual(error.title, title);
  }
}

function signToken(userId) {
  return jwt.sign({userId}, fs.readFileSync(`${rosDataDir}/keys/jwt.pem`), {
    expiresIn: "1d",
    algorithm: "RS256",
  });
}

function randomVerifiableEmail() {
    // according to the custom register function, emails will register if they contain "realm_tests_do_autoverify"
    return `realm_tests_do_autoverify_${Utils.uuid()}_@test.com`;
}

function randomNonVerifiableEmail() {
  // according to the custom register function, emails will not register if they don't contain "realm_tests_do_autoverify"
  return `should-not-register-${Utils.uuid()}_@test.com`;
}

async function registerAndLogInEmailUser(app) {
  const validEmail = randomVerifiableEmail();
  const validPassword = "test1234567890";
<<<<<<< HEAD
  await app.auth.emailPassword.registerUser(validEmail, validPassword);
=======
  await app.emailPasswordAuth.registerEmail(validEmail, validPassword);
>>>>>>> e267fc6d
  let user = await app.logIn(Realm.Credentials.emailPassword(validEmail, validPassword))
  assertIsUser(user);
  assertIsSameUser(user, app.currentUser);
  return user;
}

async function logOutExistingUsers(app) {
  let users = app.allUsers;
  Object.keys(app.allUsers).forEach(async id => await users[id].logOut());
}

module.exports = {

  // tests also logIn() and currentUser
  async testLogout() {
    let app = new Realm.App(appConfig);
    await logOutExistingUsers(app);
    let credentials = Realm.Credentials.anonymous();

    let user = await app.logIn(credentials);
    assertIsUser(user);
    assertIsSameUser(user, app.currentUser);
    await user.logOut();
    // Is now logged out.
    TestCase.assertNull(app.currentUser);
  },

  testEmailPasswordMissingUsername() {
    let err = TestCase.assertThrows(() => Realm.Credentials.emailPassword(undefined, 'password'));
    TestCase.assertEqual(err.message, "email must be of type 'string', got (undefined)");
  },

  testEmailPasswordMissingPassword() {
    const username = Utils.uuid();
    let err = TestCase.assertThrows(() => Realm.Credentials.emailPassword(username, undefined));
    TestCase.assertEqual(err.message, "password must be of type 'string', got (undefined)");
  },

  testLoginNonExistingUser() {
    let app = new Realm.App(appConfig);
    let credentials = Realm.Credentials.emailPassword('foo', 'pass');
    return app.logIn(credentials).then((user) => {
      throw new Error("Login should have failed");
    }).catch(err => {
      TestCase.assertEqual(err.message, "invalid username/password");
    });
  },

  async testEmailPasswordAuth() {
    let app = new Realm.App(appConfig);
    let provider = app.emailPasswordAuth;
    TestCase.assertTrue(provider instanceof Realm.Auth.EmailPasswordAuth);
  },

  async testRegisterAutoVerifyEmailPassword() {
    let app = new Realm.App(appConfig);
    const validEmail = randomVerifiableEmail();
    const invalidEmail = randomNonVerifiableEmail();
    const invalidPassword = 'pass'; // too short
    const validPassword = "password123456";

    { // invalid email, invalid password
      let credentials = Realm.Credentials.emailPassword(invalidEmail, invalidPassword);
      let err = await TestCase.assertThrowsAsync(async() => app.logIn(credentials));
      TestCase.assertEqual(err.message, "invalid username/password"); // this user does not exist yet
<<<<<<< HEAD
      err = await TestCase.assertThrowsAsync(async() => app.auth.emailPassword.registerUser(invalidEmail, invalidPassword));
=======
      err = await TestCase.assertThrowsAsync(async() => app.emailPasswordAuth.registerEmail(invalidEmail, invalidPassword));
>>>>>>> e267fc6d
      TestCase.assertEqual(err.message, "password must be between 6 and 128 characters");
      err = await TestCase.assertThrowsAsync(async() => app.logIn(credentials));
      TestCase.assertEqual(err.message, "invalid username/password"); // this user did not register
    }
    { // invalid email, valid password
      let credentials = Realm.Credentials.emailPassword(invalidEmail, validPassword);
      let err = await TestCase.assertThrowsAsync(async() => app.logIn(credentials));
      TestCase.assertEqual(err.message, "invalid username/password"); // this user does not exist yet
<<<<<<< HEAD
      err = await TestCase.assertThrowsAsync(async() => app.auth.emailPassword.registerUser(invalidEmail, validPassword));
=======
      err = await TestCase.assertThrowsAsync(async() => app.emailPasswordAuth.registerEmail(invalidEmail, validPassword));
>>>>>>> e267fc6d
      TestCase.assertEqual(err.message, `failed to confirm user ${invalidEmail}`);
      err = await TestCase.assertThrowsAsync(async() => app.logIn(credentials));
      TestCase.assertEqual(err.message, "invalid username/password"); // this user did not register
    }
    { // valid email, invalid password
      let credentials = Realm.Credentials.emailPassword(validEmail, invalidPassword);
      let err = await TestCase.assertThrowsAsync(async() => app.logIn(credentials));
      TestCase.assertEqual(err.message, "invalid username/password"); // this user does not exist yet
<<<<<<< HEAD
      err = await TestCase.assertThrowsAsync(async() => app.auth.emailPassword.registerUser(validEmail, invalidPassword));
=======
      err = await TestCase.assertThrowsAsync(async() => app.emailPasswordAuth.registerEmail(validEmail, invalidPassword));
>>>>>>> e267fc6d
      TestCase.assertEqual(err.message, "password must be between 6 and 128 characters");
      err = await TestCase.assertThrowsAsync(async() => app.logIn(credentials));
      TestCase.assertEqual(err.message, "invalid username/password"); // this user did not register
    }
    { // valid email, valid password
      let credentials = Realm.Credentials.emailPassword(validEmail, validPassword);
      let err = await TestCase.assertThrowsAsync(async() => app.logIn(credentials));
      TestCase.assertEqual(err.message, "invalid username/password"); // this user does not exist yet
<<<<<<< HEAD
      await app.auth.emailPassword.registerUser(validEmail, validPassword);
=======
      await app.emailPasswordAuth.registerEmail(validEmail, validPassword);
>>>>>>> e267fc6d
      let user = await app.logIn(credentials)
      assertIsUser(user);
      assertIsSameUser(user, app.currentUser);
      await user.logOut();
    }
  },

  async testApiKeyAuth() {
    let app = new Realm.App(appConfig);

    let credentials = Realm.Credentials.anonymous();
    let user = await app.logIn(credentials);
    TestCase.assertTrue(user.apiKeys instanceof Realm.Auth.ApiKeyAuth);

    // TODO: Fix this to not respond with a 403
    // const keys = await user.apiKeys.fetchAll();
    // TestCase.assertTrue(Array.isArray(keys));

    await user.logOut();
  },

  async testFunctions() {
    let app = new Realm.App(appConfig);
    let credentials = Realm.Credentials.anonymous();
    let user = await app.logIn(credentials);

    TestCase.assertEqual(await user.callFunction('sumFunc', [123]), 123);
    TestCase.assertEqual(await user.functions.sumFunc(123), 123);
    TestCase.assertEqual(await user.functions['sumFunc'](123), 123);

    // Test method stashing / that `this` is bound correctly.
    const sumFunc = user.functions.sumFunc;
    TestCase.assertEqual(await sumFunc(123), 123);
    TestCase.assertEqual(await sumFunc(123), 123); // Not just one-shot

    TestCase.assertEqual(await user.functions.sumFunc(1, 2, 3), 6);

    const err = await TestCase.assertThrowsAsync(async() => await user.functions.error());
    TestCase.assertEqual(err.message, "function not found: 'error'");
  },

  async testRemoteMongoClient() {
    let app = new Realm.App(appConfig);
    let credentials = Realm.Credentials.anonymous();
    let user = await app.logIn(credentials);

    let mongo = user.remoteMongoClient('BackingDB');
    let collection = mongo.db('test_data').collection('testRemoteMongoClient');

    await collection.deleteMany({});
    await collection.insertOne({hello: "world"});
    TestCase.assertEqual(await collection.count({}), 1);
    TestCase.assertEqual(await collection.count({hello: "world"}), 1);
    TestCase.assertEqual(await collection.count({hello: "pineapple"}), 0);
  },

  async testPush() {
    let app = new Realm.App(appConfig);
    let credentials = Realm.Credentials.anonymous();
    let user = await app.logIn(credentials);

    let push = user.push('gcm');

    await push.deregister(); // deregister never registered not an error
    await push.register("hello");
    await push.register("hello"); // double register not an error
    await push.deregister();
    await push.deregister(); // double deregister not an error

    const err = await TestCase.assertThrowsAsync(async() => await user.push('nonesuch').register('hello'))
    TestCase.assertEqual(err.message, "service not found: 'nonesuch'");
  },

  async testAllWithAnonymous() {
    let app = new Realm.App(appConfig);
    await logOutExistingUsers(app);

    let all = app.allUsers;
    TestCase.assertArrayLength(Object.keys(all), 0, "Noone to begin with");

    let credentials = Realm.Credentials.anonymous();
    let user1 = await app.logIn(credentials);
    all = app.allUsers;
    TestCase.assertArrayLength(Object.keys(all), 1, "One user");
    assertIsSameUser(all[user1.id], user1);
    let user2 = await app.logIn(Realm.Credentials.anonymous());
    all = app.allUsers;
    TestCase.assertArrayLength(Object.keys(all), 1, "still one user");
    // NOTE: the list of users is in latest-first order.
    assertIsSameUser(all[user2.id], user2);
    assertIsSameUser(all[user1.id], user1);

    await user2.logOut(); // logs out the shared anonymous session
    all = app.allUsers;
    TestCase.assertArrayLength(Object.keys(all), 0, "All gone");
  },

  async testCurrentWithAnonymous() {
    let app = new Realm.App(appConfig);
    await logOutExistingUsers(app);
    TestCase.assertNull(app.currentUser);

    let firstUser = await app.logIn(Realm.Credentials.anonymous());
    assertIsSameUser(app.currentUser, firstUser);
    let secondUser = await app.logIn(Realm.Credentials.anonymous());
    // the most recently logged in user is considered current
    TestCase.assertTrue(firstUser.isLoggedIn);
    TestCase.assertTrue(secondUser.isLoggedIn);
    assertIsSameUser(app.currentUser, secondUser);
    secondUser.logOut();
    // since anonymous user sessions are shared, firstUser is logged out as well
    TestCase.assertNull(app.currentUser);
    TestCase.assertFalse(firstUser.isLoggedIn);
    TestCase.assertFalse(secondUser.isLoggedIn);
  },

  async testCurrentWithEmail() {
    let app = new Realm.App(appConfig);
    await logOutExistingUsers(app);
    TestCase.assertNull(app.currentUser);

    let firstUser = await registerAndLogInEmailUser(app);
    assertIsSameUser(app.currentUser, firstUser);
    let secondUser = await registerAndLogInEmailUser(app);
    assertIsSameUser(app.currentUser, secondUser); // the most recently logged in user is considered current
    await secondUser.logOut();
    assertIsSameUser(app.currentUser, firstUser); // auto change back to another logged in user
    await firstUser.logOut();
    TestCase.assertNull(app.currentUser);
  },

  async testAllWithEmail() {
    let app = new Realm.App(appConfig);
    await logOutExistingUsers(app);

    let all = app.allUsers;
    TestCase.assertArrayLength(Object.keys(all), 0, "Noone to begin with");

    let credentials = Realm.Credentials.anonymous();
    let user1 = await registerAndLogInEmailUser(app);
    all = app.allUsers;
    TestCase.assertArrayLength(Object.keys(all), 1, "One user");
    assertIsSameUser(all[user1.id], user1);
    let user2 = await registerAndLogInEmailUser(app);
    all = app.allUsers;
    TestCase.assertArrayLength(Object.keys(all), 2, "Two users");
    // NOTE: the list of users is in latest-first order.
    assertIsSameUser(all[user2.id], user2);
    assertIsSameUser(all[user1.id], user1);

    await user2.logOut();
    all = app.allUsers;
    assertIsSameUser(all[user2.id], user2);
    assertIsSameUser(all[user1.id], user1);
    TestCase.assertFalse(user2.isLoggedIn);
    TestCase.assertTrue(user1.isLoggedIn);
    TestCase.assertArrayLength(Object.keys(all), 2, "still holds references to both users");

    await user1.logOut();
    all = app.allUsers;
    TestCase.assertFalse(user1.isLoggedIn);
    TestCase.assertFalse(user2.isLoggedIn);
    TestCase.assertArrayLength(Object.keys(all), 2, "still holds references to both users"); // FIXME: is this actually expected?
  }
};<|MERGE_RESOLUTION|>--- conflicted
+++ resolved
@@ -92,11 +92,7 @@
 async function registerAndLogInEmailUser(app) {
   const validEmail = randomVerifiableEmail();
   const validPassword = "test1234567890";
-<<<<<<< HEAD
-  await app.auth.emailPassword.registerUser(validEmail, validPassword);
-=======
-  await app.emailPasswordAuth.registerEmail(validEmail, validPassword);
->>>>>>> e267fc6d
+  await app.emailPasswordAuth.registerUser(validEmail, validPassword);
   let user = await app.logIn(Realm.Credentials.emailPassword(validEmail, validPassword))
   assertIsUser(user);
   assertIsSameUser(user, app.currentUser);
@@ -162,11 +158,7 @@
       let credentials = Realm.Credentials.emailPassword(invalidEmail, invalidPassword);
       let err = await TestCase.assertThrowsAsync(async() => app.logIn(credentials));
       TestCase.assertEqual(err.message, "invalid username/password"); // this user does not exist yet
-<<<<<<< HEAD
-      err = await TestCase.assertThrowsAsync(async() => app.auth.emailPassword.registerUser(invalidEmail, invalidPassword));
-=======
-      err = await TestCase.assertThrowsAsync(async() => app.emailPasswordAuth.registerEmail(invalidEmail, invalidPassword));
->>>>>>> e267fc6d
+      err = await TestCase.assertThrowsAsync(async() => app.emailPasswordAuth.registerUser(invalidEmail, invalidPassword));
       TestCase.assertEqual(err.message, "password must be between 6 and 128 characters");
       err = await TestCase.assertThrowsAsync(async() => app.logIn(credentials));
       TestCase.assertEqual(err.message, "invalid username/password"); // this user did not register
@@ -175,11 +167,7 @@
       let credentials = Realm.Credentials.emailPassword(invalidEmail, validPassword);
       let err = await TestCase.assertThrowsAsync(async() => app.logIn(credentials));
       TestCase.assertEqual(err.message, "invalid username/password"); // this user does not exist yet
-<<<<<<< HEAD
-      err = await TestCase.assertThrowsAsync(async() => app.auth.emailPassword.registerUser(invalidEmail, validPassword));
-=======
-      err = await TestCase.assertThrowsAsync(async() => app.emailPasswordAuth.registerEmail(invalidEmail, validPassword));
->>>>>>> e267fc6d
+      err = await TestCase.assertThrowsAsync(async() => app.emailPasswordAuth.registerUser(invalidEmail, validPassword));
       TestCase.assertEqual(err.message, `failed to confirm user ${invalidEmail}`);
       err = await TestCase.assertThrowsAsync(async() => app.logIn(credentials));
       TestCase.assertEqual(err.message, "invalid username/password"); // this user did not register
@@ -188,11 +176,7 @@
       let credentials = Realm.Credentials.emailPassword(validEmail, invalidPassword);
       let err = await TestCase.assertThrowsAsync(async() => app.logIn(credentials));
       TestCase.assertEqual(err.message, "invalid username/password"); // this user does not exist yet
-<<<<<<< HEAD
-      err = await TestCase.assertThrowsAsync(async() => app.auth.emailPassword.registerUser(validEmail, invalidPassword));
-=======
-      err = await TestCase.assertThrowsAsync(async() => app.emailPasswordAuth.registerEmail(validEmail, invalidPassword));
->>>>>>> e267fc6d
+      err = await TestCase.assertThrowsAsync(async() => app.emailPasswordAuth.registerUser(validEmail, invalidPassword));
       TestCase.assertEqual(err.message, "password must be between 6 and 128 characters");
       err = await TestCase.assertThrowsAsync(async() => app.logIn(credentials));
       TestCase.assertEqual(err.message, "invalid username/password"); // this user did not register
@@ -201,11 +185,7 @@
       let credentials = Realm.Credentials.emailPassword(validEmail, validPassword);
       let err = await TestCase.assertThrowsAsync(async() => app.logIn(credentials));
       TestCase.assertEqual(err.message, "invalid username/password"); // this user does not exist yet
-<<<<<<< HEAD
-      await app.auth.emailPassword.registerUser(validEmail, validPassword);
-=======
-      await app.emailPasswordAuth.registerEmail(validEmail, validPassword);
->>>>>>> e267fc6d
+      await app.emailPasswordAuth.registerUser(validEmail, validPassword);
       let user = await app.logIn(credentials)
       assertIsUser(user);
       assertIsSameUser(user, app.currentUser);
