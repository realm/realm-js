--- conflicted
+++ resolved
@@ -22,18 +22,12 @@
             return JSValueMakeNumber(ctx, size);
         }
 
-<<<<<<< HEAD
-        return RJSObjectCreate(ctx, Object(results->get_realm(),
-                                           results->get_object_schema(),
-                                           results->get(RJSValidatedPositiveIndex(indexStr))));
-=======
         auto row = results->get(RJSValidatedPositiveIndex(indexStr));
         if (!row.is_attached()) {
             return JSValueMakeNull(ctx);
         }
 
-        return RJSObjectCreate(ctx, Object(results->get_realm(), results->object_schema, row));
->>>>>>> a9b9e479
+        return RJSObjectCreate(ctx, Object(results->get_realm(), results->get_object_schema(), row));
     }
     catch (std::out_of_range &exp) {
         // getters for nonexistent properties in JS should always return undefined
