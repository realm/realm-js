////////////////////////////////////////////////////////////////////////////
//
// Copyright 2016 Realm Inc.
//
// Licensed under the Apache License, Version 2.0 (the "License");
// you may not use this file except in compliance with the License.
// You may obtain a copy of the License at
//
// http://www.apache.org/licenses/LICENSE-2.0
//
// Unless required by applicable law or agreed to in writing, software
// distributed under the License is distributed on an "AS IS" BASIS,
// WITHOUT WARRANTIES OR CONDITIONS OF ANY KIND, either express or implied.
// See the License for the specific language governing permissions and
// limitations under the License.
//
////////////////////////////////////////////////////////////////////////////

/**
 * A Realm instance represents a Realm database.
 * ```js
 * const Realm = require('realm');
 * ```
 */
class Realm {
   /**
    * Indicates if this Realm contains any objects.
    * @type {boolean}
    * @readonly
    * @since 1.10.0
    */
    get empty() {}

    /**
     * The path to the file where this Realm is stored.
     * @type {string}
     * @readonly
     * @since 0.12.0
     */
    get path() {}

    /**
     * Indicates if this Realm was opened as read-only.
     * @type {boolean}
     * @readonly
     * @since 0.12.0
     */
    get readOnly() {}

    /**
     * A normalized representation of the schema provided in the
     * {@link Realm~Configuration Configuration} when this Realm was constructed.
     * @type {Realm~ObjectSchema[]}
     * @readonly
     * @since 0.12.0
     */
    get schema() {}

   /**
    * The current schema version of this Realm.
    * @type {number}
    * @readonly
    * @since 0.12.0
    */
    get schemaVersion() {}

    /**
     * Indicates if this Realm is in a write transaction.
     * @type {boolean}
     * @readonly
     * @since 1.10.3
     */
    get isInTransaction() {}

    /**
     * Gets the sync session if this is a synced Realm
     * @type {Session}
     */
    get syncSession() {}

    /**
     * Create a new `Realm` instance using the provided `config`. If a Realm does not yet exist
     * at `config.path` (or {@link Realm.defaultPath} if not provided), then this constructor
     * will create it with the provided `config.schema` (which is _required_ in this case).
     * Otherwise, the instance will access the existing Realm from the file at that path.
     * In this case, `config.schema` is _optional_ or not have changed, unless
     * `config.schemaVersion` is incremented, in which case the Realm will be automatically
     * migrated to use the new schema.
     * @param {Realm~Configuration} [config] - **Required** when first creating the Realm.
     * @throws {Error} If anything in the provided `config` is invalid.
     */
    constructor(config) {}

    /**
     * Open a realm asynchronously with a promise. If the realm is synced, it will be fully 
     * synchronized before it is available.
     * @param {Realm~Configuration} config 
     * @returns {Promise} - a promise that will be resolved with the realm instance when it's available.
     */
    static open(config) {}

    /**
     * Open a realm asynchronously with a callback. If the realm is synced, it will be fully 
     * synchronized before it is available.
     * @param {Realm~Configuration} config 
     * @param  {callback(error, realm)} - will be called when the realm is ready.
     * @throws {Error} If anything in the provided `config` is invalid.
     */
    static openAsync(config, callback) {}

    /**
     * Closes this Realm so it may be re-opened with a newer schema version.
     * All objects and collections from this Realm are no longer valid after calling this method.
     */
    close() {}

    /**
     * Create a new Realm object of the given type and with the specified properties.
     * @param {Realm~ObjectType} type - The type of Realm object to create.
     * @param {Object} properties - Property values for all required properties without a
     *   default value.
     * @param {boolean} [update=false] - Signals that an existing object with matching primary key
     *   should be updated. Only the primary key property and properties which should be updated
     *   need to be specified. All missing property values will remain unchanged.
     * @returns {Realm.Object}
     */
    create(type, properties, update) {}

    /**
     * Deletes the provided Realm object, or each one inside the provided collection.
     * @param {Realm.Object|Realm.Object[]|Realm.List|Realm.Results} object
     */
    delete(object) {}

    /**
     * **WARNING:** This will delete **all** objects in the Realm!
     */
    deleteAll() {}

    /**
     * Returns all objects of the given `type` in the Realm.
     * @param {Realm~ObjectType} type - The type of Realm objects to retrieve.
     * @throws {Error} If type passed into this method is invalid.
     * @returns {Realm.Results} that will live-update as objects are created and destroyed.
     */
    objects(type) {}

    /**
     * Searches for a Realm object by its primary key.
     * @param {Realm~ObjectType} type - The type of Realm object to search for.
     * @param {number|string} key - The primary key value of the object to search for.
     * @throws {Error} If type passed into this method is invalid or if the object type did
     *   not have a `primaryKey` specified in its {@link Realm~ObjectSchema ObjectSchema}.
     * @returns {Realm.Object|undefined} if no object is found.
     * @since 0.14.0
     */
    objectForPrimaryKey(type, key) {}

    /**
     * Add a listener `callback` for the specified event `name`.
     * @param {string} name - The name of event that should cause the callback to be called.
     *   _Currently, only the "change" event supported_.
     * @param {callback(Realm, string)} callback - Function to be called when the event occurs.
     *   Each callback will only be called once per event, regardless of the number of times
     *   it was added.
     * @throws {Error} If an invalid event `name` is supplied, or if `callback` is not a function.
     */
    addListener(name, callback) {}

   /**
    * Remove the listener `callback` for the specfied event `name`.
    * @param {string} name - The event name.
    *   _Currently, only the "change" event supported_.
    * @param {callback(Realm, string)} callback - Function that was previously added as a
    *   listener for this event through the {@link Realm#addListener addListener} method.
    * @throws {Error} If an invalid event `name` is supplied, or if `callback` is not a function.
    */
    removeListener(name, callback) {}

   /**
    * Remove all event listeners (restricted to the event `name`, if provided).
    * @param {string} [name] - The name of the event whose listeners should be removed.
    *   _Currently, only the "change" event supported_.
    * @throws {Error} When invalid event `name` is supplied
    */
    removeAllListeners(name) {}

   /**
    * Synchronously call the provided `callback` inside a write transaction.
    * @param {function()} callback
    */
    write(callback) {}

    /**
<<<<<<< HEAD
     * Initiate a write transaction.
     * @throws {Error} When already in write transaction
     */
    beginTransaction() {}

    /**
     * Commit a write transaction.
     */
    commitTransaction() {}

    /**
     * Cancel a write transaction.
     */
    cancelTransaction() {}
=======
     * Replaces all string columns in this Realm with a string enumeration column and compacts the
     * database file.
     * 
     * Cannot be called from a write transaction.
     *
     * Compaction will not occur if other `Realm` instances exist.
     *
     * While compaction is in progress, attempts by other threads or processes to open the database will
     * wait.
     *
     * Be warned that resource requirements for compaction is proportional to the amount of live data in
     * the database. Compaction works by writing the database contents to a temporary database file and
     * then replacing the database with the temporary one.
     * @returns {true} if compaction succeeds.
     */
    compact() {}
>>>>>>> bd28c059
}

/**
 * Get the current schema version of the Realm at the given path.
 * @param {string} path - The path to the file where the
 *   Realm database is stored.
 * @param {ArrayBuffer|ArrayBufferView} [encryptionKey] - Required only when
 *   accessing encrypted Realms.
 * @throws {Error} When passing an invalid or non-matching encryption key.
 * @returns {number} version of the schema, or `-1` if no Realm exists at `path`.
 */
Realm.schemaVersion = function(path, encryptionKey) {};

/**
 * The default path where to create and access the Realm file.
 * @type {string}
 */
Realm.defaultPath;

/**
 * This describes the different options used to create a {@link Realm} instance.
 * @typedef Realm~Configuration
 * @type {Object}
 * @property {ArrayBuffer|ArrayBufferView} [encryptionKey] - The 512-bit (64-byte) encryption
 *   key used to encrypt and decrypt all data in the Realm.
 * @property {callback(Realm, Realm)} [migration] - The function to run if a migration is needed.
 *   This function should provide all the logic for converting data models from previous schemas
 *   to the new schema.
 *   This function takes two arguments:
 *   - `oldRealm` - The Realm before migration is performed.
 *   - `newRealm` - The Realm that uses the latest `schema`, which should be modified as necessary.
 * @property {callback(number, number)} [shouldCompactOnLaunch] - The function called when opening 
 *   a Realm for the first time during the life of a process to determine if it should be compacted 
 *   before being returned to the user. The function takes two arguments:
 *     - `totalSize` - The total file size (data + free space) 
 *     - `unusedSize` - The total bytes used by data in the file.
 *   It returns `true` to indicate that an attempt to compact the file should be made. The compaction 
 *   will be skipped if another process is accessing it.
 * @property {string} [path={@link Realm.defaultPath}] - The path to the file where the
 *   Realm database should be stored.
 * @property {boolean} [readOnly=false] - Specifies if this Realm should be opened as read-only.
 * @property {Array<Realm~ObjectClass|Realm~ObjectSchema>} [schema] - Specifies all the
 *   object types in this Realm. **Required** when first creating a Realm at this `path`.
 * @property {number} [schemaVersion] - **Required** (and must be incremented) after
 *   changing the `schema`.
 * @property {Object} [sync] - Sync configuration parameters with the following 
 *   child properties:
 *   - `user` - A `User` object obtained by calling `Realm.Sync.User.login`
 *   - `url` - A `string` which contains a valid Realm Sync url   
 */

/**
 * Realm objects will inherit methods, getters, and setters from the `prototype` of this
 * constructor. It is **highly recommended** that this constructor inherit from
 * {@link Realm.Object}.
 * @typedef Realm~ObjectClass
 * @type {Class}
 * @property {Realm~ObjectSchema} schema - Static property specifying object schema information.
 */

/**
 * @typedef Realm~ObjectSchema
 * @type {Object}
 * @property {string} name - Represents the object type.
 * @property {string} [primaryKey] - The name of a `"string"` or `"int"` property
 *   that must be unique across all objects of this type within the same Realm.
 * @property {Object<string, (Realm~PropertyType|Realm~ObjectSchemaProperty)>} properties -
 *   An object where the keys are property names and the values represent the property type.
 */

/**
 * @typedef Realm~ObjectSchemaProperty
 * @type {Object}
 * @property {Realm~PropertyType} type - The type of this property.
 * @property {string} [objectType] - **Required**  when `type` is `"list"` or `"linkingObjects"`,
 *   and must match the type of an object in the same schema.
 * @property {string} [property] - **Required** when `type` is `"linkingObjects"`, and must match
 *   the name of a property on the type specified in `objectType` that links to the type this property belongs to.
 * @property {any} [default] - The default value for this property on creation when not
 *   otherwise specified.
 * @property {boolean} [optional] - Signals if this property may be assigned `null` or `undefined`.
 * @property {boolean} [indexed] - Signals if this property should be indexed. Only supported for
 *   `"string"`, `"int"`, and `"bool"` properties. 
 */

/**
 * The type of an object may either be specified as a string equal to the `name` in a
 * {@link Realm~ObjectSchema ObjectSchema} definition, **or** a constructor that was specified
 * in the {@link Realm~Configuration configuration} `schema`.
 * @typedef Realm~ObjectType
 * @type {string|Realm~ObjectClass}
 */

/**
 * A property type may be specified as one of the standard builtin types, or as an object type
 * inside the same schema.
 * @typedef Realm~PropertyType
 * @type {("bool"|"int"|"float"|"double"|"string"|"date"|"data"|"list"|"linkingObjects"|"<ObjectType>")}
 * @property {boolean} "bool" - Property value may either be `true` or `false`.
 * @property {number} "int" - Property may be assigned any number, but will be stored as a
 *   round integer, meaning anything after the decimal will be truncated.
 * @property {number} "float" - Property may be assigned any number, but will be stored as a
 *   `float`, which may result in a loss of precision.
 * @property {number} "double" - Property may be assigned any number, and will have no loss
 *   of precision.
 * @property {string} "string" - Property value may be any arbitrary string.
 * @property {Date} "date" - Property may be assigned any `Date` instance.
 * @property {ArrayBuffer} "data" - Property may either be assigned an `ArrayBuffer`
 *   or `ArrayBufferView` (e.g. `DataView`, `Int8Array`, `Float32Array`, etc.) instance,
 *   but will always be returned as an `ArrayBuffer`.
 * @property {Realm.List} "list" - Property may be assigned any ordered collection
 *   (e.g. `Array`, {@link Realm.List}, {@link Realm.Results}) of objects all matching the
 *   `objectType` specified in the {@link Realm~ObjectSchemaProperty ObjectSchemaProperty}.
 * @property {Realm.Results} "linkingObjects" - Property is read-only and always returns a {@link Realm.Results}
 *   of all the objects matching the `objectType` that are linking to the current object
 *   through the `property` relationship specified in {@link Realm~ObjectSchemaProperty ObjectSchemaProperty}.
 * @property {Realm.Object} "<ObjectType>" - A string that matches the `name` of an object in the
 *   same schema (see {@link Realm~ObjectSchema ObjectSchema}) – this property may be assigned
 *   any object of this type from inside the same Realm, and will always be _optional_
 *   (meaning it may also be assigned `null` or `undefined`).
 */<|MERGE_RESOLUTION|>--- conflicted
+++ resolved
@@ -192,7 +192,6 @@
     write(callback) {}
 
     /**
-<<<<<<< HEAD
      * Initiate a write transaction.
      * @throws {Error} When already in write transaction
      */
@@ -207,7 +206,8 @@
      * Cancel a write transaction.
      */
     cancelTransaction() {}
-=======
+
+    /*
      * Replaces all string columns in this Realm with a string enumeration column and compacts the
      * database file.
      * 
@@ -224,7 +224,6 @@
      * @returns {true} if compaction succeeds.
      */
     compact() {}
->>>>>>> bd28c059
 }
 
 /**
