--- conflicted
+++ resolved
@@ -2146,14 +2146,8 @@
           filtered = objects.filtered(`mixed[*] == $0`, nonExistentValue);
           expect(filtered.length).equals(0);
 
-<<<<<<< HEAD
-          // TODO: Enable after https://github.com/realm/realm-core/issues/7587. (When `itemToMatch` is `null`, this returns all objects.)
-          // filtered = objects.filtered(`mixed[${nonExistentIndex}][*] == $0`, itemToMatch);
-          // expect(filtered.length).equals(0);
-=======
           filtered = objects.filtered(`mixed[${nonExistentIndex}][*] == $0`, itemToMatch);
           expect(filtered.length).equals(0);
->>>>>>> 04c598ef
 
           index++;
         }
@@ -2252,29 +2246,12 @@
         for (const itemToMatch of nestedList) {
           // Objects with a nested list item that matches the `itemToMatch` at the GIVEN index.
 
-<<<<<<< HEAD
-          // TODO: Enable after https://github.com/realm/realm-core/issues/7587. (When `itemToMatch` is `null`, this returns all objects.)
-          let filtered = objects.filtered(`mixed[0][0][${index}] == $0`, itemToMatch);
-          // expect(filtered.length).equals(expectedFilteredCount);
-=======
           let filtered = objects.filtered(`mixed[0][0][${index}] == $0`, itemToMatch);
           expect(filtered.length).equals(expectedFilteredCount);
->>>>>>> 04c598ef
 
           filtered = objects.filtered(`mixed[0][0][${index}] == $0`, nonExistentValue);
           expect(filtered.length).equals(0);
 
-<<<<<<< HEAD
-          // TODO: Enable after https://github.com/realm/realm-core/issues/7587. (When `itemToMatch` is `null`, this returns 2 objects -- the objects whose mixed fields are strings.)
-          // filtered = objects.filtered(`mixed[0][0][${nonExistentIndex}] == $0`, itemToMatch);
-          // expect(filtered.length).equals(0);
-
-          // Objects with a nested list item that matches the `itemToMatch` at ANY index.
-
-          // TODO: Enable after https://github.com/realm/realm-core/issues/7587. (When `itemToMatch` is `null`, this returns all objects.)
-          // filtered = objects.filtered(`mixed[0][0][*] == $0`, itemToMatch);
-          // expect(filtered.length).equals(expectedFilteredCount);
-=======
           filtered = objects.filtered(`mixed[0][0][${nonExistentIndex}] == $0`, itemToMatch);
           expect(filtered.length).equals(0);
 
@@ -2282,19 +2259,12 @@
 
           filtered = objects.filtered(`mixed[0][0][*] == $0`, itemToMatch);
           expect(filtered.length).equals(expectedFilteredCount);
->>>>>>> 04c598ef
 
           filtered = objects.filtered(`mixed[0][0][*] == $0`, nonExistentValue);
           expect(filtered.length).equals(0);
 
-<<<<<<< HEAD
-          // TODO: Enable after https://github.com/realm/realm-core/issues/7587. (When `itemToMatch` is `null`, this returns all objects.)
-          // filtered = objects.filtered(`mixed[0][${nonExistentIndex}][*] == $0`, itemToMatch);
-          // expect(filtered.length).equals(0);
-=======
           filtered = objects.filtered(`mixed[0][${nonExistentIndex}][*] == $0`, itemToMatch);
           expect(filtered.length).equals(0);
->>>>>>> 04c598ef
 
           index++;
         }
@@ -2326,14 +2296,8 @@
 
         // Objects with a nested list containing an item of the given type.
 
-<<<<<<< HEAD
-        // TODO: Enable after https://github.com/realm/realm-core/issues/7587. (This returns all objects.)
-        // filtered = objects.filtered(`mixed[0][0][*].@type == 'null'`);
-        // expect(filtered.length).equals(expectedFilteredCount);
-=======
         filtered = objects.filtered(`mixed[0][0][*].@type == 'null'`);
         expect(filtered.length).equals(expectedFilteredCount);
->>>>>>> 04c598ef
 
         filtered = objects.filtered(`mixed[0][0][*].@type == 'bool'`);
         expect(filtered.length).equals(expectedFilteredCount);
@@ -2439,13 +2403,9 @@
 
           // Objects with a dictionary value at the given key matching any of the values inserted.
 
-<<<<<<< HEAD
-          // TODO: Enable after https://github.com/realm/realm-core/issues/7587. (For all keys, this returns 0 objects.)
-=======
           // TODO: Bug or feature in Core? (For all keys, this returns 0 objects.)
           //       Was reported as part of https://github.com/realm/realm-core/issues/7587,
           //       but the issue remains for `IN`. They could be treating argument lists special.
->>>>>>> 04c598ef
           // filtered = objects.filtered(`mixed.${key} IN $0`, insertedValues);
           // expect(filtered.length).equals(expectedFilteredCount);
 
@@ -2550,51 +2510,22 @@
 
           // Objects with a nested dictionary value that matches the `valueToMatch` at the GIVEN key.
 
-<<<<<<< HEAD
-          // TODO: Enable after https://github.com/realm/realm-core/issues/7587. (When `valueToMatch` is `null`, this returns all objects.)
-          let filtered = objects.filtered(`mixed['depth1']['depth2']['${key}'] == $0`, valueToMatch);
-          // expect(filtered.length).equals(expectedFilteredCount);
-=======
           let filtered = objects.filtered(`mixed['depth1']['depth2']['${key}'] == $0`, valueToMatch);
           expect(filtered.length).equals(expectedFilteredCount);
->>>>>>> 04c598ef
 
           filtered = objects.filtered(`mixed['depth1']['depth2']['${key}'] == $0`, nonExistentValue);
           expect(filtered.length).equals(0);
 
-<<<<<<< HEAD
-          // TODO: Enable after https://github.com/realm/realm-core/issues/7587. (When `valueToMatch` is `null`, this returns all objects.)
-          // filtered = objects.filtered(`mixed['depth1']['depth2']['${nonExistentKey}'] == $0`, valueToMatch);
-          // Core treats missing keys as `null` in queries.
-          // expect(filtered.length).equals(valueToMatch === null ? expectedFilteredCount : 0);
-
-          // TODO: Enable after https://github.com/realm/realm-core/issues/7587. (When `valueToMatch` is `null`, this returns all objects.)
-          // filtered = objects.filtered(`mixed.depth1.depth2.${key} == $0`, valueToMatch);
-          // expect(filtered.length).equals(expectedFilteredCount);
-=======
           filtered = objects.filtered(`mixed['depth1']['depth2']['${nonExistentKey}'] == $0`, valueToMatch);
           // Core treats missing keys as `null` in queries.
           expect(filtered.length).equals(valueToMatch === null ? expectedFilteredCount : 0);
 
           filtered = objects.filtered(`mixed.depth1.depth2.${key} == $0`, valueToMatch);
           expect(filtered.length).equals(expectedFilteredCount);
->>>>>>> 04c598ef
 
           filtered = objects.filtered(`mixed.depth1.depth2.${key} == $0`, nonExistentValue);
           expect(filtered.length).equals(0);
 
-<<<<<<< HEAD
-          // TODO: Enable after https://github.com/realm/realm-core/issues/7587. (When `valueToMatch` is `null`, this returns all objects.)
-          // filtered = objects.filtered(`mixed.depth1.depth2.${nonExistentKey} == $0`, valueToMatch);
-          // Core treats missing keys as `null` in queries.
-          // expect(filtered.length).equals(valueToMatch === null ? expectedFilteredCount : 0);
-
-          // Objects with a nested dictionary value that matches the `valueToMatch` at ANY key.
-
-          // TODO: Enable after https://github.com/realm/realm-core/issues/7587. (When `valueToMatch` is `null`, this returns all objects.)
-          // filtered = objects.filtered(`mixed.depth1.depth2[*] == $0`, valueToMatch);
-          // expect(filtered.length).equals(expectedFilteredCount);
-=======
           filtered = objects.filtered(`mixed.depth1.depth2.${nonExistentKey} == $0`, valueToMatch);
           // Core treats missing keys as `null` in queries.
           expect(filtered.length).equals(valueToMatch === null ? expectedFilteredCount : 0);
@@ -2603,7 +2534,6 @@
 
           filtered = objects.filtered(`mixed.depth1.depth2[*] == $0`, valueToMatch);
           expect(filtered.length).equals(expectedFilteredCount);
->>>>>>> 04c598ef
 
           filtered = objects.filtered(`mixed.depth1.depth2[*] == $0`, nonExistentValue);
           expect(filtered.length).equals(0);
@@ -2618,13 +2548,9 @@
 
           // Objects with a nested dictionary value at the given key matching any of the values inserted.
 
-<<<<<<< HEAD
-          // TODO: Enable after https://github.com/realm/realm-core/issues/7587. (For all keys, this returns 2 objects -- the objects whose mixed fields are strings.)
-=======
           // TODO: Bug or feature in Core? (For all keys, this returns 0 objects.)
           //       Was reported as part of https://github.com/realm/realm-core/issues/7587,
           //       but the issue remains for `IN`. They could be treating argument lists special.
->>>>>>> 04c598ef
           // filtered = objects.filtered(`mixed.depth1.depth2.${key} IN $0`, insertedValues);
           // expect(filtered.length).equals(expectedFilteredCount);
 
@@ -2659,14 +2585,8 @@
 
         // Objects with a nested dictionary containing a property of the given type.
 
-<<<<<<< HEAD
-        // TODO: Enable after https://github.com/realm/realm-core/issues/7587. (This returns all objects.)
-        // filtered = objects.filtered(`mixed.depth1.depth2[*].@type == 'null'`);
-        // expect(filtered.length).equals(expectedFilteredCount);
-=======
         filtered = objects.filtered(`mixed.depth1.depth2[*].@type == 'null'`);
         expect(filtered.length).equals(expectedFilteredCount);
->>>>>>> 04c598ef
 
         filtered = objects.filtered(`mixed.depth1.depth2[*].@type == 'bool'`);
         expect(filtered.length).equals(expectedFilteredCount);
