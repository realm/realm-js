////////////////////////////////////////////////////////////////////////////
//
// Copyright 2016 Realm Inc.
//
// Licensed under the Apache License, Version 2.0 (the "License");
// you may not use this file except in compliance with the License.
// You may obtain a copy of the License at
//
// http://www.apache.org/licenses/LICENSE-2.0
//
// Unless required by applicable law or agreed to in writing, software
// distributed under the License is distributed on an "AS IS" BASIS,
// WITHOUT WARRANTIES OR CONDITIONS OF ANY KIND, either express or implied.
// See the License for the specific language governing permissions and
// limitations under the License.
//
////////////////////////////////////////////////////////////////////////////

#pragma once

#include <map>

#include "js_types.hpp"
#include "schema.hpp"

namespace realm {
namespace js {

template<typename T>
struct Schema {
    using ContextType = typename T::Context;
    using FunctionType = typename T::Function;
    using ObjectType = typename T::Object;
    using ValueType = typename T::Value;
    using String = js::String<T>;
    using Object = js::Object<T>;
    using Value = js::Value<T>;

    using ObjectDefaults = std::map<std::string, Protected<ValueType>>;
    using ObjectDefaultsMap = std::map<std::string, ObjectDefaults>;
    using ConstructorMap = std::map<std::string, Protected<FunctionType>>;

    static ObjectType dict_for_property_array(ContextType, const ObjectSchema &, ObjectType);
    static Property parse_property(ContextType, ValueType, StringData, std::string, ObjectDefaults &);
    static ObjectSchema parse_object_schema(ContextType, ObjectType, ObjectDefaultsMap &, ConstructorMap &);
    static realm::Schema parse_schema(ContextType, ObjectType, ObjectDefaultsMap &, ConstructorMap &);

    static ObjectType object_for_schema(ContextType, const realm::Schema &);
    static ObjectType object_for_object_schema(ContextType, const ObjectSchema &);
    static ObjectType object_for_property(ContextType, const Property &);
};

template<typename T>
typename T::Object Schema<T>::dict_for_property_array(ContextType ctx, const ObjectSchema &object_schema, ObjectType array) {
    size_t count = object_schema.persisted_properties.size();

    if (count != Object::validated_get_length(ctx, array)) {
        throw std::runtime_error("Array must contain values for all object properties");
    }

    ObjectType dict = Object::create_empty(ctx);

    for (uint32_t i = 0; i < count; i++) {
        ValueType value = Object::get_property(ctx, array, i);
        Property prop = object_schema.persisted_properties[i];
        Object::set_property(ctx, dict, !prop.public_name.empty() ? prop.public_name : prop.name, value);
    }

    return dict;
}

static inline void parse_property_type(StringData object_name, Property& prop, StringData type)
{
    using realm::PropertyType;
    if (!type || !type.size()) {
        throw std::logic_error(util::format("Property '%1.%2' must have a non-empty type", object_name, prop.name));
    }
    if (type.ends_with("[]")) {
        prop.type |= PropertyType::Array;
        type = type.substr(0, type.size() - 2);
    }
    if (type.ends_with("?")) {
        prop.type |= PropertyType::Nullable;
        type = type.substr(0, type.size() - 1);
    }

    if (type == "bool") {
        prop.type |= PropertyType::Bool;
    }
    else if (type == "int") {
        prop.type |= PropertyType::Int;
    }
    else if (type == "float") {
        prop.type |= PropertyType::Float;
    }
    else if (type == "double") {
        prop.type |= PropertyType::Double;
    }
    else if (type == "string") {
        prop.type |= PropertyType::String;
    }
    else if (type == "date") {
        prop.type |= PropertyType::Date;
    }
    else if (type == "data") {
        prop.type |= PropertyType::Data;
    }
    else if (type == "list") {
        if (prop.object_type == "bool") {
            prop.type |= PropertyType::Bool | PropertyType::Array;
            prop.object_type = "";
        }
        else if (prop.object_type == "int") {
            prop.type |= PropertyType::Int | PropertyType::Array;
            prop.object_type = "";
        }
        else if (prop.object_type == "float") {
            prop.type |= PropertyType::Float | PropertyType::Array;
            prop.object_type = "";
        }
        else if (prop.object_type == "double") {
            prop.type |= PropertyType::Double | PropertyType::Array;
            prop.object_type = "";
        }
        else if (prop.object_type == "string") {
            prop.type |= PropertyType::String | PropertyType::Array;
            prop.object_type = "";
        }
        else if (prop.object_type == "date") {
            prop.type |= PropertyType::Date | PropertyType::Array;
            prop.object_type = "";
        }
        else if (prop.object_type == "data") {
            prop.type |= PropertyType::Data | PropertyType::Array;
            prop.object_type = "";
        }
        else {
            if (is_nullable(prop.type)) {
                throw std::logic_error(util::format("List property '%1.%2' cannot be optional", object_name, prop.name));
            }
            if (is_array(prop.type)) {
                throw std::logic_error(util::format("List property '%1.%2' must have a non-list value type", object_name, prop.name));
            }
            prop.type |= PropertyType::Object | PropertyType::Array;
        }
    }
    else if (type == "linkingObjects") {
        prop.type |= PropertyType::LinkingObjects | PropertyType::Array;
    }
    else if (type == "object") {
        prop.type |= PropertyType::Object;
    }
    else {
        // The type could be the name of another object type in the same schema.
        prop.type |= PropertyType::Object;
        prop.object_type = type;
    }

    // Object properties are implicitly optional
    if (prop.type == PropertyType::Object && !is_array(prop.type)) {
        prop.type |= PropertyType::Nullable;
    }
}


template<typename T>
Property Schema<T>::parse_property(ContextType ctx, ValueType attributes, StringData object_name,
                                   std::string property_name, ObjectDefaults &object_defaults) {
    static const String default_string = "default";
    static const String indexed_string = "indexed";
    static const String type_string = "type";
    static const String object_type_string = "objectType";
    static const String optional_string = "optional";
    static const String property_string = "property";
    static const String internal_name_string = "mapTo";

    Property prop;
    prop.name = std::move(property_name);

    ObjectType property_object = {};
    std::string type;

    using realm::PropertyType;

    if (Value::is_object(ctx, attributes)) {
        property_object = Value::validated_to_object(ctx, attributes);
        std::string property_type = Object::validated_get_string(ctx, property_object, type_string);
        ValueType object_type_value = Object::get_property(ctx, property_object, object_type_string);
        if (!Value::is_undefined(ctx, object_type_value)) {
            prop.object_type = Value::validated_to_string(ctx, object_type_value, "objectType");
        }
        parse_property_type(object_name, prop, property_type);

        ValueType optional_value = Object::get_property(ctx, property_object, optional_string);
        if (!Value::is_undefined(ctx, optional_value) && Value::validated_to_boolean(ctx, optional_value, "optional")) {
            prop.type |= PropertyType::Nullable;
        }

        ValueType default_value = Object::get_property(ctx, property_object, default_string);
        if (!Value::is_undefined(ctx, default_value)) {
            object_defaults.emplace(prop.name, Protected<ValueType>(ctx, default_value));
        }

        ValueType indexed_value = Object::get_property(ctx, property_object, indexed_string);
        if (!Value::is_undefined(ctx, indexed_value)) {
            prop.is_indexed = Value::validated_to_boolean(ctx, indexed_value);
        }

        ValueType internal_name_value = Object::get_property(ctx, property_object, internal_name_string);
        if (!Value::is_undefined(ctx, internal_name_value)) {
<<<<<<< HEAD
            prop.public_name = prop.name;
            prop.name = Value::validated_to_string(ctx, internal_name_value);
=======
            std::string internal_name = Value::validated_to_string(ctx, internal_name_value);
            if (internal_name != prop.name) {
                prop.public_name = prop.name;
                prop.name = internal_name;
            }
>>>>>>> 93dc9602
        }
    }
    else {
        std::string property_type = Value::validated_to_string(ctx, attributes);
        parse_property_type(object_name, prop, property_type);
    }

    if (prop.type == PropertyType::Object && prop.object_type.empty()) {
        if (!Value::is_valid(property_object)) {
            throw std::logic_error(util::format("%1 property %2.%3 must specify 'objectType'",
                                                is_array(prop.type) ? "List" : "Object", object_name, prop.name));
        }
        prop.object_type = Object::validated_get_string(ctx, property_object, object_type_string);
    }

    if (prop.type == PropertyType::LinkingObjects) {
        if (!Value::is_valid(property_object)) {
            throw std::logic_error(util::format("Linking objects property %1.%2 must specify 'objectType'",
                                                object_name, prop.name));
        }
        prop.object_type = Object::validated_get_string(ctx, property_object, object_type_string);
        prop.link_origin_property_name = Object::validated_get_string(ctx, property_object, property_string);
    }

    return prop;
}

template<typename T>
ObjectSchema Schema<T>::parse_object_schema(ContextType ctx, ObjectType object_schema_object, ObjectDefaultsMap &defaults, ConstructorMap &constructors) {
    static const String name_string = "name";
    static const String primary_string = "primaryKey";
    static const String properties_string = "properties";
    static const String schema_string = "schema";

    FunctionType object_constructor = {};
    if (Value::is_constructor(ctx, object_schema_object)) {
        object_constructor = Value::to_constructor(ctx, object_schema_object);
        object_schema_object = Object::validated_get_object(ctx, object_constructor, schema_string, "Realm object constructor must have a 'schema' property.");
    }

    ObjectDefaults object_defaults;
    ObjectSchema object_schema;
    object_schema.name = Object::validated_get_string(ctx, object_schema_object, name_string, "ObjectSchema");

    ObjectType properties_object = Object::validated_get_object(ctx, object_schema_object, properties_string, "ObjectSchema");
    if (Value::is_array(ctx, properties_object)) {
        uint32_t length = Object::validated_get_length(ctx, properties_object);
        for (uint32_t i = 0; i < length; i++) {
            ObjectType property_object = Object::validated_get_object(ctx, properties_object, i);
            std::string property_name = Object::validated_get_string(ctx, property_object, name_string);
            Property property = parse_property(ctx, property_object, object_schema.name, std::move(property_name), object_defaults);
            if (property.type == realm::PropertyType::LinkingObjects) {
                object_schema.computed_properties.emplace_back(std::move(property));
            }
            else {
                object_schema.persisted_properties.emplace_back(std::move(property));
            }

        }
    }
    else {
        auto property_names = Object::get_property_names(ctx, properties_object);
        for (auto& property_name : property_names) {
            ValueType property_value = Object::get_property(ctx, properties_object, property_name);
            Property property = parse_property(ctx, property_value, object_schema.name, property_name, object_defaults);
            if (property.type == realm::PropertyType::LinkingObjects) {
                object_schema.computed_properties.emplace_back(std::move(property));
            }
            else {
                object_schema.persisted_properties.emplace_back(std::move(property));
            }
        }
    }

    ValueType primary_value = Object::get_property(ctx, object_schema_object, primary_string);
    if (!Value::is_undefined(ctx, primary_value)) {
        object_schema.primary_key = Value::validated_to_string(ctx, primary_value);
        Property *property = object_schema.primary_key_property();
        if (!property) {
            throw std::runtime_error("Schema named '" + object_schema.name + "' specifies primary key of '" + object_schema.primary_key + "' but does not declare a property of that name.");
        }
        property->is_primary = true;
    }

    // Store prototype so that objects of this type will have their prototype set to this prototype object.
    if (Value::is_valid(object_constructor)) {
        constructors.emplace(object_schema.name, Protected<FunctionType>(ctx, object_constructor));
    }

    defaults.emplace(object_schema.name, std::move(object_defaults));

    return object_schema;
}

template<typename T>
realm::Schema Schema<T>::parse_schema(ContextType ctx, ObjectType schema_object,
                                      ObjectDefaultsMap &defaults, ConstructorMap &constructors) {
    std::vector<ObjectSchema> schema;
    uint32_t length = Object::validated_get_length(ctx, schema_object);

    for (uint32_t i = 0; i < length; i++) {
        ObjectType object_schema_object = Object::validated_get_object(ctx, schema_object, i, "ObjectSchema");
        ObjectSchema object_schema = parse_object_schema(ctx, object_schema_object, defaults, constructors);
        schema.emplace_back(std::move(object_schema));
    }

    return realm::Schema(schema);
}

template<typename T>
typename T::Object Schema<T>::object_for_schema(ContextType ctx, const realm::Schema &schema) {
    ObjectType object = Object::create_array(ctx);
    uint32_t count = 0;
    for (auto& object_schema : schema) {
        Object::set_property(ctx, object, count++, object_for_object_schema(ctx, object_schema));
    }
    return object;
}

template<typename T>
typename T::Object Schema<T>::object_for_object_schema(ContextType ctx, const ObjectSchema &object_schema) {
    ObjectType object = Object::create_empty(ctx);

    static const String name_string = "name";
    Object::set_property(ctx, object, name_string, Value::from_string(ctx, object_schema.name));

    ObjectType properties = Object::create_empty(ctx);
    for (auto& property : object_schema.persisted_properties) {
        auto property_key = property.public_name.empty() ? property.name : property.public_name;
        Object::set_property(ctx, properties, property_key, object_for_property(ctx, property));
    }
    for (auto& property : object_schema.computed_properties) {
        auto property_key = property.public_name.empty() ? property.name : property.public_name;
        Object::set_property(ctx, properties, property_key, object_for_property(ctx, property));
    }

    static const String properties_string = "properties";
    Object::set_property(ctx, object, properties_string, properties);

    static const String primary_key_string = "primaryKey";
    if (object_schema.primary_key.size()) {
        Object::set_property(ctx, object, primary_key_string, Value::from_string(ctx, object_schema.primary_key));
    }

    return object;
}

template<typename T>
typename T::Object Schema<T>::object_for_property(ContextType ctx, const Property &property) {
    ObjectType object = Object::create_empty(ctx);

    static const String name_string = "name";
    Object::set_property(ctx, object, name_string, Value::from_string(ctx, property.public_name.empty() ? property.name : property.public_name));

    static const String type_string = "type";
    if (is_array(property.type)) {
        if  (property.type == realm::PropertyType::LinkingObjects) {
            Object::set_property(ctx, object, type_string, Value::from_string(ctx, "linkingObjects"));
        }
        else {
            Object::set_property(ctx, object, type_string, Value::from_string(ctx, "list"));
        }
    }
    else {
        Object::set_property(ctx, object, type_string, Value::from_string(ctx, string_for_property_type(property.type)));
    }

    static const String object_type_string = "objectType";
    if (property.object_type.size()) {
        Object::set_property(ctx, object, object_type_string, Value::from_string(ctx, property.object_type));
    }
    else if (is_array(property.type)) {
        Object::set_property(ctx, object, object_type_string, Value::from_string(ctx, string_for_property_type(property.type & ~realm::PropertyType::Flags)));
    }

    static const String property_string = "property";
    if (property.type == realm::PropertyType::LinkingObjects) {
        Object::set_property(ctx, object, property_string, Value::from_string(ctx, property.link_origin_property_name));
    }

    static const String indexed_string = "indexed";
    Object::set_property(ctx, object, indexed_string, Value::from_boolean(ctx, property.is_indexed));

    static const String optional_string = "optional";
    Object::set_property(ctx, object, optional_string, Value::from_boolean(ctx, is_nullable(property.type)));

    static const String map_to_string =  "mapTo";
    Object::set_property(ctx, object, map_to_string, Value::from_string(ctx, property.name));

    return object;
}

} // js
} // realm<|MERGE_RESOLUTION|>--- conflicted
+++ resolved
@@ -208,16 +208,11 @@
 
         ValueType internal_name_value = Object::get_property(ctx, property_object, internal_name_string);
         if (!Value::is_undefined(ctx, internal_name_value)) {
-<<<<<<< HEAD
-            prop.public_name = prop.name;
-            prop.name = Value::validated_to_string(ctx, internal_name_value);
-=======
             std::string internal_name = Value::validated_to_string(ctx, internal_name_value);
             if (internal_name != prop.name) {
                 prop.public_name = prop.name;
                 prop.name = internal_name;
             }
->>>>>>> 93dc9602
         }
     }
     else {
