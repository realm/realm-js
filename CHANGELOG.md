## vNext (TBD)
NOTE: This combines all changelog entries for prereleases of v12.0.0.

### Breaking changes
Although this is a complete rewrite of our SDK, we've strived to keep breakages to a minimum and expect our users to upgrade from v11 without any significant changes to their code-base.

* The entire BSON package used to be re-exported as `Realm.BSON`, to simplify the new SDK we want to export only the BSON types that our SDK database component supports (ObjectId, Decimal128 and UUID). See [#4934](https://github.com/realm/realm-js/issues/4934).
* As a part of migrating to [NAPI](https://nodejs.org/api/n-api.html) (since ~ v6), we saw no performant way to support getting property names of a `Realm.Object` via the standard `Object.keys(obj)`. As a side-effect we stopped supporting the object spread operator `{...obj}` and introduced `Realm.Object#keys()`, `Realm.Object#entries()` and `Realm.Object#toJSON()` methods were introduced as a workaround. The new SDK wraps its accessor objects in a Proxy trapping the ownKeys operation which enables calls to the standard `Object.keys(obj)` and the spread operator `{...obj}` to work correctly, with minimal performance impact on normal accesses. Therefore, we are deprecating the APIs with the @deprecation annotation and a `console.warn` when calling `RealmObject#keys()` and `RealmObject#entries()`. `RealmObject#toJSON` still serves the purpose of producing a circularly referencing object graph. We would love the community's feedback on this!
* We're now reusing code to perform assertions and although this is strictly not a breaking change, since we haven't historically documented error messages, you should probably revisit any code in your app which relies on matching on specific error messages.
* `Results`, `List` and `Set` used to inherit directly from `Collection` but now inherits from an abstract `OrderedCollection`, which extends `Collection`.
* In order to better guide users toward correct usage and understanding of the Realm property types, users must now be explicit about the property type when declaring object schemas. Additionally, mixing shorthand (string) and object representation for the property type is no longer permitted. (See the `PropertySchema` and `PropertySchemaShorthand` types.)

```javascript
// Example object schema
const TaskSchema = {
  name: "Task",
  properties: {
    description: /* property schema (shorthand or object form) */,
  },
};

// Explicitness
"[]"          // Bad (previously parsed as implicit "mixed")
"mixed[]"     // Good

{ type: "list" }                              // Bad
{ type: "list", objectType: "mixed" }         // Good

// Mixing shorthand and object form
{ type: "int[]" }                             // Bad
"int[]"                                       // Good
{ type: "list", objectType: "int" }           // Good

{ type: "int?" }                              // Bad
"int?"                                        // Good
{ type: "int", optional: true }               // Good

// Specifying object types
{ type: "SomeType" }                          // Bad
"SomeType"                                    // Good
{ type: "object", objectType: "SomeType" }    // Good

{ type: "object[]", objectType: "SomeType" }  // Bad
"SomeType[]"                                  // Good
{ type: "list", objectType: "SomeType" }      // Good

{ type: "linkingObjects", objectType: "SomeType", property: "someProperty" } // Good
```

* To prevent modifying end-users' class-based model classes, we’re now creating and injecting a class in front of the class provided by the user. Objects will still pass `instanceof SomeClass` checks, however, code which is directly using prototype or constructor comparisons will fail:
  
```javascript
Object.getPrototypeOf(object) == CustomObject.prototype // No longer works
object.constructor == CustomObject // No longer works
```

* Symbols used to be accepted as keys in a dictionary, where they were coerced to strings prior to performing lookup. This was undocumented behavior that makes little sense in practice (and arguably defeats the main purpose of the JS `Symbol` type). In the new SDK, using a Symbol as a key in a dictionary will throw.
* The [push service](https://www.mongodb.com/docs/atlas/app-services/reference/push-notifications/) has already been deprecated on the Atlas server. We've deprecated this on v11 and removed it from v12.
* We’ve decided to remove numeric indexing and “array methods” from the `SubscriptionSet`, since (a) the team saw little actual use-case for it, (b) it would bloat our SDK code, and (c) there is a simple workaround if needed (spreading into an array `[...realm.subscriptions]`). (The property `length` is available.) Again, something we would love feedback on.
* No longer exporting the `ObjectPropsType`, `UserMap`, `UserType`, `BaseFunctionsFactory`, `AuthProviders`, `PropertyType`, `HTTP`, `*Details` interfaces of the `EmailPasswordAuthClient` and `AuthError` types, since they weren't  used internally and not expected to be used by users. Moreover, most of these are very simple to type out for any user relying on it. Similarly, the `DictionaryBase` type was introduced to help work around an issue (declaring string index accessors on a class with methods) in our declarations. We consider it an internal detail that got introduced as part of our public API by accident; thus, we ask users to use the `Dictionary` type directly. We also decided to rename the `Session` class to `SyncSession` since it’s now exported directly on the package namespace. `Session` will still be available (but deprecated) as `Realm.Sync.Session`. We’re no longer using the `*Payload` types (they were only used by Realm Web) and we don’t expect end-users to be relying directly on these, hence they were deleted.
* The return values of Object#getPropertyType was changed to return `"list"` instead of `"array"`.
* On v11, if the C++ object had been destroyed already, we would often return `undefined` or some other default value when calling methods or accessing properties on the JS `SyncSession` object, even if that would violate our declared TS types. Now, in v12, we will throw from all methods and property accessors in this case.

### Deprecations
* Deprecated the `SubscriptionsState` enum (will be removed in v13) in favor of the now-named `SubscriptionSetState`. ([#5773](https://github.com/realm/realm-js/issues/5773))

### Notable new features
* Added `Realm.setLogger`, that allows to setup a single static logger for the duration of the app lifetime. Differently from the now deprecated sync logger (that was setup with `Sync.setLogger`), this new one will emit messages coming also from the local database, and not only from sync. It is also possible to change the log level during the whole duration of the app lifetime with `Realm.setLogLevel`. ([#2546](https://github.com/realm/realm-js/issues/2546))
* Added a new error class `CompensatingWriteError` which indicates that one or more object changes have been reverted by the server.
This can happen when the client creates/updates objects that do not match any subscription, or performs writes on an object it didn't have permission to access. ([#5599](https://github.com/realm/realm-js/pull/5599))
* Added **experimental** APIs to facilitate adding and removing subscriptions by subscribing and unsubscribing directly to and from a `Results` instance via `Results.subscribe()` (asynchronous) and `Results.unsubscribe()` (synchronous). ([#5772](https://github.com/realm/realm-js/pull/5772))
  * Added a `WaitForSync` enum specifying whether to wait or not wait for subscribed objects to be downloaded before resolving the promise returned from `Results.subscribe()`.
  * Extended `SubscriptionOptions` to take a `WaitForSync` behavior and a maximum waiting timeout before returning from `Results.subscribe()`.
  * Added the instance method `MutableSubscriptionSet.removeUnnamed()` for removing only unnamed subscriptions.
  ```javascript
  const peopleOver20 = await realm
    .objects("Person")
    .filtered("age > 20")
    .subscribe({
      name: "peopleOver20",
      behavior: WaitForSync.FirstTime, // Default
      timeout: 2000,
    });
  // ...
  peopleOver20.unsubscribe();
  ```
* Added initial support for geospatial queries, with the possibility of querying points. No new data type has been added in this phase, but every embedded object property that conforms to `CanonicalGeoPoint` can be queried. ([#5850](https://github.com/realm/realm-js/pull/5850))
  * The queries can be used to filter objects whose points lie within a certain area following spherical geometry, using the `geoWithin` operator in the query string to `Results.filtered()`.
  * The following shapes are supported in geospatial queries: circle (`GeoCircle` type, defined by its center and radius in radians), box (`GeoBox` type, defined by its bottom left and upper right corners) and polygon (`GeoPolygon` type, defined by its vertices).
  * Additionally, two new functions have been added, `kmToRadians()` and `miToRadians()`, that can be used to convert kilometers and miles to radians respectively, simplifying conversion of a circle's radius.
  ```typescript
  import Realm, {
    ObjectSchema,
    GeoCircle,
    CanonicalGeoPoint,
    GeoPosition,
    kmToRadians,
  } from "realm";

  // Example of a user-defined point class that can be queried using geospatial queries
  class MyGeoPoint extends Realm.Object implements CanonicalGeoPoint {
    coordinates!: GeoPosition;
    type = "Point" as const;

    static schema: ObjectSchema = {
      name: "MyGeoPoint",
      embedded: true,
      properties: {
        type: "string",
        coordinates: "double[]",
      },
    };
  }

  class PointOfInterest extends Realm.Object {
    name!: string;
    location!: MyGeoPoint;

    static schema: ObjectSchema = {
      name: "PointOfInterest",
      properties: {
        name: "string",
        location: "MyGeoPoint",
      },
    };
  }

  realm.write(() => {
    realm.create(PointOfInterest, {
      name: "Copenhagen",
      location: {
        coordinates: [12.558892784045568, 55.66717839648401],
        type: "Point",
      } as MyGeoPoint
    });
    realm.create(PointOfInterest, {
      name: "New York",
      location: {
        coordinates: [-73.92474936213434, 40.700090994927415],
        type: "Point",
      } as MyGeoPoint
    });
  });

  const pois = realm.objects(PointOfInterest);

  const berlinCoordinates: GeoPoint = [13.397255909303222, 52.51174463251085];
  const radius = kmToRadians(500); //500 km = 0.0783932519 rad

  // Circle with a radius of 500kms centered in Berlin
  const circleShape: GeoCircle = {
    center: berlinCoordinates,
    distance: radius,
  };

  // All points of interest in a 500kms radius from Berlin
  let result = pois.filtered("location geoWithin $0", circleShape);

  // Equivalent string query without arguments
  result = pois.filtered("location geoWithin geoCircle([13.397255909303222, 52.51174463251085], 0.0783932519)");
  ```

### Enhancements
* Added support for building with the new React Native architecture enabled on Android. Thanks to
Nikolai Samorodov / [@zabutok](https://github.com/zabutok) for contributing the fix. ([#5032](https://github.com/realm/realm-js/issues/5032))
* Opening a Realm with invalid schemas will throw a `SchemaParseError` (or one of its subtypes `ObjectSchemaParseError` and `PropertySchemaParseError`) rather than an `AssertionError` or `Error`. ([#5198](https://github.com/realm/realm-js/issues/5198))
* Enable multiple processes to operate on an encrypted Realm simultaneously. ([realm/realm-core#1845](https://github.com/realm/realm-core/issues/1845))
* Added support for a sync configuration option to provide an `SSLConfiguration` with a custom function for validating the server's SSL certificate. ([#5485](https://github.com/realm/realm-js/issues/5485))
* Improve performance of equality queries on a non-indexed mixed property by about 30%. ([realm/realm-core#6506](https://github.com/realm/realm-core/pull/6506))
* Improve performance of rolling back write transactions after making changes.  ([realm/realm-core#6513](https://github.com/realm/realm-core/pull/6513))
* Extended `PropertySchema.indexed` with the `full-text` option, that allows to create an index for full-text search queries. ([#5755](https://github.com/realm/realm-js/issues/5755))
* Access token refresh for websockets was not updating the location metadata. ([realm/realm-core#6630](https://github.com/realm/realm-core/issues/6630), since v11.9.0)
* Using both synchronous and asynchronous transactions on the same thread or scheduler could hit an assertion failure if one of the callbacks for an asynchronous transaction happened to be scheduled during a synchronous transaction ([realm/realm-core#6659](https://github.com/realm/realm-core/pull/6649), since v10.12.0)
* Support sort/distinct based on values from a dictionary e.g. `TRUEPREDICATE SORT(meta['age'])`. ([realm/realm-core#5311](https://github.com/realm/realm-core/pull/5311))
* Exposed `SyncError.logUrl` which contains the URL to the server log related to the sync error. ([#5609](https://github.com/realm/realm-js/issues/5609))
* Performance improvement for the following queries ([realm/realm-core#6376](https://github.com/realm/realm-core/issues/6376)):
  * Significant (~75%) improvement when counting (`Realm.Results#length`) the number of exact matches (with no other query conditions) on a `string`/`int`/`uuid`/`objectId` property that has an index. This improvement will be especially noticeable if there are a large number of results returned (duplicate values).
  * Significant (~99%) improvement when querying for an exact match on a `date` property that has an index.
  * Significant (~99%) improvement when querying for a case insensitive match on a `mixed` property that has an index.
  * Moderate (~25%) improvement when querying for an exact match on a `bool` property that has an index.
  * Small (~5%) improvement when querying for a case insensitive match on a `mixed` property that does not have an index.
* Added a `THROW_ON_GLOBAL_REALM` which will enable throwing when the app is accessing the `Realm` without first importing it from the Realm package.


### Fixed
* Fix broken spread operator. ([#2844](https://github.com/realm/realm-js/issues/2844), since v6.0.0)
* Fix issues with `yarn` and the `bson` dependency. ([#6040](https://github.com/realm/realm-js/issues/6040))
* Report helpful errors if the `realm` binary is missing and provide guidance in the `README.md`. ([#5981](https://github.com/realm/realm-js/issues/6040))
<<<<<<< HEAD
* Fixed crashes on refresh of the React Native application. ([#5904](https://github.com/realm/realm-js/issues/5904), since v11.7.0)
* Fixed applying `UpdateMode` recursively to all objects when passed to `Realm.create()`. ([#5933](https://github.com/realm/realm-js/issues/5933))
* Fix a stack overflow crash when using the query parser with long chains of AND/OR conditions. ([realm/realm-core#6428](https://github.com/realm/realm-core/pull/6428), since v10.11.0)
* Fixed an issue that could have resulted in a client reset action being reported as successful when it actually failed on windows if the `Realm` was still open ([realm/realm-core#6050](https://github.com/realm/realm-core/issues/6050)).
* Fix a data race that could cause a reading thread to read from a no-longer-valid memory mapping ([realm/realm-core#6411](https://github.com/realm/realm-core/pull/6411), since v11.3.0-rc.0).
* Added missing implementation of `User.state` and changed the `UserState` enum values to use pascal case to conform to the v11 implementation (except for `UserState.Active` that we now deprecate in favor of `UserState.LoggedIn`). ([#5686](https://github.com/realm/realm-js/issues/5686))
* Fixed `App.currentUser()` when being called on a new instance of `App` ([#5790](https://github.com/realm/realm-js/pull/5790))
* Fixed an error where performing a query like "{1, 2, 3, ...} IN list" where the array is longer than 8 and all elements are smaller than some values in list, the program would crash. ([realm/realm-core#6545](https://github.com/realm/realm-core/pull/6545), since v10.20.0)
* Performing a large number of queries without ever performing a write resulted in steadily increasing memory usage, some of which was never fully freed due to an unbounded cache. ([realm/realm-core#6530](https://github.com/realm/realm-core/pull/6530), since v10.19.0)
* Partition-Based to Flexible Sync Migration for migrating a client app that uses partition based sync to use flexible sync under the hood if the server has been migrated to flexible sync is officially supported with this release. Any clients using an older version of Realm will receive a "switch to flexible sync" error message when trying to sync with the app. ([realm/realm-core#6554](https://github.com/realm/realm-core/issues/6554), since v11.9.0)
* Fix deprecated namespace method warning when building for Android ([#5646](https://github.com/realm/realm-js/issues/5646))
* Fixed a potential crash when opening the realm after failing to download a fresh FLX realm during an automatic client reset. ([realm/realm-core#6494](https://github.com/realm/realm-core/issues/6494), since v10.19.5)
* Changing parameters for a query after initialization could lead to a crash. ([realm/realm-core#6674](https://github.com/realm/realm-core/pull/6674), since v10.20.0)
* Querying with object list arguments now works as expected. ([realm/realm-core#6688](https://github.com/realm/realm-core/pull/6688), since v10.3.3)
* Fixed a crash when querying a `mixed` property with a string operator (`contains`/`like`/`beginswith`/`endswith`) or with case insensitivity. ([realm/realm-core#6376](https://github.com/realm/realm-core/issues/6376, since v10.5.0)
* Querying for equality of a string on an indexed `mixed` property was returning case insensitive matches. For example querying for `myIndexedMixed == "Foo"` would incorrectly match on values of `"foo"` or `"FOO"`. ([realm/realm-core#6376](https://github.com/realm/realm-core/issues/6376), since v10.5.0)
* Adding an index to a `mixed` property on a non-empty class/objectType would crash with an assertion. ([realm/realm-core#6376](https://github.com/realm/realm-core/issues/6376), since v10.5.0)
* `Realm.App.Sync#pause()` could hold a reference to the database open after shutting down the sync session, preventing users from being able to delete the Realm. ([realm/realm-core#6372](https://github.com/realm/realm-core/issues/6372), since v11.5.0)
* Fixed a bug that may have resulted in `Realm.Results` and `Realm.List` being in different orders on different devices. Moreover, some cases of the error message `Invalid prior_size` may have be fixed too. ([realm/realm-core#6191](https://github.com/realm/realm-core/issues/6191), since v10.15.0)
* Exposed `Sync` as named export. [#5649](https://github.com/realm/realm-js/issues/5649)
* Fixed the return value of `App.allUsers` to return a record with the `User.id` as the key and the `User` as the value. [#5671](https://github.com/realm/realm-js/issues/5671)

=======
* Running a query on `@keys` in a Dictionary would throw an exception. ([realm/realm-core#6831](https://github.com/realm/realm-core/issues/6831), since v12.0.0-rc.3)
* Testing the size of a collection of links against zero would sometimes fail. ([realm/realm-core#6850](https://github.com/realm/realm-core/issues/6850), since v12.0.0-rc.3)
 
>>>>>>> 6a9fc124
### Compatibility
* React Native >= v0.71.4
* Realm Studio v14.0.0.
* File format: generates Realms with format v23 (reads and upgrades file format v5 or later for non-synced Realm, upgrades file format v10 or later for synced Realms).

### Internal
<<<<<<< HEAD
* Using Realm Core v13.15.1.
* Re-implemented the entire SDK leveraging code generation for the binding between NAPI / JSI and Realm Core.
* Aligning analytics with other Realm SDKs. You can still disable the submission by setting environment variable `REALM_DISABLE_ANALYTICS`, and you can print out what is submitted by setting the environment variable `REALM_PRINT_ANALYTICS`.
* Enabling sync session multiplexing by default in the SDK. ([#5831](https://github.com/realm/realm-js/pull/5831) & [#5912](https://github.com/realm/realm-js/pull/5912))
=======
* Fix types in integration tests and added type checking to the lint command.
* Upgraded Realm Core from v13.17.1 to v13.17.2
>>>>>>> 6a9fc124

## 12.0.0-rc.3 (2023-08-03)

### Fixed
* Fix Jest issues when testing against Realm. ([#6003](https://github.com/realm/realm-js/issues/6003))
* Fix Date and ObjectId arguments being empty objects in MongoDB client. ([#6030](https://github.com/realm/realm-js/issues/6030))
* Rare corruption of files on streaming format (often following compact, convert or copying to a new file). ([#6807](https://github.com/realm/realm-core/issues/6807), since realm-core v12.12.0)
* Trying to search a full-text indexes created as a result of an additive schema change (i.e. applying the differences between the local schema and a synchronized realm's schema) could have resulted in an IllegalOperation error with the error code Column has no fulltext index. (PR [#6823](https://github.com/realm/realm-core/issues/6823), since realm-core v13.2.0).
* Sync progress for DOWNLOAD messages from server state was updated wrongly. This may have resulted in an extra round-trip to the server. ([#6827](https://github.com/realm/realm-core/issues/6827), since realm-core v12.9.0)

### Compatibility
* React Native >= v0.71.4
* Realm Studio v14.0.0.
* File format: generates Realms with format v23 (reads and upgrades file format v5 or later for non-synced Realm, upgrades file format v10 or later for synced Realms).

### Internal
Using Realm Core from v13.15.1 to v13.17.1

## 12.0.0-rc.2 (2023-07-14)

### Fixed
* Fixed updating helpers (the `ClassMap`) used by `Realm` before notifying schema change listeners when the schema is changed during runtime. ([#5574](https://github.com/realm/realm-js/issues/5574))
* Fixed crashes on refresh of the React Native application. ([#5904](https://github.com/realm/realm-js/issues/5904))
* Fixed applying `UpdateMode` recursively to all objects when passed to `Realm.create()`. ([#5933](https://github.com/realm/realm-js/issues/5933))

### Compatibility
* React Native >= v0.71.4
* Realm Studio v14.0.0.
* File format: generates Realms with format v23 (reads and upgrades file format v5 or later for non-synced Realm, upgrades file format v10 or later for synced Realms).

### Internal
* Installation failed due to missing dependency (`fs-extra`), and the post-install script has been refactored to use `fs` instead.

## 12.0.0-rc.1 (2023-06-30)

### Fixed
* Include CJS index files in the packaged source for Realm. ([#5893](https://github.com/realm/realm-js/issues/5893))

### Compatibility
* React Native >= v0.71.4
* Realm Studio v14.0.0.
* File format: generates Realms with format v23 (reads and upgrades file format v5 or later for non-synced Realm, upgrades file format v10 or later for synced Realms).

## 12.0.0-rc.0 (2023-06-29)

### Breaking changes
* Now exporting only as CommonJS, to align with the way we exported from v11 in an attempt to keep breakage across the major version to an absolute minimum. This is a breaking change compared to the previous pre-releases of v12, since users have to update code which is doing named import of `Realm` to use default or `* as Realm` imports of the `Realm` constructor. ([#5882](https://github.com/realm/realm-js/pull/5882))
* `SyncSession` JS objects no longer keep their associated C++ objects, and therefore the sync network connection, alive. This was causing issues because JS garbage collection is lazy so the `SyncSession` may survive much longer than the last reference held to it. We now use the same technique as v11 to avoid keeping the C++ object alive (`std::weak_ptr`). ([#5815](https://github.com/realm/realm-js/pull/5815), since v12.0.0-alpha.0)
  * Breaking change: On v11, if the C++ object had been destroyed already, we would often return `undefined` or some other default value when calling methods or accessing properties on the JS `SyncSession` object, even if that would violate our declared TS types. Now, in v12, we will throw from all methods and property accessors in this case.

### Deprecations
* Deprecated the `SubscriptionsState` enum (will be removed in v13) in favor of the now-named `SubscriptionSetState`. ([#5773](https://github.com/realm/realm-js/issues/5773))
* Removed deprecation of the `Realm` namespace, to align with v11 and ease the adoption of this major version. ([#5883](https://github.com/realm/realm-js/pull/5883))

### Enhancements
* Opening a Realm with invalid schemas will throw a `SchemaParseError` (or one of its subtypes `ObjectSchemaParseError` and `PropertySchemaParseError`) rather than an `AssertionError` or `Error`. ([#5198](https://github.com/realm/realm-js/issues/5198))
* Enable multiple processes to operate on an encrypted Realm simultaneously. ([realm/realm-core#1845](https://github.com/realm/realm-core/issues/1845))
* Added `Realm.setLogger`, that allows to setup a single static logger for the duration of the app lifetime. Differently from the now deprecated sync logger (that was setup with `Sync.setLogger`), this new one will emit messages coming also from the local database, and not only from sync. It is also possible to change the log level during the whole duration of the app lifetime with `Realm.setLogLevel`. ([#2546](https://github.com/realm/realm-js/issues/2546))
* Added support for a sync configuration option to provide an `SSLConfiguration` with a custom function for validating the server's SSL certificate. ([#5485](https://github.com/realm/realm-js/issues/5485))
* Improve performance of equality queries on a non-indexed mixed property by about 30%. ([realm/realm-core#6506](https://github.com/realm/realm-core/pull/6506))
* Improve performance of rolling back write transactions after making changes.  ([realm/realm-core#6513](https://github.com/realm/realm-core/pull/6513))
* Extended `PropertySchema.indexed` with the `full-text` option, that allows to create an index for full-text search queries.  ([#5755](https://github.com/realm/realm-js/issues/5755))
* Access token refresh for websockets was not updating the location metadata. ([realm/realm-core#6630](https://github.com/realm/realm-core/issues/6630), since v11.9.0)
* Fix several UBSan failures which did not appear to result in functional bugs. ([realm/realm-core#6649](https://github.com/realm/realm-core/pull/6649)).
* Using both synchronous and asynchronous transactions on the same thread or scheduler could hit an assertion failure if one of the callbacks for an asynchronous transaction happened to be scheduled during a synchronous transaction ([realm/realm-core#6659](https://github.com/realm/realm-core/pull/6649), since v10.12.0)
* Added APIs to facilitate adding and removing subscriptions. ([#5772](https://github.com/realm/realm-js/pull/5772))
  * Experimental APIs: Enabled subscribing and unsubscribing directly to and from a `Results` instance via `Results.subscribe()` (asynchronous) and `Results.unsubscribe()` (synchronous).
    * Added a `WaitForSync` enum specifying whether to wait or not wait for subscribed objects to be downloaded before resolving the promise returned from `Results.subscribe()`.
    * Extended `SubscriptionOptions` to take a `WaitForSync` behavior and a maximum waiting timeout before returning from `Results.subscribe()`.
  * Added the instance method `MutableSubscriptionSet.removeUnnamed()` for removing only unnamed subscriptions.
  ```javascript
  const peopleOver20 = await realm
    .objects("Person")
    .filtered("age > 20")
    .subscribe({
      name: "peopleOver20",
      behavior: WaitForSync.FirstTime, // Default
      timeout: 2000,
    });
  // ...
  peopleOver20.unsubscribe();
  ```

* Added initial support for geospatial queries, with the possibility of querying points. No new data type has been added in this phase, but every embedded object property that conforms to `CanonicalGeoPoint` can be queried. ([#5850](https://github.com/realm/realm-js/pull/5850))
  * The queries can be used to filter objects whose points lie within a certain area following spherical geometry, using the `geoWithin` operator in the query string to `Results.filtered()`.
  * The following shapes are supported in geospatial queries: circle (`GeoCircle` type, defined by its center and radius in radians), box (`GeoBox` type, defined by its bottom left and upper right corners) and polygon (`GeoPolygon` type, defined by its vertices).
  * Additionally, two new functions have been added, `kmToRadians()` and `miToRadians()`, that can be used to convert kilometers and miles to radians respectively, simplifying conversion of a circle's radius.
  ```typescript
  import Realm, {
    ObjectSchema,
    GeoCircle,
    CanonicalGeoPoint,
    GeoPosition,
    kmToRadians,
  } from "realm";

  // Example of a user-defined point class that can be queried using geospatial queries
  class MyGeoPoint extends Realm.Object implements CanonicalGeoPoint {
    coordinates!: GeoPosition;
    type = "Point" as const;

    static schema: ObjectSchema = {
      name: "MyGeoPoint",
      embedded: true,
      properties: {
        type: "string",
        coordinates: "double[]",
      },
    };
  }

  class PointOfInterest extends Realm.Object {
    name!: string;
    location!: MyGeoPoint;

    static schema: ObjectSchema = {
      name: "PointOfInterest",
      properties: {
        name: "string",
        location: "MyGeoPoint",
      },
    };
  }

  realm.write(() => {
    realm.create(PointOfInterest, {
      name: "Copenhagen",
      location: {
        coordinates: [12.558892784045568, 55.66717839648401],
        type: "Point",
      } as MyGeoPoint
    });
    realm.create(PointOfInterest, {
      name: "New York",
      location: {
        coordinates: [-73.92474936213434, 40.700090994927415],
        type: "Point",
      } as MyGeoPoint
    });
  });

  const pois = realm.objects(PointOfInterest);

  const berlinCoordinates: GeoPoint = [13.397255909303222, 52.51174463251085];
  const radius = kmToRadians(500); //500 km = 0.0783932519 rad

  // Circle with a radius of 500kms centered in Berlin
  const circleShape: GeoCircle = {
    center: berlinCoordinates,
    distance: radius,
  };

  // All points of interest in a 500kms radius from Berlin
  let result = pois.filtered("location geoWithin $0", circleShape);

  // Equivalent string query without arguments
  result = pois.filtered("location geoWithin geoCircle([13.397255909303222, 52.51174463251085], 0.0783932519)");
  ```
* Support sort/distinct based on values from a dictionary e.g. `TRUEPREDICATE SORT(meta['age'])`. ([realm/realm-core#5311](https://github.com/realm/realm-core/pull/5311))
* Support for HTTP proxy settings in the Realm configuration by adding `proxyConfig` to the sync configuration. You can continue to use environment variable `HTTPS_PROXY`. HTTP proxies are only supported for node.js and Electron. ([#5816](https://github.com/realm/realm-js/issues/5816))
```javascript
proxyConfig: {
  address: "127.0.0.1",
  port: 9876,
  type: ProxyType.HTTP,
}
```

### Fixed
* Fix a stack overflow crash when using the query parser with long chains of AND/OR conditions. ([realm/realm-core#6428](https://github.com/realm/realm-core/pull/6428), since v10.11.0)
* Fixed an issue that could have resulted in a client reset action being reported as successful when it actually failed on windows if the `Realm` was still open ([realm/realm-core#6050](https://github.com/realm/realm-core/issues/6050)).
* Fix a data race that could cause a reading thread to read from a no-longer-valid memory mapping ([realm/realm-core#6411](https://github.com/realm/realm-core/pull/6411), since v11.3.0-rc.0).
* Fixed an issue that could cause a crash when performing count() on an undefined query. ([realm/realm-core#6443](https://github.com/realm/realm-core/issues/6443), since v12.0.0-alpha.2)
* Added missing implementation of `User.state` and changed the `UserState` enum values to use pascal case to conform to the v11 implementation (except for `UserState.Active` that we now deprecate in favor of `UserState.LoggedIn`). ([#5686](https://github.com/realm/realm-js/issues/5686))
* Getting the `indexOf` a missing value will no longer return `4294967295` instead of `-1` and the `Set#has` will no longer return `true` when missing. Caused by an incorrect conversion of `size_t` to `Number` on x86 (32bit) architectures. ([#5746](https://github.com/realm/realm-js/pull/5746), since 12.0.0-alpha.0)
* Fixed `App.currentUser()` when being called on a new instance of `App` ([#5790](https://github.com/realm/realm-js/pull/5790))
* Fixed an error where performing a query like "{1, 2, 3, ...} IN list" where the array is longer than 8 and all elements are smaller than some values in list, the program would crash. ([realm/realm-core#6545](https://github.com/realm/realm-core/pull/6545), since v10.20.0)
* Performing a large number of queries without ever performing a write resulted in steadily increasing memory usage, some of which was never fully freed due to an unbounded cache. ([realm/realm-core#6530](https://github.com/realm/realm-core/pull/6530), since v10.19.0)
* Partition-Based to Flexible Sync Migration for migrating a client app that uses partition based sync to use flexible sync under the hood if the server has been migrated to flexible sync is officially supported with this release. Any clients using an older version of Realm will receive a "switch to flexible sync" error message when trying to sync with the app. ([realm/realm-core#6554](https://github.com/realm/realm-core/issues/6554), since v11.9.0)
* Fix deprecated namespace method warning when building for Android ([#5646](https://github.com/realm/realm-js/issues/5646))
* Fixed a potential crash when opening the realm after failing to download a fresh FLX realm during an automatic client reset. ([realm/realm-core#6494](https://github.com/realm/realm-core/issues/6494), since v10.19.5)
* Changing parameters for a query after initialization could lead to a crash. ([realm/realm-core#6674](https://github.com/realm/realm-core/pull/6674), since v10.20.0)
* Querying with object list arguments now works as expected. ([realm/realm-core#6688](https://github.com/realm/realm-core/pull/6688), since v10.3.3)
* Fixed a crash when session multiplexing was enabled, caused by a use-after-free in SessionWrapper when tearing down sessions. ([realm/realm-core#6656](https://github.com/realm/realm-core/pull/6656), since v13.9.3)

### Compatibility
* React Native >= v0.71.4
* Realm Studio v14.0.0.
* File format: generates Realms with format v23 (reads and upgrades file format v5 or later for non-synced Realm, upgrades file format v10 or later for synced Realms).
* Lock file format: New format introduced for multiprocess encryption. All processes accessing the file must be upgraded to the new format.

### Internal
* Upgraded Realm Core from v13.8.0 to v13.10.1. ([#5739](https://github.com/realm/realm-js/pull/5739) & [#5796](https://github.com/realm/realm-js/pull/5796))
* Upgraded React Native from 0.71.4 to 0.71.7. ([#5761](https://github.com/realm/realm-js/pull/5761))
* Upgraded Realm Core from v13.10.1 to v13.11.0. ([#5811](https://github.com/realm/realm-js/issues/5811))
* Bump sync protocol to v9 to indicate client has fix for client reset error during async open. ([realm/realm-core#6609](https://github.com/realm/realm-core/issues/6609))
* Aligning analytics with other Realm SDKs. You can still disable the submission by setting environment variable `REALM_DISABLE_ANALYTICS`, and you can print out what is submitted by setting the environment variable `REALM_PRINT_ANALYTICS`.
* Enabling sync session multiplexing by default in the SDK. ([#5831](https://github.com/realm/realm-js/pull/5831) & [#5912](https://github.com/realm/realm-js/pull/5912))
* Applied use of an opt-in list for Bindgen. ([#5820](https://github.com/realm/realm-js/pull/5820))
* Upgraded Realm Core from v13.11.1 to v13.15.1. ([#5873](https://github.com/realm/realm-js/pull/5873) & [#5909](https://github.com/realm/realm-js/pull/5909))

## 12.0.0-alpha.2 (2023-04-05)

### Enhancements
* Added support for building with the new React Native architecture enabled on Android. Thanks to
Nikolai Samorodov / [@zabutok](https://github.com/zabutok) for contributing the fix. ([#5032](https://github.com/realm/realm-js/issues/5032))
* Exposed `SyncError.logUrl` which contains the URL to the server log related to the sync error. ([#5609](https://github.com/realm/realm-js/issues/5609))
* Added a new error class `CompensatingWriteError` which indicates that one or more object changes have been reverted by the server.
This can happen when the client creates/updates objects that do not match any subscription, or performs writes on an object it didn't have permission to access. ([#5599](https://github.com/realm/realm-js/pull/5599))
* Performance improvement for the following queries ([realm/realm-core#6376](https://github.com/realm/realm-core/issues/6376)):
  * Significant (~75%) improvement when counting (`Realm.Results#length`) the number of exact matches (with no other query conditions) on a `string`/`int`/`uuid`/`objectId` property that has an index. This improvement will be especially noticeable if there are a large number of results returned (duplicate values).
  * Significant (~99%) improvement when querying for an exact match on a `date` property that has an index.
  * Significant (~99%) improvement when querying for a case insensitive match on a `mixed` property that has an index.
  * Moderate (~25%) improvement when querying for an exact match on a `bool` property that has an index.
  * Small (~5%) improvement when querying for a case insensitive match on a `mixed` property that does not have an index.
* Added a `THROW_ON_GLOBAL_REALM` which will enable throwing when the app is accessing the `Realm` without first importing it from the Realm package.

### Fixed
* Fixed bootstrapping the native module on Android. Seen as Exception in HostObject::get for prop 'Realm': java.lang.NoClassDefFoundError: io.realm.react.RealmReactModule. ([#5666](https://github.com/realm/realm-js/issues/5666), since v12.0.0-alpha.0)
* Fixed passing RealmObject instances between shared Realms. ([#5634](https://github.com/realm/realm-js/pull/5634), since v12.0.0-alpha.0)
* Fixed a crash when querying a `mixed` property with a string operator (`contains`/`like`/`beginswith`/`endswith`) or with case insensitivity. ([realm/realm-core#6376](https://github.com/realm/realm-core/issues/6376, since v10.5.0)
* Querying for equality of a string on an indexed `mixed` property was returning case insensitive matches. For example querying for `myIndexedMixed == "Foo"` would incorrectly match on values of `"foo"` or `"FOO"`. ([realm/realm-core#6376](https://github.com/realm/realm-core/issues/6376), since v10.5.0)
* Adding an index to a `mixed` property on a non-empty class/objectType would crash with an assertion. ([realm/realm-core#6376](https://github.com/realm/realm-core/issues/6376), since v10.5.0)
* `Realm.App.Sync#pause()` could hold a reference to the database open after shutting down the sync session, preventing users from being able to delete the Realm. ([realm/realm-core#6372](https://github.com/realm/realm-core/issues/6372), since v11.5.0)
* Fixed a bug that may have resulted in `Realm.Results` and `Realm.List` being in different orders on different devices. Moreover, some cases of the error message `Invalid prior_size` may have be fixed too. ([realm/realm-core#6191](https://github.com/realm/realm-core/issues/6191), since v10.15.0)
* Exposed `Sync` as named export. [#5649](https://github.com/realm/realm-js/issues/5649)
* Fixed the return value of `App.allUsers` to return a record with the `User.id` as the key and the `User` as the value. [#5671](https://github.com/realm/realm-js/issues/5671)

### Compatibility
* React Native >= v0.71.0
* Realm Studio v13.0.0.
* File format: generates Realms with format v23 (reads and upgrades file format v5 or later for non-synced Realm, upgrades file format v10 or later for synced Realms).

### Internal
* Enabled all tests from v11 and fixed all remaining failures. ([#5595](https://github.com/realm/realm-js/pull/5595))
* Fixed linting issues and running linting on CI.
* Upgraded Realm Core from v13.6.0 to v13.8.0. ([#5638](https://github.com/realm/realm-js/pull/5638))
* Build iOS prebuilt binaries in release mode by default. ([#5709](https://github.com/realm/realm-js/pull/5709))

## 12.0.0-alpha.1 (2023-03-22)

This is a pre-release of the next major version of our SDK.
Please read more and discuss in the dedicated discussion: https://github.com/realm/realm-js/discussions/5416
See the release notes of previous pre-releases below for a complete picture of the changes introduced since v11.

### Fixed
* Importing using `require` from Node.js would throw because it would accidentally import the ESM bundle. ([#5607](https://github.com/realm/realm-js/issues/5607), since v12.0.0-alpha.0)


### Compatibility
* React Native >= v0.71.0
* Realm Studio v13.0.0.
* File format: generates Realms with format v23 (reads and upgrades file format v5 or later for non-synced Realm, upgrades file format v10 or later for synced Realms).

## 12.0.0-alpha.0 (2023-03-21)

This is the first pre-release of the next major version of our SDK.
Please read more and discuss in the dedicated discussion: https://github.com/realm/realm-js/discussions/5416

### Breaking changes

Although this is a complete rewrite of our SDK, we've strived to keep breakages to a minimum and expect our users to upgrade from v11 without any significant changes to their code-base.

* In an effort to align with EcmaScript modules, we’re adopting a pattern of named exports on the "root" of the package namespace. This change also affects how our library is imported on CommonJS / Node.js: Before, we exported our constructor directly from the package (`module.export = Realm` style), which would allow CommonJS runtimes like Node.js to import us using a simple assignment:
```javascript
const Realm = require("realm"); // this commonjs style - won’t work anymore
```

From now on, users need to consume us using a named import, like this:

```javascript
const { Realm } = require("realm"); // commonjs style

import { Realm } from "realm"; // esm style
import * as realm from "realm"; // esm namespaced style for more explicit usage like realm.List and realm.Object
import Realm from "realm"; // esm style - consuming our "default" export
```
* Similarly we’re deprecating our namespaced API (the long chaining of identifiers, such as Realm.App.Sync.setLogLevel) in favor of the shorter named exports. Our main motivation is that it has proven very verbose and hard to maintain in our new SDK. Also, since the inception of the Realm JS API (which predates ES Modules), we believe the community has moved towards a preference for simple named exports. We would love your feedback on this decision - please comment on [the discussion](https://github.com/realm/realm-js/discussions/5416) for the v12 release.
* The entire BSON package used to be re-exported as Realm.BSON, to simplify the new SDK we want to export only the BSON types that our SDK database component supports (ObjectId, Decimal128 and UUID). See [#4934](https://github.com/realm/realm-js/issues/4934).
* We're now reusing code to perform assertions and although this is strictly not a breaking change, since we haven't historically documented error messages, you should probably revisit any code in your app which relies on matching on specific error messages.
* `Results`, `List` and `Set` used to inherit directly from `Collection` but now inherits from an abstract `OrderedCollection`, which extends `Collection`.
* In order to better guide users toward correct usage and understanding of the Realm property types, users must now be explicit about the property type when declaring object schemas. Additionally, mixing shorthand (string) and object representation for the property type is no longer permitted. (See the `PropertySchema` and `PropertySchemaShorthand` types.)
```javascript
// Example object schema
const TaskSchema = {
  name: "Task",
  properties: {
    description: /* property schema (shorthand or object form) */,
  },
};

// Explicitness
"[]"          // Bad (previously parsed as implicit "mixed")
"mixed[]"     // Good

{ type: "list" }                              // Bad
{ type: "list", objectType: "mixed" }         // Good

// Mixing shorthand and object form
{ type: "int[]" }                             // Bad
"int[]"                                       // Good
{ type: "list", objectType: "int" }           // Good

{ type: "int?" }                              // Bad
"int?"                                        // Good
{ type: "int", optional: true }               // Good

// Specifying object types
{ type: "SomeType" }                          // Bad
"SomeType"                                    // Good
{ type: "object", objectType: "SomeType" }    // Good

{ type: "object[]", objectType: "SomeType" }  // Bad
"SomeType[]"                                  // Good
{ type: "list", objectType: "SomeType" }      // Good

{ type: "linkingObjects", objectType: "SomeType", property: "someProperty" } // Good
```
* To prevent modifying end-users' class-based model classes, we’re now wrapping class-based models in our own model. Objects will still pass `instanceof SomeClass` checks, however, code which is directly using prototype or constructor comparisons will fail:
```javascript
Object.getPrototypeOf(object) == CustomObject.prototype // No longer works
object.constructor == CustomObject // No longer works
```
* Symbols used to be accepted as keys in a dictionary, where they were coerced to strings prior to performing lookup. This was undocumented behaviour that makes little sense in practice (and arguably defeats the main purpose of the JS `Symbol` type). In the new SDK, using a Symbol as a key in a dictionary will throw.
* As a part of migrating to NAPI (since ~ v6), we saw no performant way to support getting property names of a Realm.Object via the standard Object.keys(obj). As a side-effect we stopped supporting the object spread operator `{...obj}` and introduced `Realm.Object#keys()`, `Realm.Object#entries()` and `Realm.Object#toJSON()` methods were introduced as a workaround. The new SDK wraps its accessor objects in a Proxy trapping the ownKeys operation which enables calls to the standard `Object.keys(obj)` and the spread operator `{...obj}` to work correctly, with minimal performance impact on normal accesses. Therefore, we are deprecating the APIs with the @deprecation annotation and a `console.warn` when calling RealmObject#keys() and RealmObject#entries(). RealmObject#toJSON still serves the purpose of producing a circularly referencing object graph. We would love the community's feedback on this!
* The [push service](https://www.mongodb.com/docs/atlas/app-services/reference/push-notifications/) has already been deprecated on the Atlas server. We've deprecated this on v11 and removed it from v12.
* We’ve decided to remove numeric indexing and “array methods” from the SubscriptionSet, since (a) the team saw little actual use-case for it, (b) it would bloat our SDK code, and (c) there is a simple workaround if needed (spreading into an array `[...realm.subscriptions]`). (The property `length` is available.) Again, something we would love feedback on.
* No longer exporting the `ObjectPropsType`, `UserMap`, `UserType`, `BaseFunctionsFactory`, `AuthProviders`, `PropertyType`, `HTTP`, `*Details` interfaces of the `EmailPasswordAuthClient` and `AuthError` types, since they weren't  used internally and not expected to be used by users. Moreover, most of these are very simple to type out for any user relying on it. Similarly, the `DictionaryBase` type was introduced to help work around an issue (declaring string index accessors on a class with methods) in our declarations. We consider it an internal detail that got introduced as part of our public API by accident; thus, we ask users to use the `Dictionary` type directly. We also decided to rename the `Session` class to `SyncSession` since it’s now exported directly on the package namespace. `Session` will still be available (but deprecated) as `Realm.Sync.Session`. We’re no longer using the `*Payload` types (they were only used by Realm Web) and we don’t expect end-users to be relying directly on these, hence they will be deleted.
* The return values of Object#getPropertyType was changed to return `"list"` instead of `"array"`.

### Enhancements
* The new SDK supports operations like `Object.keys(obj)` and the spread operator `{...obj}` on `RealmObject`s. We still recommend explicitly only accessing the fields you need rather than using spreads. Spreads eagerly access all fields in the object, which can have significant performance costs if some fields are not actually needed. ([#1299](https://github.com/realm/realm-js/issues/1299), [#2640](https://github.com/realm/realm-js/issues/2640), [#2844](https://github.com/realm/realm-js/issues/2844))
* Added configuration option `SyncConfiguration.cancelWaitsOnNonFatalError`, which defaults to false. When set to true, all async operations (such as opening the Realm using `Realm.open()`) will fail when a non-fatal error, such as a timeout, occurs.
* Added an overload to `Object.linkingObjects` method that takes type of the linking object as an input instead of its string name ([#5326](https://github.com/realm/realm-js/issues/5326))
Example usage:
```typescript
let linkedObjects = john.linkingObjects(Person, "friends");
```
* Added an overload to `Dictionary.set` method that takes two arguments, a `key` and a `value`. ([#4286](https://github.com/realm/realm-js/issues/4286))
Example usage:
```typescript
realm.write(() => {
  item.dictionary.set("key", "value");
});
```
* Added 3 new methods on lists ([#3324](https://github.com/realm/realm-js/issues/3324)):
  * `list.remove(index)`: removes the element of the list at the specified index.
  * `list.move(from, to)`: moves one element of the list from one index to another.
  * `list.swap(index1, index2)`: swaps the positions of the elements of the list at two indexes.

### Fixed
* None

### Compatibility
* React Native >= v0.71.4
* Atlas App Services.
* Realm Studio v13.0.0.
* File format: generates Realms with format v23 (reads and upgrades file format v5 or later for non-synced Realm, upgrades file format v10 or later for synced Realms).

### Internal
* Re-implemented the entire SDK leveraging code generation for the binding between NAPI / JSI and Realm Core.
* Renamed our `master` branch to `main`.<|MERGE_RESOLUTION|>--- conflicted
+++ resolved
@@ -186,7 +186,6 @@
 * Fix broken spread operator. ([#2844](https://github.com/realm/realm-js/issues/2844), since v6.0.0)
 * Fix issues with `yarn` and the `bson` dependency. ([#6040](https://github.com/realm/realm-js/issues/6040))
 * Report helpful errors if the `realm` binary is missing and provide guidance in the `README.md`. ([#5981](https://github.com/realm/realm-js/issues/6040))
-<<<<<<< HEAD
 * Fixed crashes on refresh of the React Native application. ([#5904](https://github.com/realm/realm-js/issues/5904), since v11.7.0)
 * Fixed applying `UpdateMode` recursively to all objects when passed to `Realm.create()`. ([#5933](https://github.com/realm/realm-js/issues/5933))
 * Fix a stack overflow crash when using the query parser with long chains of AND/OR conditions. ([realm/realm-core#6428](https://github.com/realm/realm-core/pull/6428), since v10.11.0)
@@ -208,27 +207,21 @@
 * Fixed a bug that may have resulted in `Realm.Results` and `Realm.List` being in different orders on different devices. Moreover, some cases of the error message `Invalid prior_size` may have be fixed too. ([realm/realm-core#6191](https://github.com/realm/realm-core/issues/6191), since v10.15.0)
 * Exposed `Sync` as named export. [#5649](https://github.com/realm/realm-js/issues/5649)
 * Fixed the return value of `App.allUsers` to return a record with the `User.id` as the key and the `User` as the value. [#5671](https://github.com/realm/realm-js/issues/5671)
-
-=======
 * Running a query on `@keys` in a Dictionary would throw an exception. ([realm/realm-core#6831](https://github.com/realm/realm-core/issues/6831), since v12.0.0-rc.3)
 * Testing the size of a collection of links against zero would sometimes fail. ([realm/realm-core#6850](https://github.com/realm/realm-core/issues/6850), since v12.0.0-rc.3)
- 
->>>>>>> 6a9fc124
+
 ### Compatibility
 * React Native >= v0.71.4
 * Realm Studio v14.0.0.
 * File format: generates Realms with format v23 (reads and upgrades file format v5 or later for non-synced Realm, upgrades file format v10 or later for synced Realms).
 
 ### Internal
-<<<<<<< HEAD
-* Using Realm Core v13.15.1.
+* Using Realm Core v13.17.2.
 * Re-implemented the entire SDK leveraging code generation for the binding between NAPI / JSI and Realm Core.
 * Aligning analytics with other Realm SDKs. You can still disable the submission by setting environment variable `REALM_DISABLE_ANALYTICS`, and you can print out what is submitted by setting the environment variable `REALM_PRINT_ANALYTICS`.
 * Enabling sync session multiplexing by default in the SDK. ([#5831](https://github.com/realm/realm-js/pull/5831) & [#5912](https://github.com/realm/realm-js/pull/5912))
-=======
 * Fix types in integration tests and added type checking to the lint command.
 * Upgraded Realm Core from v13.17.1 to v13.17.2
->>>>>>> 6a9fc124
 
 ## 12.0.0-rc.3 (2023-08-03)
 
