////////////////////////////////////////////////////////////////////////////
//
// Copyright 2016 Realm Inc.
//
// Licensed under the Apache License, Version 2.0 (the "License");
// you may not use this file except in compliance with the License.
// You may obtain a copy of the License at
//
// http://www.apache.org/licenses/LICENSE-2.0
//
// Unless required by applicable law or agreed to in writing, software
// distributed under the License is distributed on an "AS IS" BASIS,
// WITHOUT WARRANTIES OR CONDITIONS OF ANY KIND, either express or implied.
// See the License for the specific language governing permissions and
// limitations under the License.
//
////////////////////////////////////////////////////////////////////////////

#pragma once

#include <list>
#include <map>
#include <set>
#include <regex>
#include <mutex>
#include <condition_variable>

#include "event_loop_dispatcher.hpp"
#include "platform.hpp"
#include "js_class.hpp"
#include "js_collection.hpp"
#include "sync/sync_manager.hpp"
#include "sync/sync_config.hpp"
#include "sync/sync_session.hpp"
#include "sync/sync_user.hpp"
#include "realm/util/logger.hpp"
#include "realm/util/uri.hpp"

namespace realm {
namespace js {

using SharedUser = std::shared_ptr<realm::SyncUser>;
using WeakSession = std::weak_ptr<realm::SyncSession>;

template<typename T>
class UserClass : public ClassDefinition<T, SharedUser> {
    using GlobalContextType = typename T::GlobalContext;
    using ContextType = typename T::Context;
    using FunctionType = typename T::Function;
    using ObjectType = typename T::Object;
    using ValueType = typename T::Value;
    using String = js::String<T>;
    using Object = js::Object<T>;
    using Value = js::Value<T>;
    using Function = js::Function<T>;
    using ReturnValue = js::ReturnValue<T>;

public:
    std::string const name = "User";

    static FunctionType create_constructor(ContextType);

    static void get_server(ContextType, ObjectType, ReturnValue &);
    static void get_identity(ContextType, ObjectType, ReturnValue &);
    static void get_token(ContextType, ObjectType, ReturnValue &);
    static void is_admin(ContextType, ObjectType, ReturnValue &);

    PropertyMap<T> const properties = {
        {"server", {wrap<get_server>, nullptr}},
        {"identity", {wrap<get_identity>, nullptr}},
        {"token", {wrap<get_token>, nullptr}},
        {"isAdmin", {wrap<is_admin>, nullptr}},
    };

    static void create_user(ContextType, FunctionType, ObjectType, size_t, const ValueType[], ReturnValue &);
    static void admin_user(ContextType, FunctionType, ObjectType, size_t, const ValueType[], ReturnValue &);

    MethodMap<T> const static_methods = {
        {"createUser", wrap<create_user>},
        {"_adminUser", wrap<admin_user>}
    };

    /*static void current_user(ContextType ctx, ObjectType object, ReturnValue &return_value);*/
    static void all_users(ContextType ctx, ObjectType object, ReturnValue &return_value);

    PropertyMap<T> const static_properties = {
        /*{"current", {wrap<current_user>, nullptr}},*/
        {"all", {wrap<all_users>, nullptr}},
    };

    static void logout(ContextType, FunctionType, ObjectType, size_t, const ValueType[], ReturnValue &);
    static void session_for_on_disk_path(ContextType, FunctionType, ObjectType, size_t, const ValueType[], ReturnValue &);

    MethodMap<T> const methods = {
        {"logout", wrap<logout>},
        {"_sessionForOnDiskPath", wrap<session_for_on_disk_path>}
    };
};

template<typename T>
void UserClass<T>::get_server(ContextType ctx, ObjectType object, ReturnValue &return_value) {
    std::string server = get_internal<T, UserClass<T>>(object)->get()->server_url();
    return_value.set(server);
}

template<typename T>
void UserClass<T>::get_identity(ContextType ctx, ObjectType object, ReturnValue &return_value) {
    std::string identity = get_internal<T, UserClass<T>>(object)->get()->identity();
    return_value.set(identity);
}

template<typename T>
void UserClass<T>::get_token(ContextType ctx, ObjectType object, ReturnValue &return_value) {
    std::string token = get_internal<T, UserClass<T>>(object)->get()->refresh_token();
    return_value.set(token);
}

template<typename T>
void UserClass<T>::is_admin(ContextType ctx, ObjectType object, ReturnValue &return_value) {
    return_value.set(get_internal<T, UserClass<T>>(object)->get()->is_admin());
}

template<typename T>
void UserClass<T>::create_user(ContextType ctx, FunctionType, ObjectType this_object, size_t argc, const ValueType arguments[], ReturnValue &return_value) {
    validate_argument_count(argc, 3, 5);
    SyncUserIdentifier userIdentifier {
        Value::validated_to_string(ctx, arguments[1], "identity"),
        Value::validated_to_string(ctx, arguments[0], "authServerUrl")
     };
    SharedUser *user = new SharedUser(SyncManager::shared().get_user(
        userIdentifier,
        Value::validated_to_string(ctx, arguments[2], "refreshToken")
    ));

    if (argc == 5) {
        (*user)->set_is_admin(Value::validated_to_boolean(ctx, arguments[4], "isAdmin"));
    }
    return_value.set(create_object<T, UserClass<T>>(ctx, user));
}

template<typename T>
void UserClass<T>::admin_user(ContextType ctx, FunctionType, ObjectType this_object, size_t argc, const ValueType arguments[], ReturnValue &return_value) {
    validate_argument_count(argc, 2, 2);
    SharedUser *user = new SharedUser(SyncManager::shared().get_admin_token_user(
        Value::validated_to_string(ctx, arguments[0], "authServerUrl"),
        Value::validated_to_string(ctx, arguments[1], "refreshToken")
    ));
    return_value.set(create_object<T, UserClass<T>>(ctx, user));
}

template<typename T>
void UserClass<T>::all_users(ContextType ctx, ObjectType object, ReturnValue &return_value) {
    auto users = Object::create_empty(ctx);
    for (auto user : SyncManager::shared().all_logged_in_users()) {
        if (user->token_type() == SyncUser::TokenType::Normal) {
            Object::set_property(ctx, users, user->identity(), create_object<T, UserClass<T>>(ctx, new SharedUser(user)), ReadOnly | DontDelete);
        }
    }
    return_value.set(users);
}

template<typename T>
void UserClass<T>::logout(ContextType ctx, FunctionType, ObjectType this_object, size_t, const ValueType[], ReturnValue &) {
    get_internal<T, UserClass<T>>(this_object)->get()->log_out();
}

template<typename T>
class SessionClass : public ClassDefinition<T, WeakSession> {
    using ContextType = typename T::Context;
    using FunctionType = typename T::Function;
    using ObjectType = typename T::Object;
    using ValueType = typename T::Value;
    using String = js::String<T>;
    using Object = js::Object<T>;
    using Value = js::Value<T>;
    using ReturnValue = js::ReturnValue<T>;

public:
    std::string const name = "Session";
    using ProgressHandler = void(uint64_t transferred_bytes, uint64_t transferrable_bytes);

    static FunctionType create_constructor(ContextType);

    static void get_config(ContextType, ObjectType, ReturnValue &);
    static void get_user(ContextType, ObjectType, ReturnValue &);
    static void get_url(ContextType, ObjectType, ReturnValue &);
    static void get_state(ContextType, ObjectType, ReturnValue &);

    static void simulate_error(ContextType, FunctionType, ObjectType, size_t, const ValueType[], ReturnValue &);
    static void refresh_access_token(ContextType, FunctionType, ObjectType, size_t, const ValueType[], ReturnValue &);
    static void add_progress_notification(ContextType ctx, FunctionType, ObjectType this_object, size_t argc, const ValueType arguments[], ReturnValue &);
    static void remove_progress_notification(ContextType ctx, FunctionType, ObjectType this_object, size_t argc, const ValueType arguments[], ReturnValue &);

    PropertyMap<T> const properties = {
        {"config", {wrap<get_config>, nullptr}},
        {"user", {wrap<get_user>, nullptr}},
        {"url", {wrap<get_url>, nullptr}},
        {"state", {wrap<get_state>, nullptr}}
    };

    MethodMap<T> const methods = {
        {"_simulateError", wrap<simulate_error>},
        {"_refreshAccessToken", wrap<refresh_access_token>},
        {"addProgressNotification", wrap<add_progress_notification>},
        {"removeProgressNotification", wrap<remove_progress_notification>},
    };
};

template<typename T>
class SyncSessionErrorHandlerFunctor {
public:
    SyncSessionErrorHandlerFunctor(typename T::Context ctx, typename T::Function error_func)
    : m_ctx(Context<T>::get_global_context(ctx))
    , m_func(ctx, error_func)
    { }

    typename T::Function func() const { return m_func; }

    void operator()(std::shared_ptr<SyncSession> session, SyncError error) {
        HANDLESCOPE

        auto error_message = error.message;
        auto error_code = error.error_code.value();
        if (error.is_client_reset_requested()) {
            error_message = error.user_info[SyncError::c_recovery_file_path_key];
            error_code = 7; // FIXME: define a proper constant
        }

        auto error_object = Object<T>::create_empty(m_ctx);
        Object<T>::set_property(m_ctx, error_object, "message", Value<T>::from_string(m_ctx, error_message));
        Object<T>::set_property(m_ctx, error_object, "isFatal", Value<T>::from_boolean(m_ctx, error.is_fatal));
        Object<T>::set_property(m_ctx, error_object, "category", Value<T>::from_string(m_ctx, error.error_code.category().name()));
        Object<T>::set_property(m_ctx, error_object, "code", Value<T>::from_number(m_ctx, error_code));

        auto user_info = Object<T>::create_empty(m_ctx);
        for (auto& kvp : error.user_info) {
            Object<T>::set_property(m_ctx, user_info, kvp.first, Value<T>::from_string(m_ctx, kvp.second));
        }
        Object<T>::set_property(m_ctx, error_object, "userInfo", user_info);

        typename T::Value arguments[2];
        arguments[0] = create_object<T, SessionClass<T>>(m_ctx, new WeakSession(session));
        arguments[1] = error_object;

        Function<T>::callback(m_ctx, m_func, typename T::Object(), 2, arguments);
    }
private:
    const Protected<typename T::GlobalContext> m_ctx;
    const Protected<typename T::Function> m_func;
};


// An object of type SSLVerifyCallbackSyncThreadFunctor is registered with the sync client in order
// to verify SSL certificates. The SSLVerifyCallbackSyncThreadFunctor object's operator() is called
// on the sync client's event loop thread.
template <typename T>
class SSLVerifyCallbackSyncThreadFunctor {
public:
    SSLVerifyCallbackSyncThreadFunctor(typename T::Context ctx, typename T::Function ssl_verify_func)
    : m_ctx(Context<T>::get_global_context(ctx))
    , m_func(ctx, ssl_verify_func)
    , m_event_loop_dispatcher {SSLVerifyCallbackSyncThreadFunctor<T>::main_loop_handler}
    , m_mutex{new std::mutex}
    , m_cond_var{new std::condition_variable}
    {
    }

    // This function is called on the sync client's event loop thread.
    bool operator ()(const std::string& server_address, sync::Session::port_type server_port, const char* pem_data, size_t pem_size, int preverify_ok, int depth)
    {
        const std::string pem_certificate {pem_data, pem_size};

        {
            std::lock_guard<std::mutex> lock {*m_mutex};
            m_ssl_certificate_callback_done = false;
        }

        // Dispatch the call to the main_loop_handler on the node.js thread.
        m_event_loop_dispatcher(this, server_address, server_port, pem_certificate, preverify_ok, depth);

        bool ssl_certificate_accepted = false;
        {
            // Wait for the return value of the callback function on the node.js main thread.
            // The sync client blocks during this wait.
            std::unique_lock<std::mutex> lock(*m_mutex);
            m_cond_var->wait(lock, [this] { return this->m_ssl_certificate_callback_done; });
            ssl_certificate_accepted = m_ssl_certificate_accepted;
        }

        return ssl_certificate_accepted;
    }

    // main_loop_handler is called on the node.js main thread.
    // main_loop_handler calls the user callback (m_func) and sends the return value
    // back to the sync client's event loop thread through a condition variable.
    static void main_loop_handler(SSLVerifyCallbackSyncThreadFunctor<T>* this_object,
                                  const std::string& server_address,
                                  sync::Session::port_type server_port,
                                  const std::string& pem_certificate,
                                  int preverify_ok,
                                  int depth)
    {
        HANDLESCOPE

        const Protected<typename T::GlobalContext>& ctx = this_object->m_ctx;

        typename T::Object ssl_certificate_object = Object<T>::create_empty(ctx);
        Object<T>::set_property(ctx, ssl_certificate_object, "serverAddress", Value<T>::from_string(ctx, server_address));
        Object<T>::set_property(ctx, ssl_certificate_object, "serverPort", Value<T>::from_number(ctx, double(server_port)));
        Object<T>::set_property(ctx, ssl_certificate_object, "pemCertificate", Value<T>::from_string(ctx, pem_certificate));
        Object<T>::set_property(ctx, ssl_certificate_object, "acceptedByOpenSSL", Value<T>::from_boolean(ctx, preverify_ok != 0));
        Object<T>::set_property(ctx, ssl_certificate_object, "depth", Value<T>::from_number(ctx, double(depth)));

        const int argc = 1;
        typename T::Value arguments[argc] = { ssl_certificate_object };
        typename T::Value ret_val = Function<T>::callback(ctx, this_object->m_func, typename T::Object(), 1, arguments);
        bool ret_val_bool = Value<T>::to_boolean(ctx, ret_val);

        {
            std::lock_guard<std::mutex> lock {*this_object->m_mutex};
            this_object->m_ssl_certificate_callback_done = true;
            this_object->m_ssl_certificate_accepted = ret_val_bool;
        }

        this_object->m_cond_var->notify_one();
    };


private:
    const Protected<typename T::GlobalContext> m_ctx;
    const Protected<typename T::Function> m_func;
    EventLoopDispatcher<void(SSLVerifyCallbackSyncThreadFunctor<T>* this_object,
                             const std::string& server_address,
                             sync::Session::port_type server_port,
                             const std::string& pem_certificate,
                             int preverify_ok,
                             int depth)> m_event_loop_dispatcher;
    bool m_ssl_certificate_callback_done = false;
    bool m_ssl_certificate_accepted = false;
    std::shared_ptr<std::mutex> m_mutex;
    std::shared_ptr<std::condition_variable> m_cond_var;
};

template<typename T>
void UserClass<T>::session_for_on_disk_path(ContextType ctx, FunctionType, ObjectType this_object, size_t argc, const ValueType arguments[], ReturnValue &return_value) {
    auto user = *get_internal<T, UserClass<T>>(this_object);
    if (auto session = user->session_for_on_disk_path(Value::validated_to_string(ctx, arguments[0]))) {
        return_value.set(create_object<T, SessionClass<T>>(ctx, new WeakSession(session)));
    } else {
        return_value.set_undefined();
    }
}

template<typename T>
void SessionClass<T>::get_config(ContextType ctx, ObjectType object, ReturnValue &return_value) {
    if (auto session = get_internal<T, SessionClass<T>>(object)->lock()) {
        ObjectType config = Object::create_empty(ctx);
        Object::set_property(ctx, config, "user", create_object<T, UserClass<T>>(ctx, new SharedUser(session->config().user)));
        Object::set_property(ctx, config, "url", Value::from_string(ctx, session->config().realm_url));
        if (auto* dispatcher = session->config().error_handler.template target<EventLoopDispatcher<SyncSessionErrorHandler>>()) {
            auto& handler = *dispatcher->func().template target<SyncSessionErrorHandlerFunctor<T>>();
            Object::set_property(ctx, config, "error", handler.func());
        }
        return_value.set(config);
    } else {
        return_value.set_undefined();
    }
}

template<typename T>
void SessionClass<T>::get_user(ContextType ctx, ObjectType object, ReturnValue &return_value) {
    if (auto session = get_internal<T, SessionClass<T>>(object)->lock()) {
        return_value.set(create_object<T, UserClass<T>>(ctx, new SharedUser(session->config().user)));
    } else {
        return_value.set_undefined();
    }
}

template<typename T>
void SessionClass<T>::get_url(ContextType ctx, ObjectType object, ReturnValue &return_value) {
    if (auto session = get_internal<T, SessionClass<T>>(object)->lock()) {
        if (util::Optional<std::string> url = session->full_realm_url()) {
            return_value.set(*url);
            return;
        }
    }

    return_value.set_undefined();
}

template<typename T>
void SessionClass<T>::get_state(ContextType ctx, ObjectType object, ReturnValue &return_value) {
    static const std::string invalid("invalid");
    static const std::string inactive("inactive");
    static const std::string active("active");

    return_value.set(invalid);

    if (auto session = get_internal<T, SessionClass<T>>(object)->lock()) {
        if (session->state() == SyncSession::PublicState::Inactive) {
            return_value.set(inactive);
        } else if (session->state() != SyncSession::PublicState::Error) {
            return_value.set(active);
        }
    }
}

template<typename T>
void SessionClass<T>::simulate_error(ContextType ctx, FunctionType, ObjectType this_object, size_t argc, const ValueType arguments[], ReturnValue &) {
    validate_argument_count(argc, 2);

    if (auto session = get_internal<T, SessionClass<T>>(this_object)->lock()) {
        SyncError error;
        error.error_code = std::error_code(Value::validated_to_number(ctx, arguments[0]), realm::sync::protocol_error_category());
        error.message = Value::validated_to_string(ctx, arguments[1]);
        SyncSession::OnlyForTesting::handle_error(*session, std::move(error));
    }
}

template<typename T>
void SessionClass<T>::refresh_access_token(ContextType ctx, FunctionType, ObjectType this_object, size_t argc, const ValueType arguments[], ReturnValue &) {
    validate_argument_count(argc, 2);

    if (auto session = get_internal<T, SessionClass<T>>(this_object)->lock()) {
        std::string access_token = Value::validated_to_string(ctx, arguments[0], "accessToken");
        std::string realm_url = Value::validated_to_string(ctx, arguments[1], "realmUrl");
        session->refresh_access_token(std::move(access_token), std::move(realm_url));
    }
}

template<typename T>
void SessionClass<T>::add_progress_notification(ContextType ctx, FunctionType, ObjectType this_object, size_t argc, const ValueType arguments[], ReturnValue &return_value) {
    validate_argument_count(argc, 3);

    if (auto session = get_internal<T, SessionClass<T>>(this_object)->lock()) {

        std::string direction = Value::validated_to_string(ctx, arguments[0], "direction");
        std::string mode = Value::validated_to_string(ctx, arguments[1], "mode");
        SyncSession::NotifierType notifierType;
        if (direction == "download") {
            notifierType = SyncSession::NotifierType::download;
        }
        else if (direction == "upload") {
            notifierType = SyncSession::NotifierType::upload;
        }
        else {
            throw std::invalid_argument("Invalid argument 'direction'. Only 'download' and 'upload' progress notification directions are supported");
        }

        bool is_streaming = false;
        if (mode == "reportIndefinitely") {
            is_streaming = true;
        }
        else if (mode == "forCurrentlyOutstandingWork") {
            is_streaming = false;
        }
        else {
            throw std::invalid_argument("Invalid argument 'mode'. Only 'reportIndefinitely' and 'forCurrentlyOutstandingWork' progress notification modes are supported");
        }

        auto callback_function = Value::validated_to_function(ctx, arguments[2], "callback");

        Protected<FunctionType> protected_callback(ctx, callback_function);
        Protected<ObjectType> protected_this(ctx, this_object);
        Protected<typename T::GlobalContext> protected_ctx(Context<T>::get_global_context(ctx));
        std::function<ProgressHandler> progressFunc;

        EventLoopDispatcher<ProgressHandler> progress_handler([=](uint64_t transferred_bytes, uint64_t transferrable_bytes) {
            HANDLESCOPE
            ValueType callback_arguments[2];
            callback_arguments[0] = Value::from_number(protected_ctx, transferred_bytes);
            callback_arguments[1] = Value::from_number(protected_ctx, transferrable_bytes);

            Function<T>::callback(protected_ctx, protected_callback, typename T::Object(), 2, callback_arguments);
        });

        progressFunc = std::move(progress_handler);


<<<<<<< HEAD
        auto registrationToken = session->register_progress_notifier(std::move(progressFunc), notifierType, false);
=======
        auto registrationToken = session->register_progress_notifier(std::move(progressFunc), notifierType, is_streaming);
>>>>>>> 2efa71eb

        auto syncSession = create_object<T, SessionClass<T>>(ctx, new WeakSession(session));
        PropertyAttributes attributes = ReadOnly | DontEnum | DontDelete;
        Object::set_property(ctx, callback_function, "_syncSession", syncSession, attributes);
        Object::set_property(ctx, callback_function, "_registrationToken", Value::from_number(protected_ctx, registrationToken), attributes);
    }
}

template<typename T>
void SessionClass<T>::remove_progress_notification(ContextType ctx, FunctionType, ObjectType this_object, size_t argc, const ValueType arguments[], ReturnValue &return_value) {
    validate_argument_count(argc, 1);
    auto callback_function = Value::validated_to_function(ctx, arguments[0], "callback");
    auto syncSessionProp = Object::get_property(ctx, callback_function, "_syncSession");
    if (Value::is_undefined(ctx, syncSessionProp) || Value::is_null(ctx, syncSessionProp)) {
        return;
    }

    auto syncSession = Value::validated_to_object(ctx, syncSessionProp);
    auto registrationToken = Object::get_property(ctx, callback_function, "_registrationToken");

    if (auto session = get_internal<T, SessionClass<T>>(syncSession)->lock()) {
        auto reg = Value::validated_to_number(ctx, registrationToken);
        session->unregister_progress_notifier(reg);
    }
}

template<typename T>
class SyncClass : public ClassDefinition<T, void*> {
    using GlobalContextType = typename T::GlobalContext;
    using ContextType = typename T::Context;
    using FunctionType = typename T::Function;
    using ObjectType = typename T::Object;
    using ValueType = typename T::Value;
    using String = js::String<T>;
    using Object = js::Object<T>;
    using Value = js::Value<T>;
    using Function = js::Function<T>;
    using ReturnValue = js::ReturnValue<T>;

public:
    std::string const name = "Sync";

    static FunctionType create_constructor(ContextType);

    static void set_sync_log_level(ContextType, FunctionType, ObjectType, size_t, const ValueType[], ReturnValue &);
    static void initiate_client_reset(ContextType, FunctionType, ObjectType, size_t, const ValueType[], ReturnValue &);

    // private
    static std::function<SyncBindSessionHandler> session_bind_callback(ContextType ctx, ObjectType sync_constructor);
    static void populate_sync_config(ContextType, ObjectType realm_constructor, ObjectType config_object, Realm::Config&);

    // static properties
    static void get_is_developer_edition(ContextType, ObjectType, ReturnValue &);

    MethodMap<T> const static_methods = {
        {"setLogLevel", wrap<set_sync_log_level>},
        {"_initiateClientReset", wrap<initiate_client_reset>},
    };
};

template<typename T>
inline typename T::Function SyncClass<T>::create_constructor(ContextType ctx) {
    FunctionType sync_constructor = ObjectWrap<T, SyncClass<T>>::create_constructor(ctx);

    PropertyAttributes attributes = ReadOnly | DontEnum | DontDelete;
    Object::set_property(ctx, sync_constructor, "User", ObjectWrap<T, UserClass<T>>::create_constructor(ctx), attributes);
    Object::set_property(ctx, sync_constructor, "Session", ObjectWrap<T, SessionClass<T>>::create_constructor(ctx), attributes);

    // setup synced realmFile paths
    ensure_directory_exists_for_file(default_realm_file_directory());
    SyncManager::shared().configure_file_system(default_realm_file_directory(), SyncManager::MetadataMode::NoEncryption);

    return sync_constructor;
}

template<typename T>
void SyncClass<T>::initiate_client_reset(ContextType ctx, FunctionType, ObjectType this_object, size_t argc, const ValueType arguments[], ReturnValue & return_value) {
    validate_argument_count(argc, 1);
    std::string path = Value::validated_to_string(ctx, arguments[0]);
    if (!SyncManager::shared().immediately_run_file_actions(std::string(path))) {
        throw std::runtime_error(util::format("Realm was not configured correctly. Client Reset could not be run for Realm at: %1", path));
    }
}

template<typename T>
void SyncClass<T>::set_sync_log_level(ContextType ctx, FunctionType, ObjectType this_object, size_t argc, const ValueType arguments[], ReturnValue &return_value) {
    validate_argument_count(argc, 1);
    std::string log_level = Value::validated_to_string(ctx, arguments[0]);
    std::istringstream in(log_level); // Throws
    in.imbue(std::locale::classic()); // Throws
    in.unsetf(std::ios_base::skipws);
    util::Logger::Level log_level_2 = util::Logger::Level();
    in >> log_level_2; // Throws
    if (!in || !in.eof())
        throw std::runtime_error("Bad log level");
    realm::SyncManager::shared().set_log_level(log_level_2);
}

template<typename T>
std::function<SyncBindSessionHandler> SyncClass<T>::session_bind_callback(ContextType ctx, ObjectType sync_constructor)
{
    Protected<typename T::GlobalContext> protected_ctx(Context<T>::get_global_context(ctx));
    Protected<ObjectType> protected_sync_constructor(ctx, sync_constructor);
    return EventLoopDispatcher<SyncBindSessionHandler>([protected_ctx, protected_sync_constructor](const std::string& path, const realm::SyncConfig& config, std::shared_ptr<SyncSession>) {
        HANDLESCOPE
        ObjectType user_constructor = Object::validated_get_object(protected_ctx, protected_sync_constructor, "User");
        FunctionType refreshAccessToken = Object::validated_get_function(protected_ctx, user_constructor, "_refreshAccessToken");

        ValueType arguments[3];
        arguments[0] = create_object<T, UserClass<T>>(protected_ctx, new SharedUser(config.user));
        arguments[1] = Value::from_string(protected_ctx, path);
        arguments[2] = Value::from_string(protected_ctx, config.realm_url);
        Function::call(protected_ctx, refreshAccessToken, 3, arguments);
    });
}

template<typename T>
void SyncClass<T>::populate_sync_config(ContextType ctx, ObjectType realm_constructor, ObjectType config_object, Realm::Config& config)
{
    ValueType sync_config_value = Object::get_property(ctx, config_object, "sync");
    if (Value::is_boolean(ctx, sync_config_value)) {
        config.force_sync_history = Value::to_boolean(ctx, sync_config_value);
    } else if (!Value::is_undefined(ctx, sync_config_value)) {
        auto sync_config_object = Value::validated_to_object(ctx, sync_config_value);

        ObjectType sync_constructor = Object::validated_get_object(ctx, realm_constructor, "Sync");
        auto bind = session_bind_callback(ctx, sync_constructor);

        std::function<SyncSessionErrorHandler> error_handler;
        ValueType error_func = Object::get_property(ctx, sync_config_object, "error");
        if (!Value::is_undefined(ctx, error_func)) {
            error_handler = EventLoopDispatcher<SyncSessionErrorHandler>(SyncSessionErrorHandlerFunctor<T>(ctx, Value::validated_to_function(ctx, error_func)));
        }

        ObjectType user = Object::validated_get_object(ctx, sync_config_object, "user");
        SharedUser shared_user = *get_internal<T, UserClass<T>>(user);
        if (shared_user->state() != SyncUser::State::Active) {
            throw std::runtime_error("User is no longer valid.");
        }

        std::string raw_realm_url = Object::validated_get_string(ctx, sync_config_object, "url");
        if (shared_user->token_type() == SyncUser::TokenType::Admin) {
            static std::regex tilde("/~/");
            raw_realm_url = std::regex_replace(raw_realm_url, tilde, "/__auth/");
        }

        bool client_validate_ssl = true;
        ValueType validate_ssl_temp = Object::get_property(ctx, sync_config_object, "validate_ssl");
        if (!Value::is_undefined(ctx, validate_ssl_temp)) {
            client_validate_ssl = Value::validated_to_boolean(ctx, validate_ssl_temp, "validate_ssl");
        }

        util::Optional<std::string> ssl_trust_certificate_path;
        ValueType trust_certificate_path_temp = Object::get_property(ctx, sync_config_object, "ssl_trust_certificate_path");
         if (!Value::is_undefined(ctx, trust_certificate_path_temp)) {
            ssl_trust_certificate_path = std::string(Value::validated_to_string(ctx, trust_certificate_path_temp, "ssl_trust_certificate_path"));
        }
        else {
            ssl_trust_certificate_path = util::none;
        }

        std::function<sync::Session::SSLVerifyCallback> ssl_verify_callback;
        ValueType ssl_verify_func = Object::get_property(ctx, sync_config_object, "open_ssl_verify_callback");
        if (!Value::is_undefined(ctx, ssl_verify_func)) {
            SSLVerifyCallbackSyncThreadFunctor<T> ssl_verify_functor {ctx, Value::validated_to_function(ctx, ssl_verify_func)};
            ssl_verify_callback = std::move(ssl_verify_functor);
        }

        // FIXME - use make_shared
        config.sync_config = std::shared_ptr<SyncConfig>(new SyncConfig{shared_user, raw_realm_url,
                                                                        SyncSessionStopPolicy::AfterChangesUploaded,
                                                                        std::move(bind), std::move(error_handler),
                                                                        nullptr, util::none,
                                                                        client_validate_ssl, ssl_trust_certificate_path,
                                                                        std::move(ssl_verify_callback)});



        config.schema_mode = SchemaMode::Additive;
        config.path = realm::SyncManager::shared().path_for_realm(*shared_user, raw_realm_url);

        if (!config.encryption_key.empty()) {
            config.sync_config->realm_encryption_key = std::array<char, 64>();
            std::copy_n(config.encryption_key.begin(), config.sync_config->realm_encryption_key->size(), config.sync_config->realm_encryption_key->begin());
        }
    }
}
} // js
} // realm<|MERGE_RESOLUTION|>--- conflicted
+++ resolved
@@ -476,13 +476,7 @@
 
         progressFunc = std::move(progress_handler);
 
-
-<<<<<<< HEAD
-        auto registrationToken = session->register_progress_notifier(std::move(progressFunc), notifierType, false);
-=======
         auto registrationToken = session->register_progress_notifier(std::move(progressFunc), notifierType, is_streaming);
->>>>>>> 2efa71eb
-
         auto syncSession = create_object<T, SessionClass<T>>(ctx, new WeakSession(session));
         PropertyAttributes attributes = ReadOnly | DontEnum | DontDelete;
         Object::set_property(ctx, callback_function, "_syncSession", syncSession, attributes);
