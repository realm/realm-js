--- conflicted
+++ resolved
@@ -18,11 +18,8 @@
 
 import { act } from "@testing-library/react-native";
 import { EstimateProgressNotificationCallback, ProgressRealmPromise, Realm } from "realm";
-<<<<<<< HEAD
+import { sleep } from "../helpers";
 import { SyncSession } from "realm/dist/public-types/internal";
-=======
-import { sleep } from "../helpers";
->>>>>>> 5c82baa4
 
 /**
  * Mocks {@link Realm.ProgressRealmPromise} with a custom
