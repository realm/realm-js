////////////////////////////////////////////////////////////////////////////
//
// Copyright 2022 Realm Inc.
//
// Licensed under the Apache License, Version 2.0 (the "License");
// you may not use this file except in compliance with the License.
// You may obtain a copy of the License at
//
// http://www.apache.org/licenses/LICENSE-2.0
//
// Unless required by applicable law or agreed to in writing, software
// distributed under the License is distributed on an "AS IS" BASIS,
// WITHOUT WARRANTIES OR CONDITIONS OF ANY KIND, either express or implied.
// See the License for the specific language governing permissions and
// limitations under the License.
//
////////////////////////////////////////////////////////////////////////////

import * as binding from "./binding";

import { INTERNAL } from "./internal";
import { Realm } from "./Realm";
import { Results } from "./Results";
import { OrderedCollection } from "./OrderedCollection";
import { CanonicalObjectSchema, Constructor, DefaultObject, RealmObjectConstructor } from "./schema";
import { ObjectChangeCallback, ObjectListeners } from "./ObjectListeners";
import { INTERNAL_HELPERS, ClassHelpers } from "./ClassHelpers";
import { RealmInsertionModel } from "./InsertionModel";
import { assert } from "./assert";
<<<<<<< HEAD
import { TypeAssertionError } from "./errors";
import { JSONCacheMap } from "./JSONCacheMap";
import { Dictionary } from "./Dictionary";
=======
>>>>>>> a7b88d6b

export enum UpdateMode {
  Never = "never",
  Modified = "modified",
  All = "all",
}

/** @internal */
export type ObjCreator = () => [binding.Obj, boolean];

type CreationContext = {
  helpers: ClassHelpers;
  createObj?: ObjCreator;
};

const INTERNAL_LISTENERS = Symbol("Realm.Object#listeners");
const DEFAULT_PROPERTY_DESCRIPTOR: PropertyDescriptor = { configurable: true, enumerable: true, writable: true };

/* eslint-disable-next-line @typescript-eslint/no-explicit-any */
const PROXY_HANDLER: ProxyHandler<RealmObject<any>> = {
  ownKeys(target) {
    return Reflect.ownKeys(target).concat([...target.keys()].map(String));
  },
  getOwnPropertyDescriptor(target, prop) {
    if (typeof prop === "string" && target.keys().includes(prop)) {
      return DEFAULT_PROPERTY_DESCRIPTOR;
    } else {
      return Reflect.getOwnPropertyDescriptor(target, prop);
    }
  },
};

class RealmObject<T = DefaultObject> {
  /**
   * @internal
   * This property is stored on the per class prototype when transforming the schema.
   */
  public static [INTERNAL_HELPERS]: ClassHelpers;

  /**
   * @internal
   * Create an object in the database and set values on it
   */
  public static create(
    realm: Realm,
    values: Record<string, unknown>,
    mode: UpdateMode,
    context: CreationContext,
  ): RealmObject {
    assert.inTransaction(realm);
    if (Array.isArray(values)) {
      throw new Error("Array values on object creation is no longer supported");
    }
    const {
      helpers: {
        properties,
        wrapObject,
        objectSchema: { persistedProperties },
      },
      createObj,
    } = context;

    // Create the underlying object
    const [obj, created] = createObj ? createObj() : this.createObj(realm, values, mode, context);
    const result = wrapObject(obj);
    assert(result);
    // Persist any values provided
    // TODO: Consider using the property helpers directly to improve performance
    for (const property of persistedProperties) {
      const { default: defaultValue } = properties.get(property.name);
      if (property.isPrimary) {
        continue; // Skip setting this, as we already provided it on object creation
      }
      const propertyValue = values[property.name];
      if (typeof propertyValue !== "undefined" && propertyValue !== null) {
        result[property.name] = propertyValue;
      } else {
        if (typeof defaultValue !== "undefined") {
          result[property.name] = defaultValue;
        } else if (
          !(property.type & binding.PropertyType.Collection) &&
          !(property.type & binding.PropertyType.Nullable) &&
          created
        ) {
          throw new Error(`Missing value for property '${property.name}'`);
        }
      }
    }
    return result as RealmObject;
  }

  /**
   * @internal
   * Create an object in the database and populate its primary key value, if required
   */
  public static createObj(
    realm: Realm,
    values: DefaultObject,
    mode: UpdateMode,
    context: CreationContext,
  ): [binding.Obj, boolean] {
    const {
      helpers: {
        objectSchema: { name, tableKey, primaryKey },
        properties,
      },
    } = context;

    // Create the underlying object
    const table = binding.Helpers.getTable(realm.internal, tableKey);
    if (primaryKey) {
      const primaryKeyHelpers = properties.get(primaryKey);
      const primaryKeyValue = values[primaryKey];
      const pk = primaryKeyHelpers.toBinding(
        // Fallback to default value if the provided value is undefined or null
        typeof primaryKeyValue !== "undefined" && primaryKeyValue !== null
          ? primaryKeyValue
          : primaryKeyHelpers.default,
        undefined,
      );
      const result = binding.Helpers.getOrCreateObjectWithPrimaryKey(table, pk);
      const [, created] = result;
      if (mode === UpdateMode.Never && !created) {
        throw new Error(
          `Attempting to create an object of type '${name}' with an existing primary key value '${primaryKeyValue}'.`,
        );
      }
      return result;
    } else {
      return [table.createObject(), true];
    }
  }

  /**
   * @internal
   * Create a wrapper for accessing an object from the database
   */
  public static createWrapper<T = DefaultObject>(
    realm: Realm,
    internal: binding.Obj,
    constructor: Constructor,
  ): RealmObject<T> & T {
    const result = Object.create(constructor.prototype);
    Object.defineProperties(result, {
      realm: {
        enumerable: false,
        configurable: false,
        writable: false,
        value: realm,
      },
      [INTERNAL]: {
        enumerable: false,
        configurable: false,
        writable: false,
        value: internal,
      },
      [INTERNAL_LISTENERS]: {
        enumerable: false,
        configurable: false,
        writable: true,
        value: new ObjectListeners(realm.internal, result),
      },
    });
    // TODO: Wrap in a proxy to trap keys, enabling the spread operator
    return new Proxy(result, PROXY_HANDLER);
    // return result;
  }

  /**
   * Create a `RealmObject` wrapping an `Obj` from the binding.
   * @param realm The Realm managing the object.
   * @param constructor The constructor of the object.
   * @param internal The internal Obj from the binding.
   */
  public constructor(realm: Realm, values: RealmInsertionModel<T>) {
    return realm.create(this.constructor as RealmObjectConstructor, values) as unknown as this;
  }

  /**
   * The Realm managing the object.
   */
  public readonly realm!: Realm;

  /**
   * @internal
   * The object's representation in the binding.
   */
  public readonly [INTERNAL]!: binding.Obj;

  /**
   * @internal
   * Wrapper for the object notifier.
   */
  private readonly [INTERNAL_LISTENERS]!: ObjectListeners<T>;

  // TODO: Find a way to bind this in
  keys(): string[] {
    throw new Error("This is expected to have a per-class implementation");
  }

  entries(): [string, unknown][] {
    throw new Error("Not yet implemented");
  }

  /**
   * @returns A plain object for JSON serialization.
   **/
  toJSON(_?: string, cache = new JSONCacheMap<T>()): DefaultObject {
    // Construct a reference-id of table-name & primaryKey if it exists, or fall back to objectId.

    // Check if current objectId has already processed, to keep object references the same.
    const existing = cache.find(this);
    if (existing) {
      return existing;
    }
    const result: DefaultObject = {};
    cache.add(this, result);
    // Move all enumerable keys to result, triggering any specific toJSON implementation in the process.
    for (const key in this) {
      const value = this[key];
      if (typeof value == "function") {
        continue;
      }
      if (value instanceof RealmObject || value instanceof OrderedCollection || value instanceof Dictionary) {
        // recursively trigger `toJSON` for Realm instances with the same cache.
        result[key] = value.toJSON(key, cache);
      } else {
        // Other cases, including null and undefined.
        result[key] = value;
      }
    }
    return result;
  }

  isValid(): boolean {
    return this[INTERNAL] && this[INTERNAL].isValid;
  }
  objectSchema(): CanonicalObjectSchema<T> {
    throw new Error("Not yet implemented");
  }
  linkingObjects<T>(): Results<T> {
    throw new Error("Not yet implemented");
  }
  linkingObjectsCount(): number {
    throw new Error("Not yet implemented");
  }

  /**
   * @deprecated
   * TODO: Remove completely once the type tests are obandend.
   */
  _objectId(): string {
    throw new Error("This is now removed!");
  }

  /**
   * A string uniquely identifying the object across all objects of the same type.
   */
  _objectKey(): string {
    return this[INTERNAL].key.toString();
  }

  addListener(callback: ObjectChangeCallback<T>): void {
    this[INTERNAL_LISTENERS].addListener(callback);
  }
  removeListener(callback: ObjectChangeCallback<T>): void {
    this[INTERNAL_LISTENERS].removeListener(callback);
  }
  removeAllListeners(): void {
    this[INTERNAL_LISTENERS].removeAllListeners();
  }
  getPropertyType(): string {
    throw new Error("Not yet implemented");
  }
}

//  We like to refer to this as "Realm.Object"
Object.defineProperty(RealmObject, "name", { value: "Realm.Object" });

export { RealmObject as Object };<|MERGE_RESOLUTION|>--- conflicted
+++ resolved
@@ -27,12 +27,8 @@
 import { INTERNAL_HELPERS, ClassHelpers } from "./ClassHelpers";
 import { RealmInsertionModel } from "./InsertionModel";
 import { assert } from "./assert";
-<<<<<<< HEAD
-import { TypeAssertionError } from "./errors";
 import { JSONCacheMap } from "./JSONCacheMap";
 import { Dictionary } from "./Dictionary";
-=======
->>>>>>> a7b88d6b
 
 export enum UpdateMode {
   Never = "never",
