--- conflicted
+++ resolved
@@ -150,16 +150,10 @@
             ]});
         });
 
-<<<<<<< HEAD
 
         let people = realm.objects(teamSchema.name);
         TestCase.assertEqual(1, people.length, "There should be one team")
         TestCase.assertEqual(2, people[0].persons.length, "Team Set size should be 2");
-=======
-        let people = realm.objects(people_schema.name);
-        TestCase.assertEqual(1, people.length, "There should be one 'People' entry")
-        TestCase.assertEqual(2, people[0].Persons.length, "Persons Set length should be 2");
->>>>>>> ba726a3f
 
         // add another person
         realm.write(() => {
