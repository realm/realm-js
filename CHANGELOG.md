## vNext (TBD)

<<<<<<< HEAD
=======
### Deprecations
* None

### Enhancements
* None

### Fixed
* <How to hit and notice issue? what was the impact?> ([#????](https://github.com/realm/realm-js/issues/????), since v?.?.?)
* None

### Compatibility
* React Native >= v0.71.4
* Realm Studio v15.0.0.
* File format: generates Realms with format v24 (reads and upgrades file format v10).

### Internal
<!-- * Either mention core version or upgrade -->
<!-- * Using Realm Core vX.Y.Z -->
<!-- * Upgraded Realm Core from vX.Y.Z to vA.B.C -->

## 12.9.0 (2024-05-23)

>>>>>>> 04c598ef
### Enhancements
* A `mixed` value can now hold a `Realm.List` and `Realm.Dictionary` with nested collections. Note that `Realm.Set` is not supported as a `mixed` value. ([#6613](https://github.com/realm/realm-js/pull/6613))
```typescript
class CustomObject extends Realm.Object {
  value!: Realm.Types.Mixed;

  static schema: ObjectSchema = {
    name: "CustomObject",
    properties: {
      value: "mixed",
    },
  };
}

const realm = await Realm.open({ schema: [CustomObject] });

// Create an object with a dictionary value as the Mixed
// property, containing primitives and a list.
const realmObject = realm.write(() => {
  return realm.create(CustomObject, {
    value: {
      num: 1,
      string: "hello",
      bool: true,
      list: [
        {
          string: "world",
        },
      ],
    },
  });
});

// Accessing the collection value returns the managed collection.
const dictionary = realmObject.value;
expectDictionary(dictionary);
const list = dictionary.list;
expectList(list);
const leafDictionary = list[0];
expectDictionary(leafDictionary);
console.log(leafDictionary.string); // "world"

// Update the Mixed property to a list.
realm.write(() => {
  realmObject.value = [1, "hello", { newKey: "new value" }];
});

// Useful custom helper functions. (Will be provided in a future release.)
function expectList(value: unknown): asserts value is Realm.List {
  if (!(value instanceof Realm.List)) {
    throw new Error("Expected a 'Realm.List'.");
  }
}
function expectDictionary(value: unknown): asserts value is Realm.Dictionary {
  if (!(value instanceof Realm.Dictionary)) {
    throw new Error("Expected a 'Realm.Dictionary'.");
  }
}
```

### Fixed
<<<<<<< HEAD
* <How to hit and notice issue? what was the impact?> ([#????](https://github.com/realm/realm-js/issues/????), since v?.?.?)
* None
=======
* Inserting the same typed link to the same key in a dictionary more than once would incorrectly create multiple backlinks to the object. This did not appear to cause any crashes later, but would have affecting explicit backlink count queries (eg: `...@links.@count`) and possibly notifications ([realm/realm-core#7676](https://github.com/realm/realm-core/issues/7676) since v12.7.1).
* Having links in a nested collections would leave the file inconsistent if the top object is removed. ([realm/realm-core#7657](https://github.com/realm/realm-core/issues/7657), since v12.7.0)
* Automatic client reset recovery would crash when recovering AddInteger instructions on a Mixed property if its type was changed to non-integer ([realm/realm-core#7683](https://github.com/realm/realm-core/pull/7683), since v10.18.0).
>>>>>>> 04c598ef

### Compatibility
* React Native >= v0.71.4
* Realm Studio v15.0.0.
<<<<<<< HEAD
* File format: generates Realms with format v24 (reads and upgrades file format v10 or later).

### Internal
<!-- * Either mention core version or upgrade -->
<!-- * Using Realm Core vX.Y.Z -->
<!-- * Upgraded Realm Core from vX.Y.Z to vA.B.C -->
=======
* File format: generates Realms with format v24 (reads and upgrades file format v10).

### Internal
* Upgraded Realm Core from v14.6.2 to v14.7.0.
* Upgraded `@trunk/launcher` from v1.3.0 to v1.3.1 to support Apple's versioning scheme for macOS.

## 12.8.1 (2024-05-15)

### Fixed
* Fixed a crash experienced on React Native when accessing `Realm.deleteFile`, `Realm.exists`, `Realm.schemaVersion`, `Realm.determinePath`, `Realm.transformConfig` and `User#isLoggedIn`. ([#6662](https://github.com/realm/realm-js/pull/6662), since v12.8.0)
* Accessing `Realm.App#currentUser` from within a notification produced by `Realm.App.switchUser` (which includes notifications for a newly logged in user) would deadlock. ([realm/realm-core#7670](https://github.com/realm/realm-core/issues/7670), since v12.8.0)
* Fixed a bug when running an `IN` query on a `string`/`int`/`uuid`/`objectId` property that was indexed. ([realm/realm-core#7642](https://github.com/realm/realm-core/issues/7642) since v12.8.0)
* Fixed a bug when running an `IN` query on an `int` property where `double`/`float` parameters were ignored. ([realm/realm-core#7642](https://github.com/realm/realm-core/issues/7642) since v12.8.0)

### Compatibility
* React Native >= v0.71.4
* Realm Studio v15.0.0.
* File format: generates Realms with format v24 (reads and upgrades file format v10).

### Internal
* Upgraded Realm Core from v14.6.1 to v14.6.2 + commits `5ba02142131efa3d97eda770ce33a85a2a085202` and `5462d47998b86459d328648c8057790a7b92af20`.

## 12.8.0 (2024-05-01)

### Deprecations
* `MetadataMode.NoMetadata` is deprecated and will be removed. The new name is `MetadataMode.InMemory`.

### Enhancements
* Experimental feature: The new instance members `App.baseUrl` and `App.updateBaseUrl()` allow for retrieving and updating the base URL currently used for requests sent to Atlas App Services. These APIs are only available after importing `"realm/experimental/base-url"`. ([#6518](https://github.com/realm/realm-js/pull/6518))
* Improved performance of "chained OR equality" queries for `uuid`/`objectId` types and RQL parsed `IN` queries on `string`/`int`/`uuid`/`objectId` types. ([realm/realm-dotnet#3566](https://github.com/realm/realm-dotnet/issues/3566), since the introduction of these types)

### Fixed
* Fixed a bug when running an `IN` query (or a query of the pattern `x == 1 OR x == 2 OR x == 3`) when evaluating on a string property with an empty string in the search condition. Matches with an empty string would have been evaluated as if searching for a null string instead. ([realm/realm-core#7628](https://github.com/realm/realm-core/pull/7628), since v10.0.0)
* `App.allUsers()` included logged out users only if they were logged out while the `App` instance existed. It now always includes all logged out users. ([realm/realm-core#7300](https://github.com/realm/realm-core/pull/7300))
* Deleting the active user left the active user unset rather than selecting another logged-in user as the active user like logging out and removing users did. ([realm/realm-core#7300](https://github.com/realm/realm-core/pull/7300))
* Fixed several issues around encrypted file portability (copying a "bundled" encrypted Realm from one device to another):
  * Fixed `Assertion failed: new_size % (1ULL << m_page_shift) == 0` when opening an encrypted Realm less than 64Mb that was generated on a platform with a different page size than the current platform. ([#realm/realm-core#7322](https://github.com/realm/realm-core/issues/7322), since v12.0.0-rc.3)
  * Fixed an exception thrown when opening a small (<4k of data) Realm generated on a device with a page size of 4k if it was bundled and opened on a device with a larger page size. (since v1.0.0)
  * Fixed an issue during a subsequent open of an encrypted Realm for some rare allocation patterns when the top ref was within ~50 bytes of the end of a page. This could manifest as an exception or as an assertion `encrypted_file_mapping.hpp:183: Assertion failed: local_ndx < m_page_state.size()`. ([realm/realm-core#7319](https://github.com/realm/realm-core/issues/7319))
* Schema initialization could hit an assertion failure if the sync client applied a downloaded changeset while the Realm file was in the process of being opened. ([realm/realm-core#7041](https://github.com/realm/realm-core/issues/7041), since v10.8.0)
* Queries using query paths on `mixed` values returns inconsistent results. ([realm/realm-core#7587](https://github.com/realm/realm-core/issues/7587), since v12.7.0-rc.0)

### Known issues
* Missing initial download progress notification when there is no active downloads. ([realm/realm-core#7627](https://github.com/realm/realm-core/issues/7627))

### Compatibility
* React Native >= v0.71.4
* Realm Studio v15.0.0.
* File format: generates Realms with format v24 (reads and upgrades file format v10.

### Internal
* Upgraded Realm Core from v14.5.1 to v14.6.1.
* The metadata disabled mode (`MetadataMode.NoMetadata`) has been replaced with an in-memory metadata mode (`MetadataMode.InMemory`) which performs similarly and doesn't work weirdly differently from the normal mode. The new mode is intended for testing purposes, but should be suitable for production usage if there is a scenario where metadata persistence is not needed. ([realm/realm-core#7300](https://github.com/realm/realm-core/pull/7300))
>>>>>>> 04c598ef

## 12.7.1 (2024-04-19)

### Fixed
* Fixed a crash when integrating removal of already removed dictionary key. ([realm/realm-core#7488](https://github.com/realm/realm-core/issues/7488), since v10.0.0)
* Removed incorrect privacy manifest for iOS. ([#6624](https://github.com/realm/realm-js/issues/6624), since v12.7.0)

### Compatibility
* React Native >= v0.71.4
* Realm Studio v15.0.0.
* File format: generates Realms with format v24 (reads and upgrades file format v10 or later).

### Internal
* Upgraded Realm Core from v14.5.1 to v14.5.2. ([#6628](https://github.com/realm/realm-js/issues/6628))
* Update URLs to documentation.

## 12.7.0 (2024-04-17)

> [!NOTE]
> This version bumps the Realm file format to version 24. It is not possible to downgrade to earlier versions. Older files will automatically be upgraded to the new file format. Files created by Realm JavaScript prior to v6.0.0, might not be upgradeable. **Only Realm Studio 15.0.0 or later** will be able to open the new file format.

> [!NOTE]
> This version communicates with Atlas Device Services through a different URL (https://services.cloud.mongodb.com). While we consider this an internal detail of the SDK, you might need to update rules in firewalls or other configuration that you've used to limit connections made by your app.

### Enhancements
* Added [iOS Privacy Manifest](https://developer.apple.com/documentation/bundleresources/privacy_manifest_files?language=objc). ([#6547](https://github.com/realm/realm-js/issues/6547)
* Updated bundled OpenSSL version to 3.2.0. ([realm/realm-core#7303](https://github.com/realm/realm-core/pull/7303))
* Improved performance of object notifiers with complex schemas by ~20%. ([realm/realm-core#7424](https://github.com/realm/realm-core/pull/7424))
* Improved performance with very large number of notifiers by ~75%. ([realm/realm-core#7424](https://github.com/realm/realm-core/pull/7424))
* Improved performance of aggregate operations on Dictionaries of objects, particularly when the dictionaries are empty. ([realm/realm-core#7418](https://github.com/realm/realm-core/pull/7418)
* Property keypath in RQL can be substituted with value given as argument. Use `$P<i>` in query string. ([realm/realm-core#7033](https://github.com/realm/realm-core/issues/7033))
* You can now use query substitution for the `@type` argument. ([realm/realm-core#7289](https://github.com/realm/realm-core/issues/7289))
* Storage of `Decimal128` properties has been optimized so that the individual values will take up 0 bits (if all nulls), 32 bits, 64 bits or 128 bits depending on what is needed. ([realm/realm-core#6111]https://github.com/realm/realm-core/pull/6111))
* Querying a specific entry in a collection (in particular 'first and 'last') is supported. ([realm/realm-core#4269](https://github.com/realm/realm-core/issues/4269))
* Index on list of strings property now supported ([realm/realm-core#7142](https://github.com/realm/realm-core/pull/7142))
* You can set the threshold levels for trace output on individual categories. ([realm/realm-core#7004](https://github.com/realm/realm-core/pull/7004))
* Improved performance of RQL queries on a non-linked string property using `>`, `>=`, `<`, `<=` operators and fixed behavior that a null string should be evaluated as less than everything, previously nulls were not matched. ([realm/realm-core#3939](https://github.com/realm/realm-core/issues/3939))
* Added support for using aggregate operations on Mixed properties in queries. ([realm/realm-core#7398](https://github.com/realm/realm-core/pull/7398))
* Improved file compaction performance on platforms with page sizes greater than 4k (for example arm64 Apple platforms) for files less than 256 pages in size. ([realm/realm-core#7492](https://github.com/realm/realm-core/pull/7492))
* Added the ability to set the log level for one or more categories via `Realm.setLogLevel`. ([#6560](https://github.com/realm/realm-js/issues/6560))
* Added detection and better instructions when imported from the Expo Go app. ([#6523](https://github.com/realm/realm-js/pull/6523))

### Fixed
* Aligned Dictionaries to Lists and Sets when they get cleared. ([#6205](https://github.com/realm/realm-core/issues/6205), since v10.3.0-rc.1)
* Fixed equality queries on a `Mixed` property with an index possibly returning the wrong result if values of different types happened to have the same StringIndex hash. ([realm/realm-core#6407](https://github.com/realm/realm-core/issues/6407), since v10.5.0-beta.1)
* `@count`/`@size` is now supported for `Mixed` properties. ([realm/realm-core#7280](https://github.com/realm/realm-core/issues/7280), since v10.0.0)
* Fixed queries like `indexed_property == NONE {x}` which mistakenly matched on only `x` instead of not `x`. This only applies when an indexed property with equality (`==`, or `IN`) matches with `NONE` on a list of one item. If the constant list contained more than one value then it was working correctly. ([realm/realm-java#7862](https://github.com/realm/realm-java/issues/7862), since v10.20.0)
* Uploading the changesets recovered during an automatic client reset recovery may lead to `Bad server version` errors and a new client reset. ([realm/realm-core#7279](https://github.com/realm/realm-core/issues/7279), since v12.5.0)
* Fixed crash in full text index using prefix search with no matches ([realm/realm-core#7309](https://github.com/realm/realm-core/issues/7309), since v12.2.0)
* Fixed a race condition when backing up Realm files before a client reset which could have lead to overwriting an existing file. ([realm/realm-core#7341](https://github.com/realm/realm-core/pull/7341))
* Fixed a bug when removing items from a list that could result in invalidated links becoming visible which could cause crashes or exceptions when accessing those list items later on. This affects synced Realms where another client had previously removed a list with over 1000 items in it, and then further local removals from the same list caused the list to have fewer than 1000 items. ([#7414](https://github.com/realm/realm-core/pull/7414), since v10.0.0)
* Fixed opening a Realm with cached user while offline results in fatal error and session does not retry connection. ([#6554](https://github.com/realm/realm-js/issues/6554) and [#6558](https://github.com/realm/realm-js/issues/6558), since v12.6.0)
* Fixed sorting order of strings to use standard unicode codepoint order instead of grouping similar English letters together. A noticeable change will be from "aAbBzZ" to "ABZabz". ([realm/realm-core#2573](https://github.com/realm/realm-core/issues/2573))
* `data` and `string` are now strongly typed for comparisons and queries. This change is especially relevant when querying for a string constant on a Mixed property, as now only strings will be returned. If searching for `data` is desired, then that type must be specified by the constant. In RQL the new way to specify a binary constant is to use `mixed = bin('xyz')` or `mixed = binary('xyz')`. ([realm/realm-core#6407](https://github.com/realm/realm-core/issues/6407))
* Fixed diverging history due to a bug in the replication code when setting default null values (embedded objects included). ([realm/realm-core#7536](https://github.com/realm/realm-core/issues/7536))
* Null pointer exception may be triggered when logging out and async commits callbacks not executed. ([realm/realm-core#7434](https://github.com/realm/realm-core/issues/7434), since v12.6.0)
* Fixed a bug which caused crashes when reloading React Native apps. ([#6579](https://github.com/realm/realm-js/issues/6579), since v12.0.0)

### Compatibility
* React Native >= v0.71.4
* Realm Studio v15.0.0.
* File format: generates Realms with format v24 (reads and upgrades file format v10 or later).

### Internal
* The base URL used to communicate with the Atlas App Services was changed from "https://realm.mongodb.com" to "https://services.cloud.mongodb.com". ([realm/realm-core#7534](https://github.com/realm/realm-core/pull/7534)).
* Upgraded Realm Core from v13.26.0 to v14.5.1. ([#6499](https://github.com/realm/realm-js/issues/6499), [#6541](https://github.com/realm/realm-js/issues/6541), [#6568](https://github.com/realm/realm-js/issues/6568), [#6572](https://github.com/realm/realm-js/issues/6572), [#6599](https://github.com/realm/realm-js/issues/6599), and [#6610](https://github.com/realm/realm-js/issues/6610))
* Publish releases with [provenance statements](https://docs.npmjs.com/generating-provenance-statements).
* Use CMake v3.29.2 and Node v20.11.1 on Github Actions.

## 12.7.0-rc.0 (2024-03-26)

> [!NOTE]
> This version bumps the Realm file format to version 24. It is not possible to downgrade to earlier versions. Older files will automatically be upgraded to the new file format. Files created by Realm JavaScript prior to v6.0.0, might not be upgradeable. **Only Realm Studio 15.0.0 or later** will be able to open the new file format.

> [!NOTE]
> This release doesn't include the changes previously released as [v12.7.0-alpha.0](https://github.com/realm/realm-js/releases/tag/v12.7.0-alpha.0) and is a pre-release because we plan on updating the `setLogLevel` API before releasing this as `v12.7.0`: https://github.com/realm/realm-js/issues/6560 and we just wanted to get this out for Realm Studio `v15.0.0`.

### Enhancements
* Updated bundled OpenSSL version to 3.2.0. ([realm/realm-core#7303](https://github.com/realm/realm-core/pull/7303))
* Improved performance of object notifiers with complex schemas by ~20%. ([realm/realm-core#7424](https://github.com/realm/realm-core/pull/7424))
* Improved performance with very large number of notifiers by ~75%. ([realm/realm-core#7424](https://github.com/realm/realm-core/pull/7424))
* Improved performance of aggregate operations on Dictionaries of objects, particularly when the dictionaries are empty. ([realm/realm-core#7418](https://github.com/realm/realm-core/pull/7418)
* Property keypath in RQL can be substituted with value given as argument. Use `$P<i>` in query string. ([realm/realm-core#7033](https://github.com/realm/realm-core/issues/7033))
* You can now use query substitution for the `@type` argument. ([realm/realm-core#7289](https://github.com/realm/realm-core/issues/7289))
* Storage of `Decimal128` properties has been optimized so that the individual values will take up 0 bits (if all nulls), 32 bits, 64 bits or 128 bits depending on what is needed. ([realm/realm-core#6111]https://github.com/realm/realm-core/pull/6111))
* Querying a specific entry in a collection (in particular 'first and 'last') is supported. ([realm/realm-core#4269](https://github.com/realm/realm-core/issues/4269))
* Index on list of strings property now supported ([realm/realm-core#7142](https://github.com/realm/realm-core/pull/7142))
* You can set the threshold levels for trace output on individual categories. ([realm/realm-core#7004](https://github.com/realm/realm-core/pull/7004))
* Improved performance of RQL queries on a non-linked string property using `>`, `>=`, `<`, `<=` operators and fixed behavior that a null string should be evaluated as less than everything, previously nulls were not matched. ([realm/realm-core#3939](https://github.com/realm/realm-core/issues/3939))
* Added support for using aggregate operations on Mixed properties in queries. ([realm/realm-core#7398](https://github.com/realm/realm-core/pull/7398))
* Improved file compaction performance on platforms with page sizes greater than 4k (for example arm64 Apple platforms) for files less than 256 pages in size. ([realm/realm-core#7492](https://github.com/realm/realm-core/pull/7492))
* Added a static `Realm.shutdown()` method, which closes all Realms, cancels all pending `Realm.open` calls, clears internal caches, resets the logger and collects garbage. Call this method to free up the event loop and allow Node.js to perform a graceful exit. ([#6571](https://github.com/realm/realm-js/pull/6571), since v12.0.0)

### Fixed
* Aligned Dictionaries to Lists and Sets when they get cleared. ([#6205](https://github.com/realm/realm-core/issues/6205), since v10.3.0-rc.1)
* Fixed equality queries on a `Mixed` property with an index possibly returning the wrong result if values of different types happened to have the same StringIndex hash. ([realm/realm-core#6407](https://github.com/realm/realm-core/issues/6407), since v10.5.0-beta.1)
* `@count`/`@size` is now supported for `Mixed` properties. ([realm/realm-core#7280](https://github.com/realm/realm-core/issues/7280), since v10.0.0)
* Fixed queries like `indexed_property == NONE {x}` which mistakenly matched on only `x` instead of not `x`. This only applies when an indexed property with equality (`==`, or `IN`) matches with `NONE` on a list of one item. If the constant list contained more than one value then it was working correctly. ([realm/realm-java#7862](https://github.com/realm/realm-java/issues/7862), since v10.20.0)
* Uploading the changesets recovered during an automatic client reset recovery may lead to `Bad server version` errors and a new client reset. ([realm/realm-core#7279](https://github.com/realm/realm-core/issues/7279), since v12.5.0)
* Fixed crash in full text index using prefix search with no matches ([realm/realm-core#7309](https://github.com/realm/realm-core/issues/7309), since v12.2.0)
* Fixed a race condition when backing up Realm files before a client reset which could have lead to overwriting an existing file. ([realm/realm-core#7341](https://github.com/realm/realm-core/pull/7341))
* Fixed a bug when removing items from a list that could result in invalidated links becoming visible which could cause crashes or exceptions when accessing those list items later on. This affects synced Realms where another client had previously removed a list with over 1000 items in it, and then further local removals from the same list caused the list to have fewer than 1000 items. ([#7414](https://github.com/realm/realm-core/pull/7414), since v10.0.0)
* Fixed opening a Realm with cached user while offline results in fatal error and session does not retry connection. ([#6554](https://github.com/realm/realm-js/issues/6554) and [#6558](https://github.com/realm/realm-js/issues/6558), since v12.6.0)
* Fixed sorting order of strings to use standard unicode codepoint order instead of grouping similar English letters together. A noticeable change will be from "aAbBzZ" to "ABZabz". ([realm/realm-core#2573](https://github.com/realm/realm-core/issues/2573))
* `data` and `string` are now strongly typed for comparisons and queries. This change is especially relevant when querying for a string constant on a Mixed property, as now only strings will be returned. If searching for `data` is desired, then that type must be specified by the constant. In RQL the new way to specify a binary constant is to use `mixed = bin('xyz')` or `mixed = binary('xyz')`. ([realm/realm-core#6407](https://github.com/realm/realm-core/issues/6407))

### Compatibility
* React Native >= v0.71.4
* Realm Studio v15.0.0.
* File format: generates Realms with format v24 (reads and upgrades file format v10 or later).

### Internal
* Upgraded Realm Core from v13.26.0 to v14.4.1. ([#6499](https://github.com/realm/realm-js/issues/6499), [#6541](https://github.com/realm/realm-js/issues/6541), [#6568](https://github.com/realm/realm-js/issues/6568), and [#6572](https://github.com/realm/realm-js/issues/6572))

## 12.6.2 (2024-03-04)

### Fixed
* Fixed binding abstraction to allow access of certain properties (`$$typeof` for now) prior to its injection. ([#6522](https://github.com/realm/realm-js/issues/6522), since v12.6.1)
* Added a missing dependency on `path-browserify`. ([#6522](https://github.com/realm/realm-js/issues/6522), since v12.6.1)

### Internal
* Using Realm Core v13.26.0.

## 12.6.1 (2024-02-26)

### Fixed
* Fixed `User#callFunction` to correctly pass arguments to the server. Previously they would be sent as an array, so if your server-side function used to handle the unwrapping of arguments, it would need an update too. The "functions factory" pattern of calling `user.functions.sum(1, 2, 3)` wasn't affected by this bug. Thanks to @deckyfx for finding this and suggesting the fix! ([#6447](https://github.com/realm/realm-js/issues/6447), since v12.0.0)

### Compatibility
* React Native >= v0.71.4
* Realm Studio v14.0.0.
* File format: generates Realms with format v23 (reads and upgrades file format v5 or later for non-synced Realm, upgrades file format v10 or later for synced Realms).

### Internal
* Fix Cocoapods to version 1.14.3 on Github Actions.
* Migrated bingen from `util::Optional` to `std::optional`.
* Upgrading `@realm/fetch` to the newly released v0.1.1 and no longer bundling it into the SDK package.
* SDK package is no longer using Rollup, but instead using bare `tsc` utilizing TypeScript project references. ([#6492](https://github.com/realm/realm-js/pull/6492))

## 12.6.0 (2024-01-29)

### Enhancements
* Added an optional `fetch` parameter to the `AppConfiguration`. Use this to specify a custom implementation of the `fetch` function used by the app to perform network requests.

### Fixed
* Handle `EOPNOTSUPP` when using `posix_fallocate()` and fallback to manually consume space. This should enable android users to open a Realm on restrictive file systems. ([#6349](https://github.com/realm/realm-js/issues/6349), since v12.2.0)
* Application may crash with `incoming_changesets.size() != 0` when a download message is mistaken for a bootstrap message. This can happen if the synchronization session is paused and resumed at a specific time. ([realm/realm-core#7238](https://github.com/realm/realm-core/pull/7238), since v10.12.0)
* Fixed errors complaining about missing symbols such as `__atomic_is_lock_free` on ARMv7 Linux. ([realm/realm-core#7257](https://github.com/realm/realm-core/pull/7257))

### Compatibility
* React Native >= v0.71.4
* Realm Studio v14.0.0.
* File format: generates Realms with format v23 (reads and upgrades file format v5 or later for non-synced Realm, upgrades file format v10 or later for synced Realms).

### Internal
* Upgraded Realm Core from v13.25.1 to v13.26.0. ([#6403](https://github.com/realm/realm-js/issues/6403))
* Bumping the required MacOS version to 10.13.

## 12.5.1 (2024-01-03)

### Fixed
* Accessing the `providerType` on a `UserIdentity` via `User.identities` always yielded `undefined`. Thanks to [@joelowry96](https://github.com/joelowry96) for pinpointing the fix.
* Bad performance of initial Sync download involving many backlinks. ([realm/realm-core#7217](https://github.com/realm/realm-core/issues/7217), since v10.0.0)

### Compatibility
* React Native >= v0.71.4
* Realm Studio v14.0.0.
* File format: generates Realms with format v23 (reads and upgrades file format v5 or later for non-synced Realm, upgrades file format v10 or later for synced Realms).

### Internal
* Upgraded Realm Core from v13.25.0 to v13.25.1. ([#6335](https://github.com/realm/realm-js/issues/6335))

## 12.5.0 (2023-12-19)

### Enhancements
* Added an optional third `keyPaths` argument to the `addListener` methods of `Collection` and `Object`. Use this to indicate a lower bound on the changes relevant for the listener. This is a lower bound, since if multiple listeners are added (each with their own "key paths") the union of these key-paths will determine the changes that are considered relevant for all listeners registered on the object or collection. In other words: A listener might fire more than the key-paths specify, if other listeners with different key-paths are present. ([#6285](https://github.com/realm/realm-js/issues/6285))
  ```ts
  // Adding a listener that will fire only on changes to the `location` property (if no other key-path listeners are added to the collection).
  cars.addListener((collection, changes) => {
    console.log("A car location changed");
  }, ["location"]);
  ```
* Exceptions thrown during bootstrap application will now be surfaced to the user via the sync error handler rather than terminating the program with an unhandled exception. ([realm/realm-core#7197](https://github.com/realm/realm-core/pull/7197))

### Fixed
* Exceptions thrown during bootstrap application could crash the sync client with an `!m_sess` assertion. ([realm/realm-core#7196](https://github.com/realm/realm-core/issues/7196), since v10.18.0)
* If a `SyncSession` was explicitly resumed via `reconnect()` while it was waiting to auto-resume after a non-fatal error and then another non-fatal error was received, the sync client could crash with a `!m_try_again_activation_timer` assertion. ([realm/realm-core#6961](https://github.com/realm/realm-core/issues/6961), since device sync was introduced)
* Adding the same callback function as a listener on a `Collection` or `Object` used to be undefined behavior. Now it throws, which results in runtime errors that can be resolved by ensuring that the callback is only added once per object. ([#6310](https://github.com/realm/realm-js/pull/6310))


### Compatibility
* React Native >= v0.71.4
* Realm Studio v14.0.0.
* File format: generates Realms with format v23 (reads and upgrades file format v5 or later for non-synced Realm, upgrades file format v10 or later for synced Realms).

### Internal
* Upgraded Realm Core from v13.24.1 to v13.25.0. ([#6324](https://github.com/realm/realm-js/issues/6324))

## 12.4.0 (2023-12-13)

### Enhancements
* Exporting a `RealmEventName` type. ([#6300](https://github.com/realm/realm-js/pull/6300))
* Automatic client reset recovery now preserves the original division of changesets, rather than combining all unsynchronized changes into a single changeset. ([realm/realm-core#7161](https://github.com/realm/realm-core/pull/7161))
* Automatic client reset recovery now does a better job of recovering changes when changesets were downloaded from the server after the unuploaded local changes were committed. If the local Realm happened to be fully up to date with the server prior to the client reset, automatic recovery should now always produce exactly the same state as if no client reset was involved. ([realm/realm-core#7161](https://github.com/realm/realm-core/pull/7161))
* Improved the experience of logging `Realm.Object` and `Realm.Collection` objects on Node.js, by providing a custom "inspect" symbol. ([#2758](https://github.com/realm/realm-js/pull/2758))

### Fixed
* When mapTo is used on a property of type List, an error like `Property 'test_list' does not exist on 'Task' objects` occurs when trying to access the property. ([#6268](https://github.com/realm/realm-js/issues/6268), since v12.0.0)
* Fixed bug where apps running under JavaScriptCore on Android will terminate with the error message `No identifiers allowed directly after numeric literal`. ([#6194](https://github.com/realm/realm-js/issues/6194), since v12.2.0)
* When an object had an embedded object as one of its properties, updating that property to `null` or `undefined` did not update the property in the database. ([#6280](https://github.com/realm/realm-js/issues/6280), since v12.0.0)
* Fixed download of platform + arch specific prebuilt binaries when building an Electron app using `electron-builder`. ([#3828](https://github.com/realm/realm-js/issues/3828))
* Notification listeners on a `Dictionary` would only fire when the dictionary itself changed (via inserts or deletions) but not when changes were made to the underlying objects. ([#6310](https://github.com/realm/realm-js/pull/6310), since v12.0.0)

* Fixed deadlock which occurred when accessing the current user from the `App` from within a callback from the `User` listener. ([realm/realm-core#7183](https://github.com/realm/realm-core/issues/7183), since v12.2.1)
* Errors encountered while reapplying local changes for client reset recovery on partition-based sync Realms would result in the client reset attempt not being recorded, possibly resulting in an endless loop of attempting and failing to automatically recover the client reset. Flexible sync and errors from the server after completing the local recovery were handled correctly. ([realm/realm-core#7149](https://github.com/realm/realm-core/pull/7149), since v10.3.0-rc.1)
* During a client reset with recovery when recovering a move or set operation on a `List<Object>` or `List<Mixed>` that operated on indices that were not also added in the recovery, links to an object which had been deleted by another client while offline would be recreated by the recovering client. But the objects of these links would only have the primary key populated and all other fields would be default values. Now, instead of creating these zombie objects, the lists being recovered skip such deleted links. ([realm/realm-core#7112](https://github.com/realm/realm-core/issues/7112) since the beginning of client reset with recovery in v10.18.0)
* During a client reset recovery a Set of links could be missing items, or an exception could be thrown that prevents recovery e.g., `Requested index 1 calling get() on set 'source.collection' when max is 0`. ([realm/realm-core#7112](https://github.com/realm/realm-core/issues/7112), since the beginning of client reset with recovery in v10.18.0)
* Calling `sort()` or `distinct()` on a `LnkSet` that had unresolved links in it would produce duplicate indices. ([realm/realm-core#7112](https://github.com/realm/realm-core/issues/7112), since the beginning of client reset with recovery in v10.18.0)
* Automatic client reset recovery would duplicate insertions in a list when recovering a write which made an unrecoverable change to a list (i.e. modifying or deleting a pre-existing entry), followed by a subscription change, followed by a write which added an entry to the list. ([realm/realm-core#7155](https://github.com/realm/realm-core/pull/7155), since v10.19.4)
* Fixed several causes of "decryption failed" exceptions that could happen when opening multiple encrypted Realm files in the same process while using Apple/linux and storing the Realms on an exFAT file system. ([realm/realm-core#7156](https://github.com/realm/realm-core/issues/7156), since v1.0.0)
* If the very first open of a flexible sync Realm triggered a client reset, the configuration had an initial subscriptions callback, both before and after reset callbacks, and the initial subscription callback began a read transaction without ending it (which is normally going to be the case), opening the frozen Realm for the after reset callback would trigger a BadVersion exception. ([realm/realm-core#7161](https://github.com/realm/realm-core/pull/7161), since v10.19.4)

### Compatibility
* React Native >= v0.71.4
* Realm Studio v14.0.0.
* File format: generates Realms with format v23 (reads and upgrades file format v5 or later for non-synced Realm, upgrades file format v10 or later for synced Realms).

### Internal
* Upgraded Realm Core from v13.23.4 to v13.24.1. ([#6311](https://github.com/realm/realm-js/pull/6311))

## 12.3.1 (2023-11-23)

### Fixed
* Fixed FLX subscriptions not being sent to the server if the session was interrupted during bootstrapping. ([realm/realm-core#7077](https://github.com/realm/realm-core/issues/7077), since v10.12.0)
* Fixed FLX subscriptions not being sent to the server if an upload message was sent immediately after a subscription was committed. ([realm/realm-core#7076](https://github.com/realm/realm-core/issues/7076), since v12.3.0)
* Fixed application crash with `KeyNotFound` exception when subscriptions are marked complete after a client reset. ([realm/realm-core#7090](https://github.com/realm/realm-core/issues/7090), since v10.19.0)
* Fixed a crash at a very specific time during a `DiscardLocal` client reset on a FLX Realm could leave subscriptions in an invalid state. ([realm/realm-core#7110](https://github.com/realm/realm-core/pull/7110), since v10.19.4)
* Fixed an error "Invalid schema change (UPLOAD): cannot process AddColumn instruction for non-existent table" when using automatic client reset with recovery in dev mode to recover schema changes made locally while offline. ([realm/realm-core#7042](https://github.com/realm/realm-core/pull/7042))
* When place an embedded object would create a new object and keep the original object too. ([#6239](https://github.com/realm/realm-js/issues/6239), since v12.0.0)
* When setting an embedded object in a `Realm.List` by index, the new object would be inserted at the end rather than replacing the existing object at the given index. ([#6239](https://github.com/realm/realm-js/issues/6239), since v12.0.0)
* When `SyncConfiguration.clientReset` was `undefined`, no client reset mode was set which could lead to an app crash with the message `m_mode != ClientResyncMode::Manual`. The default mode is now `RecoverUnsyncedChanges` and no callbacks are defined. ([#6260](https://github.com/realm/realm-js/issues/6260), since v12.0.0)
* Fixed writing the `realm-constants.json` file used for analytics / telemetry, which used to cause errors such as `Unable to resolve module ../realm-constants.json` for users installing the package into a mono-repo. We're now storing this information in the `realm/package.json` file instead. ([#6144](https://github.com/realm/realm-js/issues/6144), since v12.0.0-rc.2)


### Compatibility
* React Native >= v0.71.4
* Realm Studio v14.0.0.
* File format: generates Realms with format v23 (reads and upgrades file format v5 or later for non-synced Realm, upgrades file format v10 or later for synced Realms).

### Internal
* Upgraded Realm Core from v13.23.2 to v13.23.4. ([#6234](https://github.com/realm/realm-js/issues/6234) and [#6253](https://github.com/realm/realm-js/issues/6253))

## 12.3.0 (2023-11-03)

### Enhancements
* Allow asymmetric objects to contain fields with non-embedded (top-level) links (rather than only embedded links). ([realm/realm-core#7003](https://github.com/realm/realm-core/pull/7003))

### Fixed
* The `onBefore`, `onAfter`, and `onFallback` client reset callbacks were not called. ([#6201](https://github.com/realm/realm-js/issues/6201), since v12.0.0)
* `Symbol.unscopables` has been implemented on the base class of `Realm.Results`, `Realm.List`, and `Realm.Set`. ([#6215](https://github.com/realm/realm-js/pull/6215))
* Deleting an object in an asymmetric table would cause a crash. ([realm/realm-kotlin#1537](https://github.com/realm/realm-kotlin/issues/1537), since v10.19.0)
* Updating subscriptions did not trigger Realm auto-refreshes, sometimes resulting in async refresh hanging until another write was performed by something else. ([realm/realm-core#7031](https://github.com/realm/realm-core/pull/7031))
* Fix inter-process locking for concurrent Realm file access resulting in an inter-process deadlock on FAT32/exFAT file systems. ([realm/realm-core#6959](https://github.com/realm/realm-core/pull/6959))

### Compatibility
* React Native >= v0.71.4
* Realm Studio v14.0.0.
* File format: generates Realms with format v23 (reads and upgrades file format v5 or later for non-synced Realm, upgrades file format v10 or later for synced Realms).

### Internal
* Some disabled tests for client reset (partition based sync) have been enabled. ([#6201](https://github.com/realm/realm-js/issues/6201)
* Upgraded Realm Core from v13.22.0 to v13.23.2. ([#6220](https://github.com/realm/realm-js/issues/6220))

## 12.2.1 (2023-10-05)

### Deprecations
* `Realm.User.providerType` is deprecated, and will be remove in next major version. Use `Realm.User.identities` instead.

### Fixed
* Outside migration functions, it is not possible to change the value of a primary key. ([#6161](https://github.com/realm/realm-js/issues/6161), since v12.0.0)
* Receiving a `write_not_allowed` error from the server would have led to a crash. ([realm/realm-core#6978](https://github.com/realm/realm-core/issues/6978), since v11.5.0)
* If querying over a geospatial dataset that had some objects with a type property set to something other than `Point` (case insensitive) an exception would have been thrown. Instead of disrupting the query, those objects are now just ignored. ([realm/realm-core#6989](https://github.com/realm/realm-core/issues/6989), since v12.0.0)
* If a user was logged out while an access token refresh was in progress, the refresh completing would mark the user as logged in again and the user would be in an inconsistent state. ([realm/realm-core#6837](https://github.com/realm/realm-core/pull/6837), since v10.0.0)
* Logging in a single user using multiple auth providers created a separate `Realm.User` per auth provider. This mostly worked, but had some quirks:
  - Sync sessions would not necessarily be associated with the specific `Realm.User` used to create them. As a result, querying a user for its sessions could give incorrect results, and logging one user out could close the wrong sessions.
  - Existing local synchronized Realm files created using version of Realm from August - November 2020 would sometimes not be opened correctly and would instead be redownloaded.
  - Removing one of the `Realm.User`s would delete all local Realm files for all `Realm.User`s for that user.
  - Deleting the server-side user via one of the `Realm.User`s left the other `Realm.User`s in an invalid state.
  - A `Realm.User` which was originally created via anonymous login and then linked to an identity would still be treated as an anonymous users and removed entirely on logout.
  - [realm/realm-core#6837](https://github.com/realm/realm-core/pull/6837), since v10.0.0

### Compatibility
* React Native >= v0.71.4
* Realm Studio v14.0.0.
* File format: generates Realms with format v23 (reads and upgrades file format v5 or later for non-synced Realm, upgrades file format v10 or later for synced Realms).

### Internal
* Upgraded Realm Core from v13.20.1 to v13.22.0. ([#6158](https://github.com/realm/realm-js/issues/6158))

## 12.2.0 (2023-09-24)

### Deprecations
* `Realm.App.Sync.reconnect(app)` has been deprecated and will be removed in the next major version. You can use `Realm.App.Sync.Session.reconnect()` instead.

### Enhancements
* Added `Realm.Sync.Session.reconnect()` to help force a reconnection to Atlas Device Sync. ([#6123](https://github.com/realm/realm-js/issues/6123))
* Added `Realm.App.AppConfiguration.metaData` which will make it possible to encrypt metadata used by the `Realm.App`. ([#6147](https://github.com/realm/realm-js/issues/6147))

### Fixed
* Fixed values of properties being replaced by default value when updating. ([#6129](https://github.com/realm/realm-js/issues/6129), since v12.0.0)
* Fixed that value for `Realm.schemaVersion` wasn't propagated correctly for non-existing files. ([#6119](https://github.com/realm/realm-js/issues/6119), since v12.0.0)
* Full text search supports searching for prefix only e.g., `description TEXT 'alex*'`. ([realm/realm-core#6860](https://github.com/realm/realm-core/issues/6860))
* Unknown protocol errors received from the Altas Device Sync server will no longer cause the app to crash if a valid error action is also received. Unknown error actions will cause device sync to fail with an error via the sync error handler. ([realm/realm-core#6885](https://github.com/realm/realm-core/pull/6885))
* Allow arguments to Realm Query Language to be a string representation of a geospatial object for `GEOWITHIN` queries. ([realm/realm-core#6934](https://github.com/realm/realm-core/issues/6934))
* Crash when querying the size of a Object property through a link chain. ([realm/realm-core#6915](https://github.com/realm/realm-core/issues/6915), since v12.0.0)
* Throw an exception when some limitation on the OS filesystem is reached, instead of crashing the application. The same file locking logic is now also used for all the platforms. ([realm/realm-core#6926](https://github.com/realm/realm-core/pull/6926))
* Fixed crash that generated the error message `Assertion failed: ref + size <= next->first`. ([realm/realm-core#6340](https://github.com/realm/realm-core/issues/6340), since v11.3.0)
* When using OpenSSL (i.e. on non-Apple platforms) a TLS handshake error would never be reported and instead TLS errors would be reported as a sync connection failure. When using SecureTransport (i.e. on Apple platforms) only some TLS handshake errors would be reported, but most were reported as a sync connection failure. Additionally, reported sync errors originating from OpenSSL have been improved. ([realm/realm-core#6938](https://github.com/realm/realm-core/pull/6938)).
* Fixed `Bad server version` errors and client reset which sometimes occurred when updating a subscription's query. ([realm/realm-core#6966](https://github.com/realm/realm-core/issues/6966), since v10.12.0)

### Compatibility
* React Native >= v0.71.4
* Realm Studio v14.0.0.
* File format: generates Realms with format v23 (reads and upgrades file format v5 or later for non-synced Realm, upgrades file format v10 or later for synced Realms).

### Internal
* Upgraded Realm Core from v13.17.2 to v13.20.1. ([#6077](https://github.com/realm/realm-js/issues/6077) & [#6134](https://github.com/realm/realm-js/issues/6134))
* Sync protocol version bumped to 10. ([realm/realm-core#6902](https://github.com/realm/realm-core/pull/6902))
* Error code reported in the sync error handling for compensating writes is reported as 1033 (previously 231). ([#6077](https://github.com/realm/realm-js/issues/6077))

## 12.1.0 (2023-08-30)

### Enhancements
* Added configuration option `migrationOptions.resolveEmbeddedConstraints` to support for automatic resolution of embedded object constraints during migration. ([#6073](https://github.com/realm/realm-js/issues/6073))

### Fixed
* Fixed toolchain on Linux. On older Linux installations, the error `GLIBC_2.34' not found (required by /home/user/MyProject/node_modules/realm/generated/ts/realm.node)` could be observed. ([#6082](https://github.com/realm/realm-js/issues/6082), since v12.0.0)
* Fixed accessing `Realm.Object.linkingObjects()` when the origin and target are of different object types. ([#6108](https://github.com/realm/realm-js/pull/6108), since v12.0.0)

### Compatibility
* React Native >= v0.71.4
* Realm Studio v14.0.0.
* File format: generates Realms with format v23 (reads and upgrades file format v5 or later for non-synced Realm, upgrades file format v10 or later for synced Realms).

### Internal
* Using Realm Core v13.17.2.
* Removed pre-v12 source code.
* Added API documentation for `Realm.Configuration`. ([#6081](https://github.com/realm/realm-js/issues/6081), since v12.0.0)
* Added [typedoc-plugin-missing-exports](https://www.npmjs.com/package/typedoc-plugin-missing-exports) to resolved missing exports.

## 12.0.0 (2023-08-17)
NOTE: This combines all changelog entries for prereleases of v12.0.0.

### Breaking changes
Although this is a complete rewrite of our SDK, we've strived to keep breakages to a minimum and expect our users to upgrade from v11 without any significant changes to their code-base.

* The entire BSON package used to be re-exported as `Realm.BSON`, to simplify the new SDK we want to export only the BSON types that our SDK database component supports (ObjectId, Decimal128 and UUID). See [#4934](https://github.com/realm/realm-js/issues/4934).
* As a part of migrating to [NAPI](https://nodejs.org/api/n-api.html) (since ~ v6), we saw no performant way to support getting property names of a `Realm.Object` via the standard `Object.keys(obj)`. As a side-effect we stopped supporting the object spread operator `{...obj}` and introduced `Realm.Object#keys()`, `Realm.Object#entries()` and `Realm.Object#toJSON()` methods were introduced as a workaround. The new SDK wraps its accessor objects in a Proxy trapping the ownKeys operation which enables calls to the standard `Object.keys(obj)` and the spread operator `{...obj}` to work correctly, with minimal performance impact on normal accesses. Therefore, we are deprecating the APIs with the @deprecation annotation and a `console.warn` when calling `RealmObject#keys()` and `RealmObject#entries()`. `RealmObject#toJSON` still serves the purpose of producing a circularly referencing object graph. We would love the community's feedback on this!
* We're now reusing code to perform assertions and although this is strictly not a breaking change, since we haven't historically documented error messages, you should probably revisit any code in your app which relies on matching on specific error messages.
* `Results`, `List` and `Set` used to inherit directly from `Collection` but now inherits from an abstract `OrderedCollection`, which extends `Collection`.
* In order to better guide users toward correct usage and understanding of the Realm property types, users must now be explicit about the property type when declaring object schemas. Additionally, mixing shorthand (string) and object representation for the property type is no longer permitted. (See the `PropertySchema` and `PropertySchemaShorthand` types.)

```javascript
// Example object schema
const TaskSchema = {
  name: "Task",
  properties: {
    description: /* property schema (shorthand or object form) */,
  },
};

// Explicitness
"[]"          // Bad (previously parsed as implicit "mixed")
"mixed[]"     // Good

{ type: "list" }                              // Bad
{ type: "list", objectType: "mixed" }         // Good

// Mixing shorthand and object form
{ type: "int[]" }                             // Bad
"int[]"                                       // Good
{ type: "list", objectType: "int" }           // Good

{ type: "int?" }                              // Bad
"int?"                                        // Good
{ type: "int", optional: true }               // Good

// Specifying object types
{ type: "SomeType" }                          // Bad
"SomeType"                                    // Good
{ type: "object", objectType: "SomeType" }    // Good

{ type: "object[]", objectType: "SomeType" }  // Bad
"SomeType[]"                                  // Good
{ type: "list", objectType: "SomeType" }      // Good

{ type: "linkingObjects", objectType: "SomeType", property: "someProperty" } // Good
```

* To prevent modifying end-users' class-based model classes, we’re now creating and injecting a class in front of the class provided by the user. Objects will still pass `instanceof SomeClass` checks, however, code which is directly using prototype or constructor comparisons will fail:

```javascript
Object.getPrototypeOf(object) == CustomObject.prototype // No longer works
object.constructor == CustomObject // No longer works
```

* Symbols used to be accepted as keys in a dictionary, where they were coerced to strings prior to performing lookup. This was undocumented behavior that makes little sense in practice (and arguably defeats the main purpose of the JS `Symbol` type). In the new SDK, using a Symbol as a key in a dictionary will throw.
* The [push service](https://www.mongodb.com/docs/atlas/app-services/reference/push-notifications/) has already been deprecated on the Atlas server. We've deprecated this on v11 and removed it from v12.
* We’ve decided to remove numeric indexing and “array methods” from the `SubscriptionSet`, since (a) the team saw little actual use-case for it, (b) it would bloat our SDK code, and (c) there is a simple workaround if needed (spreading into an array `[...realm.subscriptions]`). (The property `length` is available.) Again, something we would love feedback on.
* No longer exporting the `ObjectPropsType`, `UserMap`, `UserType`, `BaseFunctionsFactory`, `AuthProviders`, `PropertyType`, `HTTP`, `*Details` interfaces of the `EmailPasswordAuthClient` and `AuthError` types, since they weren't  used internally and not expected to be used by users. Moreover, most of these are very simple to type out for any user relying on it. Similarly, the `DictionaryBase` type was introduced to help work around an issue (declaring string index accessors on a class with methods) in our declarations. We consider it an internal detail that got introduced as part of our public API by accident; thus, we ask users to use the `Dictionary` type directly. We also decided to rename the `Session` class to `SyncSession` since it’s now exported directly on the package namespace. `Session` will still be available (but deprecated) as `Realm.Sync.Session`. We’re no longer using the `*Payload` types (they were only used by Realm Web) and we don’t expect end-users to be relying directly on these, hence they were deleted.
* The return values of Object#getPropertyType was changed to return `"list"` instead of `"array"`.
* On v11, if the C++ object had been destroyed already, we would often return `undefined` or some other default value when calling methods or accessing properties on the JS `SyncSession` object, even if that would violate our declared TS types. Now, in v12, we will throw from all methods and property accessors in this case.

### Deprecations
* Deprecated the `SubscriptionsState` enum (will be removed in v13) in favor of the now-named `SubscriptionSetState`. ([#5773](https://github.com/realm/realm-js/issues/5773))

### Notable new features
* Added `Realm.setLogger`, that allows to setup a single static logger for the duration of the app lifetime. Differently from the now deprecated sync logger (that was setup with `Sync.setLogger`), this new one will emit messages coming also from the local database, and not only from sync. It is also possible to change the log level during the whole duration of the app lifetime with `Realm.setLogLevel`. ([#2546](https://github.com/realm/realm-js/issues/2546))
* Added a new error class `CompensatingWriteError` which indicates that one or more object changes have been reverted by the server.
This can happen when the client creates/updates objects that do not match any subscription, or performs writes on an object it didn't have permission to access. ([#5599](https://github.com/realm/realm-js/pull/5599))
* Added **experimental** APIs to facilitate adding and removing subscriptions by subscribing and unsubscribing directly to and from a `Results` instance via `Results.subscribe()` (asynchronous) and `Results.unsubscribe()` (synchronous). ([#5772](https://github.com/realm/realm-js/pull/5772))
  * Added a `WaitForSync` enum specifying whether to wait or not wait for subscribed objects to be downloaded before resolving the promise returned from `Results.subscribe()`.
  * Extended `SubscriptionOptions` to take a `WaitForSync` behavior and a maximum waiting timeout before returning from `Results.subscribe()`.
  * Added the instance method `MutableSubscriptionSet.removeUnnamed()` for removing only unnamed subscriptions.
  ```javascript
  const peopleOver20 = await realm
    .objects("Person")
    .filtered("age > 20")
    .subscribe({
      name: "peopleOver20",
      behavior: WaitForSync.FirstTime, // Default
      timeout: 2000,
    });
  // ...
  peopleOver20.unsubscribe();
  ```
* Added initial support for geospatial queries, with the possibility of querying points. No new data type has been added in this phase, but every embedded object property that conforms to `CanonicalGeoPoint` can be queried. ([#5850](https://github.com/realm/realm-js/pull/5850))
  * The queries can be used to filter objects whose points lie within a certain area following spherical geometry, using the `geoWithin` operator in the query string to `Results.filtered()`.
  * The following shapes are supported in geospatial queries: circle (`GeoCircle` type, defined by its center and radius in radians), box (`GeoBox` type, defined by its bottom left and upper right corners) and polygon (`GeoPolygon` type, defined by its vertices).
  * Additionally, two new functions have been added, `kmToRadians()` and `miToRadians()`, that can be used to convert kilometers and miles to radians respectively, simplifying conversion of a circle's radius.
  ```typescript
  import Realm, {
    ObjectSchema,
    GeoCircle,
    CanonicalGeoPoint,
    GeoPosition,
    kmToRadians,
  } from "realm";

  // Example of a user-defined point class that can be queried using geospatial queries
  class MyGeoPoint extends Realm.Object implements CanonicalGeoPoint {
    coordinates!: GeoPosition;
    type = "Point" as const;

    static schema: ObjectSchema = {
      name: "MyGeoPoint",
      embedded: true,
      properties: {
        type: "string",
        coordinates: "double[]",
      },
    };
  }

  class PointOfInterest extends Realm.Object {
    name!: string;
    location!: MyGeoPoint;

    static schema: ObjectSchema = {
      name: "PointOfInterest",
      properties: {
        name: "string",
        location: "MyGeoPoint",
      },
    };
  }

  realm.write(() => {
    realm.create(PointOfInterest, {
      name: "Copenhagen",
      location: {
        coordinates: [12.558892784045568, 55.66717839648401],
        type: "Point",
      } as MyGeoPoint
    });
    realm.create(PointOfInterest, {
      name: "New York",
      location: {
        coordinates: [-73.92474936213434, 40.700090994927415],
        type: "Point",
      } as MyGeoPoint
    });
  });

  const pois = realm.objects(PointOfInterest);

  const berlinCoordinates: GeoPoint = [13.397255909303222, 52.51174463251085];
  const radius = kmToRadians(500); //500 km = 0.0783932519 rad

  // Circle with a radius of 500kms centered in Berlin
  const circleShape: GeoCircle = {
    center: berlinCoordinates,
    distance: radius,
  };

  // All points of interest in a 500kms radius from Berlin
  let result = pois.filtered("location geoWithin $0", circleShape);

  // Equivalent string query without arguments
  result = pois.filtered("location geoWithin geoCircle([13.397255909303222, 52.51174463251085], 0.0783932519)");
  ```

### Enhancements
* Added support for building with the new React Native architecture enabled on Android. Thanks to
Nikolai Samorodov / [@zabutok](https://github.com/zabutok) for contributing the fix. ([#5032](https://github.com/realm/realm-js/issues/5032))
* Opening a Realm with invalid schemas will throw a `SchemaParseError` (or one of its subtypes `ObjectSchemaParseError` and `PropertySchemaParseError`) rather than an `AssertionError` or `Error`. ([#5198](https://github.com/realm/realm-js/issues/5198))
* Enable multiple processes to operate on an encrypted Realm simultaneously. ([realm/realm-core#1845](https://github.com/realm/realm-core/issues/1845))
* Added support for a sync configuration option to provide an `SSLConfiguration` with a custom function for validating the server's SSL certificate. ([#5485](https://github.com/realm/realm-js/issues/5485))
* Improve performance of equality queries on a non-indexed mixed property by about 30%. ([realm/realm-core#6506](https://github.com/realm/realm-core/pull/6506))
* Improve performance of rolling back write transactions after making changes.  ([realm/realm-core#6513](https://github.com/realm/realm-core/pull/6513))
* Extended `PropertySchema.indexed` with the `full-text` option, that allows to create an index for full-text search queries. ([#5755](https://github.com/realm/realm-js/issues/5755))
* Access token refresh for websockets was not updating the location metadata. ([realm/realm-core#6630](https://github.com/realm/realm-core/issues/6630), since v11.9.0)
* Using both synchronous and asynchronous transactions on the same thread or scheduler could hit an assertion failure if one of the callbacks for an asynchronous transaction happened to be scheduled during a synchronous transaction ([realm/realm-core#6659](https://github.com/realm/realm-core/pull/6649), since v10.12.0)
* Support sort/distinct based on values from a dictionary e.g. `TRUEPREDICATE SORT(meta['age'])`. ([realm/realm-core#5311](https://github.com/realm/realm-core/pull/5311))
* Exposed `SyncError.logUrl` which contains the URL to the server log related to the sync error. ([#5609](https://github.com/realm/realm-js/issues/5609))
* Performance improvement for the following queries ([realm/realm-core#6376](https://github.com/realm/realm-core/issues/6376)):
  * Significant (~75%) improvement when counting (`Realm.Results#length`) the number of exact matches (with no other query conditions) on a `string`/`int`/`uuid`/`objectId` property that has an index. This improvement will be especially noticeable if there are a large number of results returned (duplicate values).
  * Significant (~99%) improvement when querying for an exact match on a `date` property that has an index.
  * Significant (~99%) improvement when querying for a case insensitive match on a `mixed` property that has an index.
  * Moderate (~25%) improvement when querying for an exact match on a `bool` property that has an index.
  * Small (~5%) improvement when querying for a case insensitive match on a `mixed` property that does not have an index.
* Added a `THROW_ON_GLOBAL_REALM` which will enable throwing when the app is accessing the `Realm` without first importing it from the Realm package.


### Fixed
* Fix broken spread operator. ([#2844](https://github.com/realm/realm-js/issues/2844), since v6.0.0)
* Fix issues with `yarn` and the `bson` dependency. ([#6040](https://github.com/realm/realm-js/issues/6040))
* Report helpful errors if the `realm` binary is missing and provide guidance in the `README.md`. ([#5981](https://github.com/realm/realm-js/issues/6040))
* Fixed crashes on refresh of the React Native application. ([#5904](https://github.com/realm/realm-js/issues/5904), since v11.7.0)
* Fixed applying `UpdateMode` recursively to all objects when passed to `Realm.create()`. ([#5933](https://github.com/realm/realm-js/issues/5933))
* Fix a stack overflow crash when using the query parser with long chains of AND/OR conditions. ([realm/realm-core#6428](https://github.com/realm/realm-core/pull/6428), since v10.11.0)
* Fixed an issue that could have resulted in a client reset action being reported as successful when it actually failed on windows if the `Realm` was still open ([realm/realm-core#6050](https://github.com/realm/realm-core/issues/6050)).
* Fix a data race that could cause a reading thread to read from a no-longer-valid memory mapping ([realm/realm-core#6411](https://github.com/realm/realm-core/pull/6411), since v11.3.0-rc.0).
* Added missing implementation of `User.state` and changed the `UserState` enum values to use pascal case to conform to the v11 implementation (except for `UserState.Active` that we now deprecate in favor of `UserState.LoggedIn`). ([#5686](https://github.com/realm/realm-js/issues/5686))
* Fixed `App.currentUser()` when being called on a new instance of `App` ([#5790](https://github.com/realm/realm-js/pull/5790))
* Fixed an error where performing a query like "{1, 2, 3, ...} IN list" where the array is longer than 8 and all elements are smaller than some values in list, the program would crash. ([realm/realm-core#6545](https://github.com/realm/realm-core/pull/6545), since v10.20.0)
* Performing a large number of queries without ever performing a write resulted in steadily increasing memory usage, some of which was never fully freed due to an unbounded cache. ([realm/realm-core#6530](https://github.com/realm/realm-core/pull/6530), since v10.19.0)
* Partition-Based to Flexible Sync Migration for migrating a client app that uses partition based sync to use flexible sync under the hood if the server has been migrated to flexible sync is officially supported with this release. Any clients using an older version of Realm will receive a "switch to flexible sync" error message when trying to sync with the app. ([realm/realm-core#6554](https://github.com/realm/realm-core/issues/6554), since v11.9.0)
* Fix deprecated namespace method warning when building for Android ([#5646](https://github.com/realm/realm-js/issues/5646))
* Fixed a potential crash when opening the realm after failing to download a fresh FLX realm during an automatic client reset. ([realm/realm-core#6494](https://github.com/realm/realm-core/issues/6494), since v10.19.5)
* Changing parameters for a query after initialization could lead to a crash. ([realm/realm-core#6674](https://github.com/realm/realm-core/pull/6674), since v10.20.0)
* Querying with object list arguments now works as expected. ([realm/realm-core#6688](https://github.com/realm/realm-core/pull/6688), since v10.3.3)
* Fixed a crash when querying a `mixed` property with a string operator (`contains`/`like`/`beginswith`/`endswith`) or with case insensitivity. ([realm/realm-core#6376](https://github.com/realm/realm-core/issues/6376, since v10.5.0)
* Querying for equality of a string on an indexed `mixed` property was returning case insensitive matches. For example querying for `myIndexedMixed == "Foo"` would incorrectly match on values of `"foo"` or `"FOO"`. ([realm/realm-core#6376](https://github.com/realm/realm-core/issues/6376), since v10.5.0)
* Adding an index to a `mixed` property on a non-empty class/objectType would crash with an assertion. ([realm/realm-core#6376](https://github.com/realm/realm-core/issues/6376), since v10.5.0)
* `Realm.App.Sync#pause()` could hold a reference to the database open after shutting down the sync session, preventing users from being able to delete the Realm. ([realm/realm-core#6372](https://github.com/realm/realm-core/issues/6372), since v11.5.0)
* Fixed a bug that may have resulted in `Realm.Results` and `Realm.List` being in different orders on different devices. Moreover, some cases of the error message `Invalid prior_size` may have be fixed too. ([realm/realm-core#6191](https://github.com/realm/realm-core/issues/6191), since v10.15.0)
* Exposed `Sync` as named export. [#5649](https://github.com/realm/realm-js/issues/5649)
* Fixed the return value of `App.allUsers` to return a record with the `User.id` as the key and the `User` as the value. [#5671](https://github.com/realm/realm-js/issues/5671)
* Running a query on `@keys` in a Dictionary would throw an exception. ([realm/realm-core#6831](https://github.com/realm/realm-core/issues/6831), since v12.0.0-rc.3)
* Testing the size of a collection of links against zero would sometimes fail. ([realm/realm-core#6850](https://github.com/realm/realm-core/issues/6850), since v12.0.0-rc.3)

### Compatibility
* React Native >= v0.71.4
* Realm Studio v14.0.0.
* File format: generates Realms with format v23 (reads and upgrades file format v5 or later for non-synced Realm, upgrades file format v10 or later for synced Realms).

### Internal
* Using Realm Core v13.17.2.
* Re-implemented the entire SDK leveraging code generation for the binding between NAPI / JSI and Realm Core.
* Aligning analytics with other Realm SDKs. You can still disable the submission by setting environment variable `REALM_DISABLE_ANALYTICS`, and you can print out what is submitted by setting the environment variable `REALM_PRINT_ANALYTICS`.
* Enabling sync session multiplexing by default in the SDK. ([#5831](https://github.com/realm/realm-js/pull/5831) & [#5912](https://github.com/realm/realm-js/pull/5912))
* Fix types in integration tests and added type checking to the lint command.
* Upgraded Realm Core from v13.17.1 to v13.17.2

## 12.0.0-rc.3 (2023-08-03)

### Fixed
* Fix Jest issues when testing against Realm. ([#6003](https://github.com/realm/realm-js/issues/6003))
* Fix Date and ObjectId arguments being empty objects in MongoDB client. ([#6030](https://github.com/realm/realm-js/issues/6030))
* Rare corruption of files on streaming format (often following compact, convert or copying to a new file). ([#6807](https://github.com/realm/realm-core/issues/6807), since realm-core v12.12.0)
* Trying to search a full-text indexes created as a result of an additive schema change (i.e. applying the differences between the local schema and a synchronized realm's schema) could have resulted in an IllegalOperation error with the error code Column has no fulltext index. (PR [#6823](https://github.com/realm/realm-core/issues/6823), since realm-core v13.2.0).
* Sync progress for DOWNLOAD messages from server state was updated wrongly. This may have resulted in an extra round-trip to the server. ([#6827](https://github.com/realm/realm-core/issues/6827), since realm-core v12.9.0)

### Compatibility
* React Native >= v0.71.4
* Realm Studio v14.0.0.
* File format: generates Realms with format v23 (reads and upgrades file format v5 or later for non-synced Realm, upgrades file format v10 or later for synced Realms).

### Internal
Using Realm Core from v13.15.1 to v13.17.1

## 12.0.0-rc.2 (2023-07-14)

### Fixed
* Fixed updating helpers (the `ClassMap`) used by `Realm` before notifying schema change listeners when the schema is changed during runtime. ([#5574](https://github.com/realm/realm-js/issues/5574))
* Fixed crashes on refresh of the React Native application. ([#5904](https://github.com/realm/realm-js/issues/5904))
* Fixed applying `UpdateMode` recursively to all objects when passed to `Realm.create()`. ([#5933](https://github.com/realm/realm-js/issues/5933))

### Compatibility
* React Native >= v0.71.4
* Realm Studio v14.0.0.
* File format: generates Realms with format v23 (reads and upgrades file format v5 or later for non-synced Realm, upgrades file format v10 or later for synced Realms).

### Internal
* Installation failed due to missing dependency (`fs-extra`), and the post-install script has been refactored to use `fs` instead.

## 12.0.0-rc.1 (2023-06-30)

### Fixed
* Include CJS index files in the packaged source for Realm. ([#5893](https://github.com/realm/realm-js/issues/5893))

### Compatibility
* React Native >= v0.71.4
* Realm Studio v14.0.0.
* File format: generates Realms with format v23 (reads and upgrades file format v5 or later for non-synced Realm, upgrades file format v10 or later for synced Realms).

## 12.0.0-rc.0 (2023-06-29)

### Breaking changes
* Now exporting only as CommonJS, to align with the way we exported from v11 in an attempt to keep breakage across the major version to an absolute minimum. This is a breaking change compared to the previous pre-releases of v12, since users have to update code which is doing named import of `Realm` to use default or `* as Realm` imports of the `Realm` constructor. ([#5882](https://github.com/realm/realm-js/pull/5882))
* `SyncSession` JS objects no longer keep their associated C++ objects, and therefore the sync network connection, alive. This was causing issues because JS garbage collection is lazy so the `SyncSession` may survive much longer than the last reference held to it. We now use the same technique as v11 to avoid keeping the C++ object alive (`std::weak_ptr`). ([#5815](https://github.com/realm/realm-js/pull/5815), since v12.0.0-alpha.0)
  * Breaking change: On v11, if the C++ object had been destroyed already, we would often return `undefined` or some other default value when calling methods or accessing properties on the JS `SyncSession` object, even if that would violate our declared TS types. Now, in v12, we will throw from all methods and property accessors in this case.

### Deprecations
* Deprecated the `SubscriptionsState` enum (will be removed in v13) in favor of the now-named `SubscriptionSetState`. ([#5773](https://github.com/realm/realm-js/issues/5773))
* Removed deprecation of the `Realm` namespace, to align with v11 and ease the adoption of this major version. ([#5883](https://github.com/realm/realm-js/pull/5883))

### Enhancements
* Opening a Realm with invalid schemas will throw a `SchemaParseError` (or one of its subtypes `ObjectSchemaParseError` and `PropertySchemaParseError`) rather than an `AssertionError` or `Error`. ([#5198](https://github.com/realm/realm-js/issues/5198))
* Enable multiple processes to operate on an encrypted Realm simultaneously. ([realm/realm-core#1845](https://github.com/realm/realm-core/issues/1845))
* Added `Realm.setLogger`, that allows to setup a single static logger for the duration of the app lifetime. Differently from the now deprecated sync logger (that was setup with `Sync.setLogger`), this new one will emit messages coming also from the local database, and not only from sync. It is also possible to change the log level during the whole duration of the app lifetime with `Realm.setLogLevel`. ([#2546](https://github.com/realm/realm-js/issues/2546))
* Added support for a sync configuration option to provide an `SSLConfiguration` with a custom function for validating the server's SSL certificate. ([#5485](https://github.com/realm/realm-js/issues/5485))
* Improve performance of equality queries on a non-indexed mixed property by about 30%. ([realm/realm-core#6506](https://github.com/realm/realm-core/pull/6506))
* Improve performance of rolling back write transactions after making changes.  ([realm/realm-core#6513](https://github.com/realm/realm-core/pull/6513))
* Extended `PropertySchema.indexed` with the `full-text` option, that allows to create an index for full-text search queries.  ([#5755](https://github.com/realm/realm-js/issues/5755))
* Access token refresh for websockets was not updating the location metadata. ([realm/realm-core#6630](https://github.com/realm/realm-core/issues/6630), since v11.9.0)
* Fix several UBSan failures which did not appear to result in functional bugs. ([realm/realm-core#6649](https://github.com/realm/realm-core/pull/6649)).
* Using both synchronous and asynchronous transactions on the same thread or scheduler could hit an assertion failure if one of the callbacks for an asynchronous transaction happened to be scheduled during a synchronous transaction ([realm/realm-core#6659](https://github.com/realm/realm-core/pull/6649), since v10.12.0)
* Added APIs to facilitate adding and removing subscriptions. ([#5772](https://github.com/realm/realm-js/pull/5772))
  * Experimental APIs: Enabled subscribing and unsubscribing directly to and from a `Results` instance via `Results.subscribe()` (asynchronous) and `Results.unsubscribe()` (synchronous).
    * Added a `WaitForSync` enum specifying whether to wait or not wait for subscribed objects to be downloaded before resolving the promise returned from `Results.subscribe()`.
    * Extended `SubscriptionOptions` to take a `WaitForSync` behavior and a maximum waiting timeout before returning from `Results.subscribe()`.
  * Added the instance method `MutableSubscriptionSet.removeUnnamed()` for removing only unnamed subscriptions.
  ```javascript
  const peopleOver20 = await realm
    .objects("Person")
    .filtered("age > 20")
    .subscribe({
      name: "peopleOver20",
      behavior: WaitForSync.FirstTime, // Default
      timeout: 2000,
    });
  // ...
  peopleOver20.unsubscribe();
  ```

* Added initial support for geospatial queries, with the possibility of querying points. No new data type has been added in this phase, but every embedded object property that conforms to `CanonicalGeoPoint` can be queried. ([#5850](https://github.com/realm/realm-js/pull/5850))
  * The queries can be used to filter objects whose points lie within a certain area following spherical geometry, using the `geoWithin` operator in the query string to `Results.filtered()`.
  * The following shapes are supported in geospatial queries: circle (`GeoCircle` type, defined by its center and radius in radians), box (`GeoBox` type, defined by its bottom left and upper right corners) and polygon (`GeoPolygon` type, defined by its vertices).
  * Additionally, two new functions have been added, `kmToRadians()` and `miToRadians()`, that can be used to convert kilometers and miles to radians respectively, simplifying conversion of a circle's radius.
  ```typescript
  import Realm, {
    ObjectSchema,
    GeoCircle,
    CanonicalGeoPoint,
    GeoPosition,
    kmToRadians,
  } from "realm";

  // Example of a user-defined point class that can be queried using geospatial queries
  class MyGeoPoint extends Realm.Object implements CanonicalGeoPoint {
    coordinates!: GeoPosition;
    type = "Point" as const;

    static schema: ObjectSchema = {
      name: "MyGeoPoint",
      embedded: true,
      properties: {
        type: "string",
        coordinates: "double[]",
      },
    };
  }

  class PointOfInterest extends Realm.Object {
    name!: string;
    location!: MyGeoPoint;

    static schema: ObjectSchema = {
      name: "PointOfInterest",
      properties: {
        name: "string",
        location: "MyGeoPoint",
      },
    };
  }

  realm.write(() => {
    realm.create(PointOfInterest, {
      name: "Copenhagen",
      location: {
        coordinates: [12.558892784045568, 55.66717839648401],
        type: "Point",
      } as MyGeoPoint
    });
    realm.create(PointOfInterest, {
      name: "New York",
      location: {
        coordinates: [-73.92474936213434, 40.700090994927415],
        type: "Point",
      } as MyGeoPoint
    });
  });

  const pois = realm.objects(PointOfInterest);

  const berlinCoordinates: GeoPoint = [13.397255909303222, 52.51174463251085];
  const radius = kmToRadians(500); //500 km = 0.0783932519 rad

  // Circle with a radius of 500kms centered in Berlin
  const circleShape: GeoCircle = {
    center: berlinCoordinates,
    distance: radius,
  };

  // All points of interest in a 500kms radius from Berlin
  let result = pois.filtered("location geoWithin $0", circleShape);

  // Equivalent string query without arguments
  result = pois.filtered("location geoWithin geoCircle([13.397255909303222, 52.51174463251085], 0.0783932519)");
  ```
* Support sort/distinct based on values from a dictionary e.g. `TRUEPREDICATE SORT(meta['age'])`. ([realm/realm-core#5311](https://github.com/realm/realm-core/pull/5311))
* Support for HTTP proxy settings in the Realm configuration by adding `proxyConfig` to the sync configuration. You can continue to use environment variable `HTTPS_PROXY`. HTTP proxies are only supported for node.js and Electron. ([#5816](https://github.com/realm/realm-js/issues/5816))
```javascript
proxyConfig: {
  address: "127.0.0.1",
  port: 9876,
  type: ProxyType.HTTP,
}
```

### Fixed
* Fix a stack overflow crash when using the query parser with long chains of AND/OR conditions. ([realm/realm-core#6428](https://github.com/realm/realm-core/pull/6428), since v10.11.0)
* Fixed an issue that could have resulted in a client reset action being reported as successful when it actually failed on windows if the `Realm` was still open ([realm/realm-core#6050](https://github.com/realm/realm-core/issues/6050)).
* Fix a data race that could cause a reading thread to read from a no-longer-valid memory mapping ([realm/realm-core#6411](https://github.com/realm/realm-core/pull/6411), since v11.3.0-rc.0).
* Fixed an issue that could cause a crash when performing count() on an undefined query. ([realm/realm-core#6443](https://github.com/realm/realm-core/issues/6443), since v12.0.0-alpha.2)
* Added missing implementation of `User.state` and changed the `UserState` enum values to use pascal case to conform to the v11 implementation (except for `UserState.Active` that we now deprecate in favor of `UserState.LoggedIn`). ([#5686](https://github.com/realm/realm-js/issues/5686))
* Getting the `indexOf` a missing value will no longer return `4294967295` instead of `-1` and the `Set#has` will no longer return `true` when missing. Caused by an incorrect conversion of `size_t` to `Number` on x86 (32bit) architectures. ([#5746](https://github.com/realm/realm-js/pull/5746), since 12.0.0-alpha.0)
* Fixed `App.currentUser()` when being called on a new instance of `App` ([#5790](https://github.com/realm/realm-js/pull/5790))
* Fixed an error where performing a query like "{1, 2, 3, ...} IN list" where the array is longer than 8 and all elements are smaller than some values in list, the program would crash. ([realm/realm-core#6545](https://github.com/realm/realm-core/pull/6545), since v10.20.0)
* Performing a large number of queries without ever performing a write resulted in steadily increasing memory usage, some of which was never fully freed due to an unbounded cache. ([realm/realm-core#6530](https://github.com/realm/realm-core/pull/6530), since v10.19.0)
* Partition-Based to Flexible Sync Migration for migrating a client app that uses partition based sync to use flexible sync under the hood if the server has been migrated to flexible sync is officially supported with this release. Any clients using an older version of Realm will receive a "switch to flexible sync" error message when trying to sync with the app. ([realm/realm-core#6554](https://github.com/realm/realm-core/issues/6554), since v11.9.0)
* Fix deprecated namespace method warning when building for Android ([#5646](https://github.com/realm/realm-js/issues/5646))
* Fixed a potential crash when opening the realm after failing to download a fresh FLX realm during an automatic client reset. ([realm/realm-core#6494](https://github.com/realm/realm-core/issues/6494), since v10.19.5)
* Changing parameters for a query after initialization could lead to a crash. ([realm/realm-core#6674](https://github.com/realm/realm-core/pull/6674), since v10.20.0)
* Querying with object list arguments now works as expected. ([realm/realm-core#6688](https://github.com/realm/realm-core/pull/6688), since v10.3.3)
* Fixed a crash when session multiplexing was enabled, caused by a use-after-free in SessionWrapper when tearing down sessions. ([realm/realm-core#6656](https://github.com/realm/realm-core/pull/6656), since v13.9.3)

### Compatibility
* React Native >= v0.71.4
* Realm Studio v14.0.0.
* File format: generates Realms with format v23 (reads and upgrades file format v5 or later for non-synced Realm, upgrades file format v10 or later for synced Realms).
* Lock file format: New format introduced for multiprocess encryption. All processes accessing the file must be upgraded to the new format.

### Internal
* Upgraded Realm Core from v13.8.0 to v13.10.1. ([#5739](https://github.com/realm/realm-js/pull/5739) & [#5796](https://github.com/realm/realm-js/pull/5796))
* Upgraded React Native from 0.71.4 to 0.71.7. ([#5761](https://github.com/realm/realm-js/pull/5761))
* Upgraded Realm Core from v13.10.1 to v13.11.0. ([#5811](https://github.com/realm/realm-js/issues/5811))
* Bump sync protocol to v9 to indicate client has fix for client reset error during async open. ([realm/realm-core#6609](https://github.com/realm/realm-core/issues/6609))
* Aligning analytics with other Realm SDKs. You can still disable the submission by setting environment variable `REALM_DISABLE_ANALYTICS`, and you can print out what is submitted by setting the environment variable `REALM_PRINT_ANALYTICS`.
* Enabling sync session multiplexing by default in the SDK. ([#5831](https://github.com/realm/realm-js/pull/5831) & [#5912](https://github.com/realm/realm-js/pull/5912))
* Applied use of an opt-in list for Bindgen. ([#5820](https://github.com/realm/realm-js/pull/5820))
* Upgraded Realm Core from v13.11.1 to v13.15.1. ([#5873](https://github.com/realm/realm-js/pull/5873) & [#5909](https://github.com/realm/realm-js/pull/5909))

## 12.0.0-alpha.2 (2023-04-05)

### Enhancements
* Added support for building with the new React Native architecture enabled on Android. Thanks to
Nikolai Samorodov / [@zabutok](https://github.com/zabutok) for contributing the fix. ([#5032](https://github.com/realm/realm-js/issues/5032))
* Exposed `SyncError.logUrl` which contains the URL to the server log related to the sync error. ([#5609](https://github.com/realm/realm-js/issues/5609))
* Added a new error class `CompensatingWriteError` which indicates that one or more object changes have been reverted by the server.
This can happen when the client creates/updates objects that do not match any subscription, or performs writes on an object it didn't have permission to access. ([#5599](https://github.com/realm/realm-js/pull/5599))
* Performance improvement for the following queries ([realm/realm-core#6376](https://github.com/realm/realm-core/issues/6376)):
  * Significant (~75%) improvement when counting (`Realm.Results#length`) the number of exact matches (with no other query conditions) on a `string`/`int`/`uuid`/`objectId` property that has an index. This improvement will be especially noticeable if there are a large number of results returned (duplicate values).
  * Significant (~99%) improvement when querying for an exact match on a `date` property that has an index.
  * Significant (~99%) improvement when querying for a case insensitive match on a `mixed` property that has an index.
  * Moderate (~25%) improvement when querying for an exact match on a `bool` property that has an index.
  * Small (~5%) improvement when querying for a case insensitive match on a `mixed` property that does not have an index.
* Added a `THROW_ON_GLOBAL_REALM` which will enable throwing when the app is accessing the `Realm` without first importing it from the Realm package.

### Fixed
* Fixed bootstrapping the native module on Android. Seen as Exception in HostObject::get for prop 'Realm': java.lang.NoClassDefFoundError: io.realm.react.RealmReactModule. ([#5666](https://github.com/realm/realm-js/issues/5666), since v12.0.0-alpha.0)
* Fixed passing RealmObject instances between shared Realms. ([#5634](https://github.com/realm/realm-js/pull/5634), since v12.0.0-alpha.0)
* Fixed a crash when querying a `mixed` property with a string operator (`contains`/`like`/`beginswith`/`endswith`) or with case insensitivity. ([realm/realm-core#6376](https://github.com/realm/realm-core/issues/6376, since v10.5.0)
* Querying for equality of a string on an indexed `mixed` property was returning case insensitive matches. For example querying for `myIndexedMixed == "Foo"` would incorrectly match on values of `"foo"` or `"FOO"`. ([realm/realm-core#6376](https://github.com/realm/realm-core/issues/6376), since v10.5.0)
* Adding an index to a `mixed` property on a non-empty class/objectType would crash with an assertion. ([realm/realm-core#6376](https://github.com/realm/realm-core/issues/6376), since v10.5.0)
* `Realm.App.Sync#pause()` could hold a reference to the database open after shutting down the sync session, preventing users from being able to delete the Realm. ([realm/realm-core#6372](https://github.com/realm/realm-core/issues/6372), since v11.5.0)
* Fixed a bug that may have resulted in `Realm.Results` and `Realm.List` being in different orders on different devices. Moreover, some cases of the error message `Invalid prior_size` may have be fixed too. ([realm/realm-core#6191](https://github.com/realm/realm-core/issues/6191), since v10.15.0)
* Exposed `Sync` as named export. [#5649](https://github.com/realm/realm-js/issues/5649)
* Fixed the return value of `App.allUsers` to return a record with the `User.id` as the key and the `User` as the value. [#5671](https://github.com/realm/realm-js/issues/5671)

### Compatibility
* React Native >= v0.71.0
* Realm Studio v13.0.0.
* File format: generates Realms with format v23 (reads and upgrades file format v5 or later for non-synced Realm, upgrades file format v10 or later for synced Realms).

### Internal
* Enabled all tests from v11 and fixed all remaining failures. ([#5595](https://github.com/realm/realm-js/pull/5595))
* Fixed linting issues and running linting on CI.
* Upgraded Realm Core from v13.6.0 to v13.8.0. ([#5638](https://github.com/realm/realm-js/pull/5638))
* Build iOS prebuilt binaries in release mode by default. ([#5709](https://github.com/realm/realm-js/pull/5709))

## 12.0.0-alpha.1 (2023-03-22)

This is a pre-release of the next major version of our SDK.
Please read more and discuss in the dedicated discussion: https://github.com/realm/realm-js/discussions/5416
See the release notes of previous pre-releases below for a complete picture of the changes introduced since v11.

### Fixed
* Importing using `require` from Node.js would throw because it would accidentally import the ESM bundle. ([#5607](https://github.com/realm/realm-js/issues/5607), since v12.0.0-alpha.0)


### Compatibility
* React Native >= v0.71.0
* Realm Studio v13.0.0.
* File format: generates Realms with format v23 (reads and upgrades file format v5 or later for non-synced Realm, upgrades file format v10 or later for synced Realms).

## 12.0.0-alpha.0 (2023-03-21)

This is the first pre-release of the next major version of our SDK.
Please read more and discuss in the dedicated discussion: https://github.com/realm/realm-js/discussions/5416

### Breaking changes

Although this is a complete rewrite of our SDK, we've strived to keep breakages to a minimum and expect our users to upgrade from v11 without any significant changes to their code-base.

* In an effort to align with EcmaScript modules, we’re adopting a pattern of named exports on the "root" of the package namespace. This change also affects how our library is imported on CommonJS / Node.js: Before, we exported our constructor directly from the package (`module.export = Realm` style), which would allow CommonJS runtimes like Node.js to import us using a simple assignment:
```javascript
const Realm = require("realm"); // this commonjs style - won’t work anymore
```

From now on, users need to consume us using a named import, like this:

```javascript
const { Realm } = require("realm"); // commonjs style

import { Realm } from "realm"; // esm style
import * as realm from "realm"; // esm namespaced style for more explicit usage like realm.List and realm.Object
import Realm from "realm"; // esm style - consuming our "default" export
```
* Similarly we’re deprecating our namespaced API (the long chaining of identifiers, such as Realm.App.Sync.setLogLevel) in favor of the shorter named exports. Our main motivation is that it has proven very verbose and hard to maintain in our new SDK. Also, since the inception of the Realm JS API (which predates ES Modules), we believe the community has moved towards a preference for simple named exports. We would love your feedback on this decision - please comment on [the discussion](https://github.com/realm/realm-js/discussions/5416) for the v12 release.
* The entire BSON package used to be re-exported as Realm.BSON, to simplify the new SDK we want to export only the BSON types that our SDK database component supports (ObjectId, Decimal128 and UUID). See [#4934](https://github.com/realm/realm-js/issues/4934).
* We're now reusing code to perform assertions and although this is strictly not a breaking change, since we haven't historically documented error messages, you should probably revisit any code in your app which relies on matching on specific error messages.
* `Results`, `List` and `Set` used to inherit directly from `Collection` but now inherits from an abstract `OrderedCollection`, which extends `Collection`.
* In order to better guide users toward correct usage and understanding of the Realm property types, users must now be explicit about the property type when declaring object schemas. Additionally, mixing shorthand (string) and object representation for the property type is no longer permitted. (See the `PropertySchema` and `PropertySchemaShorthand` types.)
```javascript
// Example object schema
const TaskSchema = {
  name: "Task",
  properties: {
    description: /* property schema (shorthand or object form) */,
  },
};

// Explicitness
"[]"          // Bad (previously parsed as implicit "mixed")
"mixed[]"     // Good

{ type: "list" }                              // Bad
{ type: "list", objectType: "mixed" }         // Good

// Mixing shorthand and object form
{ type: "int[]" }                             // Bad
"int[]"                                       // Good
{ type: "list", objectType: "int" }           // Good

{ type: "int?" }                              // Bad
"int?"                                        // Good
{ type: "int", optional: true }               // Good

// Specifying object types
{ type: "SomeType" }                          // Bad
"SomeType"                                    // Good
{ type: "object", objectType: "SomeType" }    // Good

{ type: "object[]", objectType: "SomeType" }  // Bad
"SomeType[]"                                  // Good
{ type: "list", objectType: "SomeType" }      // Good

{ type: "linkingObjects", objectType: "SomeType", property: "someProperty" } // Good
```
* To prevent modifying end-users' class-based model classes, we’re now wrapping class-based models in our own model. Objects will still pass `instanceof SomeClass` checks, however, code which is directly using prototype or constructor comparisons will fail:
```javascript
Object.getPrototypeOf(object) == CustomObject.prototype // No longer works
object.constructor == CustomObject // No longer works
```
* Symbols used to be accepted as keys in a dictionary, where they were coerced to strings prior to performing lookup. This was undocumented behaviour that makes little sense in practice (and arguably defeats the main purpose of the JS `Symbol` type). In the new SDK, using a Symbol as a key in a dictionary will throw.
* As a part of migrating to NAPI (since ~ v6), we saw no performant way to support getting property names of a Realm.Object via the standard Object.keys(obj). As a side-effect we stopped supporting the object spread operator `{...obj}` and introduced `Realm.Object#keys()`, `Realm.Object#entries()` and `Realm.Object#toJSON()` methods were introduced as a workaround. The new SDK wraps its accessor objects in a Proxy trapping the ownKeys operation which enables calls to the standard `Object.keys(obj)` and the spread operator `{...obj}` to work correctly, with minimal performance impact on normal accesses. Therefore, we are deprecating the APIs with the @deprecation annotation and a `console.warn` when calling RealmObject#keys() and RealmObject#entries(). RealmObject#toJSON still serves the purpose of producing a circularly referencing object graph. We would love the community's feedback on this!
* The [push service](https://www.mongodb.com/docs/atlas/app-services/reference/push-notifications/) has already been deprecated on the Atlas server. We've deprecated this on v11 and removed it from v12.
* We’ve decided to remove numeric indexing and “array methods” from the SubscriptionSet, since (a) the team saw little actual use-case for it, (b) it would bloat our SDK code, and (c) there is a simple workaround if needed (spreading into an array `[...realm.subscriptions]`). (The property `length` is available.) Again, something we would love feedback on.
* No longer exporting the `ObjectPropsType`, `UserMap`, `UserType`, `BaseFunctionsFactory`, `AuthProviders`, `PropertyType`, `HTTP`, `*Details` interfaces of the `EmailPasswordAuthClient` and `AuthError` types, since they weren't  used internally and not expected to be used by users. Moreover, most of these are very simple to type out for any user relying on it. Similarly, the `DictionaryBase` type was introduced to help work around an issue (declaring string index accessors on a class with methods) in our declarations. We consider it an internal detail that got introduced as part of our public API by accident; thus, we ask users to use the `Dictionary` type directly. We also decided to rename the `Session` class to `SyncSession` since it’s now exported directly on the package namespace. `Session` will still be available (but deprecated) as `Realm.Sync.Session`. We’re no longer using the `*Payload` types (they were only used by Realm Web) and we don’t expect end-users to be relying directly on these, hence they will be deleted.
* The return values of Object#getPropertyType was changed to return `"list"` instead of `"array"`.

### Enhancements
* The new SDK supports operations like `Object.keys(obj)` and the spread operator `{...obj}` on `RealmObject`s. We still recommend explicitly only accessing the fields you need rather than using spreads. Spreads eagerly access all fields in the object, which can have significant performance costs if some fields are not actually needed. ([#1299](https://github.com/realm/realm-js/issues/1299), [#2640](https://github.com/realm/realm-js/issues/2640), [#2844](https://github.com/realm/realm-js/issues/2844))
* Added configuration option `SyncConfiguration.cancelWaitsOnNonFatalError`, which defaults to false. When set to true, all async operations (such as opening the Realm using `Realm.open()`) will fail when a non-fatal error, such as a timeout, occurs.
* Added an overload to `Object.linkingObjects` method that takes type of the linking object as an input instead of its string name ([#5326](https://github.com/realm/realm-js/issues/5326))
Example usage:
```typescript
let linkedObjects = john.linkingObjects(Person, "friends");
```
* Added an overload to `Dictionary.set` method that takes two arguments, a `key` and a `value`. ([#4286](https://github.com/realm/realm-js/issues/4286))
Example usage:
```typescript
realm.write(() => {
  item.dictionary.set("key", "value");
});
```
* Added 3 new methods on lists ([#3324](https://github.com/realm/realm-js/issues/3324)):
  * `list.remove(index)`: removes the element of the list at the specified index.
  * `list.move(from, to)`: moves one element of the list from one index to another.
  * `list.swap(index1, index2)`: swaps the positions of the elements of the list at two indexes.

### Fixed
* None

### Compatibility
* React Native >= v0.71.4
* Atlas App Services.
* Realm Studio v13.0.0.
* File format: generates Realms with format v23 (reads and upgrades file format v5 or later for non-synced Realm, upgrades file format v10 or later for synced Realms).

### Internal
* Re-implemented the entire SDK leveraging code generation for the binding between NAPI / JSI and Realm Core.
* Renamed our `master` branch to `main`.<|MERGE_RESOLUTION|>--- conflicted
+++ resolved
@@ -1,7 +1,5 @@
 ## vNext (TBD)
 
-<<<<<<< HEAD
-=======
 ### Deprecations
 * None
 
@@ -24,7 +22,6 @@
 
 ## 12.9.0 (2024-05-23)
 
->>>>>>> 04c598ef
 ### Enhancements
 * A `mixed` value can now hold a `Realm.List` and `Realm.Dictionary` with nested collections. Note that `Realm.Set` is not supported as a `mixed` value. ([#6613](https://github.com/realm/realm-js/pull/6613))
 ```typescript
@@ -86,26 +83,13 @@
 ```
 
 ### Fixed
-<<<<<<< HEAD
-* <How to hit and notice issue? what was the impact?> ([#????](https://github.com/realm/realm-js/issues/????), since v?.?.?)
-* None
-=======
 * Inserting the same typed link to the same key in a dictionary more than once would incorrectly create multiple backlinks to the object. This did not appear to cause any crashes later, but would have affecting explicit backlink count queries (eg: `...@links.@count`) and possibly notifications ([realm/realm-core#7676](https://github.com/realm/realm-core/issues/7676) since v12.7.1).
 * Having links in a nested collections would leave the file inconsistent if the top object is removed. ([realm/realm-core#7657](https://github.com/realm/realm-core/issues/7657), since v12.7.0)
 * Automatic client reset recovery would crash when recovering AddInteger instructions on a Mixed property if its type was changed to non-integer ([realm/realm-core#7683](https://github.com/realm/realm-core/pull/7683), since v10.18.0).
->>>>>>> 04c598ef
 
 ### Compatibility
 * React Native >= v0.71.4
 * Realm Studio v15.0.0.
-<<<<<<< HEAD
-* File format: generates Realms with format v24 (reads and upgrades file format v10 or later).
-
-### Internal
-<!-- * Either mention core version or upgrade -->
-<!-- * Using Realm Core vX.Y.Z -->
-<!-- * Upgraded Realm Core from vX.Y.Z to vA.B.C -->
-=======
 * File format: generates Realms with format v24 (reads and upgrades file format v10).
 
 ### Internal
@@ -159,7 +143,6 @@
 ### Internal
 * Upgraded Realm Core from v14.5.1 to v14.6.1.
 * The metadata disabled mode (`MetadataMode.NoMetadata`) has been replaced with an in-memory metadata mode (`MetadataMode.InMemory`) which performs similarly and doesn't work weirdly differently from the normal mode. The new mode is intended for testing purposes, but should be suitable for production usage if there is a scenario where metadata persistence is not needed. ([realm/realm-core#7300](https://github.com/realm/realm-core/pull/7300))
->>>>>>> 04c598ef
 
 ## 12.7.1 (2024-04-19)
 
