////////////////////////////////////////////////////////////////////////////
//
// Copyright 2020 Realm Inc.
//
// Licensed under the Apache License, Version 2.0 (the "License");
// you may not use this file except in compliance with the License.
// You may obtain a copy of the License at
//
// http://www.apache.org/licenses/LICENSE-2.0
//
// Unless required by applicable law or agreed to in writing, software
// distributed under the License is distributed on an "AS IS" BASIS,
// WITHOUT WARRANTIES OR CONDITIONS OF ANY KIND, either express or implied.
// See the License for the specific language governing permissions and
// limitations under the License.
//
////////////////////////////////////////////////////////////////////////////

#pragma once

#include <realm/object-store/sync/generic_network_transport.hpp>
#include "js_types.hpp"
#include <string>

namespace realm {
namespace js {

using ResponseHandlerCompletionCallback = std::function<void(const app::Response)>;

class ResponseHandler {
public:
    ResponseHandler(ResponseHandlerCompletionCallback callback) {
        m_completion_callback = callback;
    }

    ResponseHandlerCompletionCallback m_completion_callback;
};

template<typename T>
class ResponseHandlerClass : public ClassDefinition<T, ResponseHandler> {
    using GlobalContextType = typename T::GlobalContext;
    using ContextType = typename T::Context;
    using FunctionType = typename T::Function;
    using ObjectType = typename T::Object;
    using ValueType = typename T::Value;
    using String = js::String<T>;
    using Object = js::Object<T>;
    using Value = js::Value<T>;
    using Function = js::Function<T>;
    using ReturnValue = js::ReturnValue<T>;
    using Arguments = js::Arguments<T>;

public:
    std::string const name = "ResponseHandler";

    static FunctionType create_constructor(ContextType);
    static ObjectType create_instance(ContextType, ResponseHandlerCompletionCallback);

    static void on_success(ContextType, ObjectType, Arguments &, ReturnValue &);
    static void on_error(ContextType, ObjectType, Arguments &, ReturnValue &);

    MethodMap<T> const methods = {
        {"onSuccess", wrap<on_success>},
        {"onError", wrap<on_error>},
    };
};

template<typename T>
inline typename T::Function ResponseHandlerClass<T>::create_constructor(ContextType ctx) {
    FunctionType response_handler_constructor = ObjectWrap<T, ResponseHandlerClass<T>>::create_constructor(ctx);
    return response_handler_constructor;
}

template <typename T>
typename T::Object ResponseHandlerClass<T>::create_instance(ContextType ctx, ResponseHandlerCompletionCallback completion_callback) {
    return create_object<T, ResponseHandlerClass<T>>(ctx, new ResponseHandler(std::move(completion_callback)));
}


template<typename T>
void ResponseHandlerClass<T>::on_success(ContextType ctx, ObjectType this_object, Arguments& args, ReturnValue& return_value) {
    static const String response_status_code = "statusCode";
    static const String response_headers = "headers";
    static const String response_body = "body";

    args.validate_count(1);

    auto response_handler = get_internal<T, ResponseHandlerClass<T>>(ctx, this_object);
    ObjectType response_object = Value::validated_to_object(ctx, args[0]);

    // Copy the response from JavaScript to an Object Store object
    int http_status_code = 0;
    int custom_status_code = 0;
    std::map<std::string, std::string> headers;
    std::string body;

    ValueType status_code_value = Object::get_property(ctx, response_object, response_status_code);
    if (!Value::is_undefined(ctx, status_code_value)) {
        http_status_code = static_cast<int>(Value::validated_to_number(ctx, status_code_value));
    }

    ValueType headers_value = Object::get_property(ctx, response_object, response_headers);
    if (!Value::is_undefined(ctx, headers_value)) {
        ObjectType headers_object = Value::validated_to_object(ctx, headers_value);
        for (auto key : Object::get_property_names(ctx, headers_object)) {
            ValueType value = Object::get_property(ctx, headers_object, key);
            std::string value_as_string = Value::validated_to_string(ctx, value);
            headers.insert(std::pair<std::string, std::string>(key, value_as_string));
        }
    }

    ValueType body_value = Object::get_property(ctx, response_object, response_body);
    if (!Value::is_undefined(ctx, body_value)) {
        body = Value::validated_to_string(ctx, body_value);
    }
    response_handler->m_completion_callback(app::Response{http_status_code, custom_status_code, headers, body});
}


template<typename T>
void ResponseHandlerClass<T>::on_error(ContextType ctx, ObjectType this_object, Arguments& args, ReturnValue& return_value) {
    static const String status_code = "statusCode";
    static const String error_message = "errorMessage";
    static const String network_message = "message";
    args.validate_count(1);

    auto response_handler = get_internal<T, ResponseHandlerClass<T>>(ctx, this_object);

    ObjectType error_object = Value::validated_to_object(ctx, args[0]);

    // Copy the error from JavaScript to an Object Store response object
    int http_status_code = 0;
    int custom_status_code = 0;
    std::map<std::string, std::string> headers;
    std::string body = "undefined js network transport error";
    ValueType status_code_object = Object::get_property(ctx, error_object, status_code);
    ValueType message_code_object = Object::get_property(ctx, error_object, error_message);
    ValueType network_message_code_object = Object::get_property(ctx, error_object, network_message);
    // There's two paths to reporting errors respectively:
    // 1) we've found the expected status fields, pass through the http_status_code and the raw body, and let object-store code attempt to parse it
    // 2) set custom_status_code to something non-zero and object-store will propagate the body as is, this will happen if we're dealing with a raw NetworkTransport error
    // we choose 2 for now because it seems to be the most descriptive
    if (!Value::is_undefined(ctx, status_code_object) && !Value::is_undefined(ctx, message_code_object)) {
        http_status_code = static_cast<int>(Value::validated_to_number(ctx, Object::get_property(ctx, error_object, status_code), "statusCode"));
        body = Value::validated_to_string(ctx, Object::get_property(ctx, error_object, error_message), "errorMessage");
    }
    else if (!Value::is_undefined(ctx, network_message_code_object)) {
        custom_status_code = -1;
        body = Value::validated_to_string(ctx, Object::get_property(ctx, error_object, network_message), "message");
    }
    else { // unexpected, but just pass through the default message
        custom_status_code = -1;
    }

    response_handler->m_completion_callback(app::Response{http_status_code, custom_status_code, headers, body});
}


template<typename T>
struct JavaScriptNetworkTransport : public app::GenericNetworkTransport {
    using ContextType = typename T::Context;
    using FunctionType = typename T::Function;
    using ObjectType = typename T::Object;
    using ValueType = typename T::Value;
    using String = js::String<T>;
    using Object = js::Object<T>;
    using Value = js::Value<T>;

    using Dispatcher = util::EventLoopDispatcher<void(std::function<void()>)>;

    // Creates a dispatcher to pass into the constructor. This must be called from the JS thread, even if
    // the NetworkTransport will be constructed elsewhere.
    static Dispatcher make_dispatcher() {
        // This is just a thin "run any function" dispatcher to allow the actual logic to be executed
        // to live in a more natural location (send_request_to_server).
        return util::EventLoopDispatcher([] (std::function<void()> func) {
            func();
        });
    }

    using SendRequestHandler = void(ContextType m_ctx, const app::Request request, std::function<void(const app::Response)> completion_callback);

<<<<<<< HEAD
    // This needs to be a plain function pointer to ensure that AppClass::transport_factory is correctly initialized on MSVC builds.
=======
    // Work around of https://developercommunity.visualstudio.com/t/const-init-of-function-pointers-from-lambdas/1383098
    // This needs to be a plain function pointer to ensure that AppClass::transport_factory is correctly initialized on MSVC builds.
    // Otherwise you will get a `bad_function_call` exception.
>>>>>>> edb012ff
    using NetworkTransportFactory = std::unique_ptr<app::GenericNetworkTransport>(*)(ContextType, Dispatcher);

    JavaScriptNetworkTransport(ContextType ctx, Dispatcher eld) : m_ctx(ctx), m_dispatcher(std::move(eld)) {};

    static ObjectType makeRequest(ContextType ctx, const app::Request& request) {
        ObjectType headers_object = Object::create_empty(ctx);
        for (auto header : request.headers) {
            Object::set_property(ctx, headers_object, header.first, Value::from_string(ctx, header.second));
        }
        auto request_object = Object::create_obj(ctx, {
            {"method", Value::from_string(ctx, fromHttpMethod(request.method))},
            {"url", Value::from_string(ctx, request.url)},
            {"timeoutMs", Value::from_number(ctx, request.timeout_ms)},
            {"headers", headers_object}
        });
        if (!request.body.empty()) {
            Object::set_property(ctx, request_object, "body", Value::from_string(ctx, request.body));
        }
        return request_object;
    }

    void send_request_to_server(app::Request request, std::function<void(const app::Response)> completion_callback) override {
        m_dispatcher([ctx = m_ctx,
                      request = std::move(request),
                      completion_callback = std::move(completion_callback)
                     ] () mutable {
                HANDLESCOPE(ctx);

                ObjectType realm_constructor = Value::validated_to_object(ctx, Object::get_global(ctx, "Realm"));
                ValueType network_transport = Object::get_property(ctx, realm_constructor, "_networkTransport");

                Object::call_method(ctx, Value::to_object(ctx, network_transport), "fetchWithCallbacks", {
                    makeRequest(ctx, request),
                    ResponseHandlerClass<T>::create_instance(ctx, std::move(completion_callback)),
                });
            });
    }

private:
    ContextType m_ctx;
    Dispatcher m_dispatcher;

    std::string static fromHttpMethod(app::HttpMethod method) {
        switch (method) {
            case app::HttpMethod::get:   return "GET";
            case app::HttpMethod::put:   return "PUT";
            case app::HttpMethod::post:  return "POST";
            case app::HttpMethod::del:   return "DELETE";
            case app::HttpMethod::patch: return "PATCH";
            default: throw std::runtime_error("Unknown HttpMethod argument");
        }
    }
};

}
}<|MERGE_RESOLUTION|>--- conflicted
+++ resolved
@@ -180,13 +180,9 @@
 
     using SendRequestHandler = void(ContextType m_ctx, const app::Request request, std::function<void(const app::Response)> completion_callback);
 
-<<<<<<< HEAD
-    // This needs to be a plain function pointer to ensure that AppClass::transport_factory is correctly initialized on MSVC builds.
-=======
     // Work around of https://developercommunity.visualstudio.com/t/const-init-of-function-pointers-from-lambdas/1383098
     // This needs to be a plain function pointer to ensure that AppClass::transport_factory is correctly initialized on MSVC builds.
     // Otherwise you will get a `bad_function_call` exception.
->>>>>>> edb012ff
     using NetworkTransportFactory = std::unique_ptr<app::GenericNetworkTransport>(*)(ContextType, Dispatcher);
 
     JavaScriptNetworkTransport(ContextType ctx, Dispatcher eld) : m_ctx(ctx), m_dispatcher(std::move(eld)) {};
