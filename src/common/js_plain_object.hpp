--- conflicted
+++ resolved
@@ -28,17 +28,12 @@
 class JSLifeCycle {
    public:
     template <typename ObjectType, typename Callback, typename Self>
-<<<<<<< HEAD
-    static void finalize(ObjectType object, Callback&& callback, Self* self) {
-        object.AddFinalizer([callback](auto, void* data_ref) { callback(); },
-                            self);
-=======
+
     static void finalize(ObjectType object, Callback&& callback, Self *self) {
       object.AddFinalizer(
             [callback](auto, void* data_ref) {
                 callback();
             }, self);
->>>>>>> d6c47ba2
     }
 };
 
@@ -159,14 +154,14 @@
     using Object = js::Object<VM>;
     using ObjectType = typename VM::Object;
     using ContextType = typename VM::Context;
-    T *t{nullptr};
+
     bool waiting_for_notifications{false};
     std::unique_ptr<Methods> methods;
     std::unique_ptr<GetterSetters> getters_setters;
     Data data;
+    T *t{nullptr};
 
     std::vector<Subscriber*> subscribers;
-
     ContextType context;
 
    public:
@@ -238,7 +233,6 @@
                 // delete this;
                 delete t;
                 cb();
-                std::cout << "bye! \n";
             },
             this);
     }
