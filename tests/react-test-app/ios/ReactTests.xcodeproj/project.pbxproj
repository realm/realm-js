// !$*UTF8*$!
{
	archiveVersion = 1;
	classes = {
	};
	objectVersion = 46;
	objects = {

/* Begin PBXBuildFile section */
		00C302E51ABCBA2D00DB3ED1 /* libRCTActionSheet.a in Frameworks */ = {isa = PBXBuildFile; fileRef = 00C302AC1ABCB8CE00DB3ED1 /* libRCTActionSheet.a */; };
		00C302E71ABCBA2D00DB3ED1 /* libRCTGeolocation.a in Frameworks */ = {isa = PBXBuildFile; fileRef = 00C302BA1ABCB90400DB3ED1 /* libRCTGeolocation.a */; };
		00C302E81ABCBA2D00DB3ED1 /* libRCTImage.a in Frameworks */ = {isa = PBXBuildFile; fileRef = 00C302C01ABCB91800DB3ED1 /* libRCTImage.a */; };
		00C302E91ABCBA2D00DB3ED1 /* libRCTNetwork.a in Frameworks */ = {isa = PBXBuildFile; fileRef = 00C302DC1ABCB9D200DB3ED1 /* libRCTNetwork.a */; };
		00C302EA1ABCBA2D00DB3ED1 /* libRCTVibration.a in Frameworks */ = {isa = PBXBuildFile; fileRef = 00C302E41ABCB9EE00DB3ED1 /* libRCTVibration.a */; };
		022D592F1C0432F1001E25FE /* RealmJSTests.mm in Sources */ = {isa = PBXBuildFile; fileRef = 022D592E1C0432F1001E25FE /* RealmJSTests.mm */; };
		0277991C1BBF3BC600C96559 /* RealmReact.framework in Frameworks */ = {isa = PBXBuildFile; fileRef = 0277991B1BBF3BB700C96559 /* RealmReact.framework */; };
		02DE87671C0CE46100A42BFC /* RealmReactTests.m in Sources */ = {isa = PBXBuildFile; fileRef = 02DE87661C0CE46100A42BFC /* RealmReactTests.m */; };
		133E29F31AD74F7200F7D852 /* libRCTLinking.a in Frameworks */ = {isa = PBXBuildFile; fileRef = 78C398B91ACF4ADC00677621 /* libRCTLinking.a */; };
		139105C61AF99C1200B5F7CC /* libRCTSettings.a in Frameworks */ = {isa = PBXBuildFile; fileRef = 139105C11AF99BAD00B5F7CC /* libRCTSettings.a */; };
		139FDEF61B0652A700C62182 /* libRCTWebSocket.a in Frameworks */ = {isa = PBXBuildFile; fileRef = 139FDEF41B06529B00C62182 /* libRCTWebSocket.a */; };
		13B07FBC1A68108700A75B9A /* AppDelegate.m in Sources */ = {isa = PBXBuildFile; fileRef = 13B07FB01A68108700A75B9A /* AppDelegate.m */; };
		13B07FBD1A68108700A75B9A /* LaunchScreen.xib in Resources */ = {isa = PBXBuildFile; fileRef = 13B07FB11A68108700A75B9A /* LaunchScreen.xib */; };
		13B07FBF1A68108700A75B9A /* Images.xcassets in Resources */ = {isa = PBXBuildFile; fileRef = 13B07FB51A68108700A75B9A /* Images.xcassets */; };
		13B07FC11A68108700A75B9A /* main.m in Sources */ = {isa = PBXBuildFile; fileRef = 13B07FB71A68108700A75B9A /* main.m */; };
		146834051AC3E58100842450 /* libReact.a in Frameworks */ = {isa = PBXBuildFile; fileRef = 146834041AC3E56700842450 /* libReact.a */; };
		832341BD1AAA6AB300B99B32 /* libRCTText.a in Frameworks */ = {isa = PBXBuildFile; fileRef = 832341B51AAA6A8300B99B32 /* libRCTText.a */; };
		F6F405C71BCE566300A1E24F /* RealmReact.framework in Embed Frameworks */ = {isa = PBXBuildFile; fileRef = 0277991B1BBF3BB700C96559 /* RealmReact.framework */; settings = {ATTRIBUTES = (RemoveHeadersOnCopy, ); }; };
/* End PBXBuildFile section */

/* Begin PBXContainerItemProxy section */
		00C302AB1ABCB8CE00DB3ED1 /* PBXContainerItemProxy */ = {
			isa = PBXContainerItemProxy;
			containerPortal = 00C302A71ABCB8CE00DB3ED1 /* RCTActionSheet.xcodeproj */;
			proxyType = 2;
			remoteGlobalIDString = 134814201AA4EA6300B7C361;
			remoteInfo = RCTActionSheet;
		};
		00C302B91ABCB90400DB3ED1 /* PBXContainerItemProxy */ = {
			isa = PBXContainerItemProxy;
			containerPortal = 00C302B51ABCB90400DB3ED1 /* RCTGeolocation.xcodeproj */;
			proxyType = 2;
			remoteGlobalIDString = 134814201AA4EA6300B7C361;
			remoteInfo = RCTGeolocation;
		};
		00C302BF1ABCB91800DB3ED1 /* PBXContainerItemProxy */ = {
			isa = PBXContainerItemProxy;
			containerPortal = 00C302BB1ABCB91800DB3ED1 /* RCTImage.xcodeproj */;
			proxyType = 2;
			remoteGlobalIDString = 58B5115D1A9E6B3D00147676;
			remoteInfo = RCTImage;
		};
		00C302DB1ABCB9D200DB3ED1 /* PBXContainerItemProxy */ = {
			isa = PBXContainerItemProxy;
			containerPortal = 00C302D31ABCB9D200DB3ED1 /* RCTNetwork.xcodeproj */;
			proxyType = 2;
			remoteGlobalIDString = 58B511DB1A9E6C8500147676;
			remoteInfo = RCTNetwork;
		};
		00C302E31ABCB9EE00DB3ED1 /* PBXContainerItemProxy */ = {
			isa = PBXContainerItemProxy;
			containerPortal = 00C302DF1ABCB9EE00DB3ED1 /* RCTVibration.xcodeproj */;
			proxyType = 2;
			remoteGlobalIDString = 832C81801AAF6DEF007FA2F7;
			remoteInfo = RCTVibration;
		};
		00E356F41AD99517003FC87E /* PBXContainerItemProxy */ = {
			isa = PBXContainerItemProxy;
			containerPortal = 83CBB9F71A601CBA00E9B192 /* Project object */;
			proxyType = 1;
			remoteGlobalIDString = 13B07F861A680F5B00A75B9A;
			remoteInfo = ReactTests;
		};
		02002CCE1C20F20B00265A80 /* PBXContainerItemProxy */ = {
			isa = PBXContainerItemProxy;
			containerPortal = 027799061BBF3BB700C96559 /* RealmJS.xcodeproj */;
			proxyType = 2;
			remoteGlobalIDString = F63FF2F01C16405C00B3B8E0;
			remoteInfo = GCDWebServers;
		};
		02002CD01C20F20B00265A80 /* PBXContainerItemProxy */ = {
			isa = PBXContainerItemProxy;
			containerPortal = 027799061BBF3BB700C96559 /* RealmJS.xcodeproj */;
			proxyType = 2;
			remoteGlobalIDString = F63FF2B11C1241E500B3B8E0;
			remoteInfo = "RealmJS static";
		};
		027799161BBF3BB700C96559 /* PBXContainerItemProxy */ = {
			isa = PBXContainerItemProxy;
			containerPortal = 027799061BBF3BB700C96559 /* RealmJS.xcodeproj */;
			proxyType = 2;
			remoteGlobalIDString = 02B58CB11AE99CEC009B348C;
			remoteInfo = RealmJS;
		};
		027799181BBF3BB700C96559 /* PBXContainerItemProxy */ = {
			isa = PBXContainerItemProxy;
			containerPortal = 027799061BBF3BB700C96559 /* RealmJS.xcodeproj */;
			proxyType = 2;
			remoteGlobalIDString = 02B58CBC1AE99CEC009B348C;
			remoteInfo = RealmJSTests;
		};
		0277991A1BBF3BB700C96559 /* PBXContainerItemProxy */ = {
			isa = PBXContainerItemProxy;
			containerPortal = 027799061BBF3BB700C96559 /* RealmJS.xcodeproj */;
			proxyType = 2;
			remoteGlobalIDString = 02B29A161B7CF7C9008A7E6B;
			remoteInfo = RealmReact;
		};
		139105C01AF99BAD00B5F7CC /* PBXContainerItemProxy */ = {
			isa = PBXContainerItemProxy;
			containerPortal = 139105B61AF99BAD00B5F7CC /* RCTSettings.xcodeproj */;
			proxyType = 2;
			remoteGlobalIDString = 134814201AA4EA6300B7C361;
			remoteInfo = RCTSettings;
		};
		139FDEF31B06529B00C62182 /* PBXContainerItemProxy */ = {
			isa = PBXContainerItemProxy;
			containerPortal = 139FDEE61B06529A00C62182 /* RCTWebSocket.xcodeproj */;
			proxyType = 2;
			remoteGlobalIDString = 3C86DF461ADF2C930047B81A;
			remoteInfo = RCTWebSocket;
		};
		146834031AC3E56700842450 /* PBXContainerItemProxy */ = {
			isa = PBXContainerItemProxy;
			containerPortal = 146833FF1AC3E56700842450 /* React.xcodeproj */;
			proxyType = 2;
			remoteGlobalIDString = 83CBBA2E1A601D0E00E9B192;
			remoteInfo = React;
		};
		78C398B81ACF4ADC00677621 /* PBXContainerItemProxy */ = {
			isa = PBXContainerItemProxy;
			containerPortal = 78C398B01ACF4ADC00677621 /* RCTLinking.xcodeproj */;
			proxyType = 2;
			remoteGlobalIDString = 134814201AA4EA6300B7C361;
			remoteInfo = RCTLinking;
		};
		832341B41AAA6A8300B99B32 /* PBXContainerItemProxy */ = {
			isa = PBXContainerItemProxy;
			containerPortal = 832341B01AAA6A8300B99B32 /* RCTText.xcodeproj */;
			proxyType = 2;
			remoteGlobalIDString = 58B5119B1A9E6C1200147676;
			remoteInfo = RCTText;
		};
/* End PBXContainerItemProxy section */

/* Begin PBXCopyFilesBuildPhase section */
		F6F405C61BCE565100A1E24F /* Embed Frameworks */ = {
			isa = PBXCopyFilesBuildPhase;
			buildActionMask = 2147483647;
			dstPath = "";
			dstSubfolderSpec = 10;
			files = (
				F6F405C71BCE566300A1E24F /* RealmReact.framework in Embed Frameworks */,
			);
			name = "Embed Frameworks";
			runOnlyForDeploymentPostprocessing = 0;
		};
/* End PBXCopyFilesBuildPhase section */

/* Begin PBXFileReference section */
		00C302A71ABCB8CE00DB3ED1 /* RCTActionSheet.xcodeproj */ = {isa = PBXFileReference; lastKnownFileType = "wrapper.pb-project"; name = RCTActionSheet.xcodeproj; path = "../node_modules/react-native/Libraries/ActionSheetIOS/RCTActionSheet.xcodeproj"; sourceTree = "<group>"; };
		00C302B51ABCB90400DB3ED1 /* RCTGeolocation.xcodeproj */ = {isa = PBXFileReference; lastKnownFileType = "wrapper.pb-project"; name = RCTGeolocation.xcodeproj; path = "../node_modules/react-native/Libraries/Geolocation/RCTGeolocation.xcodeproj"; sourceTree = "<group>"; };
		00C302BB1ABCB91800DB3ED1 /* RCTImage.xcodeproj */ = {isa = PBXFileReference; lastKnownFileType = "wrapper.pb-project"; name = RCTImage.xcodeproj; path = "../node_modules/react-native/Libraries/Image/RCTImage.xcodeproj"; sourceTree = "<group>"; };
		00C302D31ABCB9D200DB3ED1 /* RCTNetwork.xcodeproj */ = {isa = PBXFileReference; lastKnownFileType = "wrapper.pb-project"; name = RCTNetwork.xcodeproj; path = "../node_modules/react-native/Libraries/Network/RCTNetwork.xcodeproj"; sourceTree = "<group>"; };
		00C302DF1ABCB9EE00DB3ED1 /* RCTVibration.xcodeproj */ = {isa = PBXFileReference; lastKnownFileType = "wrapper.pb-project"; name = RCTVibration.xcodeproj; path = "../node_modules/react-native/Libraries/Vibration/RCTVibration.xcodeproj"; sourceTree = "<group>"; };
		00E356EE1AD99517003FC87E /* RealmReactTests.xctest */ = {isa = PBXFileReference; explicitFileType = wrapper.cfbundle; includeInIndex = 0; path = RealmReactTests.xctest; sourceTree = BUILT_PRODUCTS_DIR; };
		022D592E1C0432F1001E25FE /* RealmJSTests.mm */ = {isa = PBXFileReference; fileEncoding = 4; lastKnownFileType = sourcecode.cpp.objcpp; name = RealmJSTests.mm; path = ../../ios/RealmJSTests.mm; sourceTree = "<group>"; };
		027799061BBF3BB700C96559 /* RealmJS.xcodeproj */ = {isa = PBXFileReference; lastKnownFileType = "wrapper.pb-project"; name = RealmJS.xcodeproj; path = ../../../RealmJS.xcodeproj; sourceTree = "<group>"; };
		02DE87661C0CE46100A42BFC /* RealmReactTests.m */ = {isa = PBXFileReference; fileEncoding = 4; lastKnownFileType = sourcecode.c.objc; name = RealmReactTests.m; path = ReactTests/RealmReactTests.m; sourceTree = "<group>"; };
		02DE87711C0CE55100A42BFC /* RealmJSTests.h */ = {isa = PBXFileReference; fileEncoding = 4; lastKnownFileType = sourcecode.c.h; name = RealmJSTests.h; path = ../../ios/RealmJSTests.h; sourceTree = "<group>"; };
		139105B61AF99BAD00B5F7CC /* RCTSettings.xcodeproj */ = {isa = PBXFileReference; lastKnownFileType = "wrapper.pb-project"; name = RCTSettings.xcodeproj; path = "../node_modules/react-native/Libraries/Settings/RCTSettings.xcodeproj"; sourceTree = "<group>"; };
		139FDEE61B06529A00C62182 /* RCTWebSocket.xcodeproj */ = {isa = PBXFileReference; lastKnownFileType = "wrapper.pb-project"; name = RCTWebSocket.xcodeproj; path = "../node_modules/react-native/Libraries/WebSocket/RCTWebSocket.xcodeproj"; sourceTree = "<group>"; };
		13B07F961A680F5B00A75B9A /* ReactTests.app */ = {isa = PBXFileReference; explicitFileType = wrapper.application; includeInIndex = 0; path = ReactTests.app; sourceTree = BUILT_PRODUCTS_DIR; };
		13B07FAF1A68108700A75B9A /* AppDelegate.h */ = {isa = PBXFileReference; fileEncoding = 4; lastKnownFileType = sourcecode.c.h; path = AppDelegate.h; sourceTree = "<group>"; };
		13B07FB01A68108700A75B9A /* AppDelegate.m */ = {isa = PBXFileReference; fileEncoding = 4; lastKnownFileType = sourcecode.c.objc; path = AppDelegate.m; sourceTree = "<group>"; };
		13B07FB21A68108700A75B9A /* Base */ = {isa = PBXFileReference; lastKnownFileType = file.xib; name = Base; path = Base.lproj/LaunchScreen.xib; sourceTree = "<group>"; };
		13B07FB51A68108700A75B9A /* Images.xcassets */ = {isa = PBXFileReference; lastKnownFileType = folder.assetcatalog; path = Images.xcassets; sourceTree = "<group>"; };
		13B07FB61A68108700A75B9A /* Info.plist */ = {isa = PBXFileReference; fileEncoding = 4; lastKnownFileType = text.plist.xml; path = Info.plist; sourceTree = "<group>"; };
		13B07FB71A68108700A75B9A /* main.m */ = {isa = PBXFileReference; fileEncoding = 4; lastKnownFileType = sourcecode.c.objc; path = main.m; sourceTree = "<group>"; };
		146833FF1AC3E56700842450 /* React.xcodeproj */ = {isa = PBXFileReference; lastKnownFileType = "wrapper.pb-project"; name = React.xcodeproj; path = "../node_modules/react-native/React/React.xcodeproj"; sourceTree = "<group>"; };
		78C398B01ACF4ADC00677621 /* RCTLinking.xcodeproj */ = {isa = PBXFileReference; lastKnownFileType = "wrapper.pb-project"; name = RCTLinking.xcodeproj; path = "../node_modules/react-native/Libraries/LinkingIOS/RCTLinking.xcodeproj"; sourceTree = "<group>"; };
		832341B01AAA6A8300B99B32 /* RCTText.xcodeproj */ = {isa = PBXFileReference; lastKnownFileType = "wrapper.pb-project"; name = RCTText.xcodeproj; path = "../node_modules/react-native/Libraries/Text/RCTText.xcodeproj"; sourceTree = "<group>"; };
/* End PBXFileReference section */

/* Begin PBXFrameworksBuildPhase section */
		00E356EB1AD99517003FC87E /* Frameworks */ = {
			isa = PBXFrameworksBuildPhase;
			buildActionMask = 2147483647;
			files = (
			);
			runOnlyForDeploymentPostprocessing = 0;
		};
		13B07F8C1A680F5B00A75B9A /* Frameworks */ = {
			isa = PBXFrameworksBuildPhase;
			buildActionMask = 2147483647;
			files = (
				0277991C1BBF3BC600C96559 /* RealmReact.framework in Frameworks */,
				146834051AC3E58100842450 /* libReact.a in Frameworks */,
				00C302E51ABCBA2D00DB3ED1 /* libRCTActionSheet.a in Frameworks */,
				00C302E71ABCBA2D00DB3ED1 /* libRCTGeolocation.a in Frameworks */,
				00C302E81ABCBA2D00DB3ED1 /* libRCTImage.a in Frameworks */,
				133E29F31AD74F7200F7D852 /* libRCTLinking.a in Frameworks */,
				00C302E91ABCBA2D00DB3ED1 /* libRCTNetwork.a in Frameworks */,
				139105C61AF99C1200B5F7CC /* libRCTSettings.a in Frameworks */,
				832341BD1AAA6AB300B99B32 /* libRCTText.a in Frameworks */,
				00C302EA1ABCBA2D00DB3ED1 /* libRCTVibration.a in Frameworks */,
				139FDEF61B0652A700C62182 /* libRCTWebSocket.a in Frameworks */,
			);
			runOnlyForDeploymentPostprocessing = 0;
		};
/* End PBXFrameworksBuildPhase section */

/* Begin PBXGroup section */
		00C302A81ABCB8CE00DB3ED1 /* Products */ = {
			isa = PBXGroup;
			children = (
				00C302AC1ABCB8CE00DB3ED1 /* libRCTActionSheet.a */,
			);
			name = Products;
			sourceTree = "<group>";
		};
		00C302B61ABCB90400DB3ED1 /* Products */ = {
			isa = PBXGroup;
			children = (
				00C302BA1ABCB90400DB3ED1 /* libRCTGeolocation.a */,
			);
			name = Products;
			sourceTree = "<group>";
		};
		00C302BC1ABCB91800DB3ED1 /* Products */ = {
			isa = PBXGroup;
			children = (
				00C302C01ABCB91800DB3ED1 /* libRCTImage.a */,
			);
			name = Products;
			sourceTree = "<group>";
		};
		00C302D41ABCB9D200DB3ED1 /* Products */ = {
			isa = PBXGroup;
			children = (
				00C302DC1ABCB9D200DB3ED1 /* libRCTNetwork.a */,
			);
			name = Products;
			sourceTree = "<group>";
		};
		00C302E01ABCB9EE00DB3ED1 /* Products */ = {
			isa = PBXGroup;
			children = (
				00C302E41ABCB9EE00DB3ED1 /* libRCTVibration.a */,
			);
			name = Products;
			sourceTree = "<group>";
		};
		027799071BBF3BB700C96559 /* Products */ = {
			isa = PBXGroup;
			children = (
				02002CCF1C20F20B00265A80 /* libGCDWebServers.a */,
				02002CD11C20F20B00265A80 /* libRealmJS.a */,
				027799171BBF3BB700C96559 /* RealmJS.framework */,
				027799191BBF3BB700C96559 /* RealmJSTests.xctest */,
				0277991B1BBF3BB700C96559 /* RealmReact.framework */,
			);
			name = Products;
			sourceTree = "<group>";
		};
		139105B71AF99BAD00B5F7CC /* Products */ = {
			isa = PBXGroup;
			children = (
				139105C11AF99BAD00B5F7CC /* libRCTSettings.a */,
			);
			name = Products;
			sourceTree = "<group>";
		};
		139FDEE71B06529A00C62182 /* Products */ = {
			isa = PBXGroup;
			children = (
				139FDEF41B06529B00C62182 /* libRCTWebSocket.a */,
			);
			name = Products;
			sourceTree = "<group>";
		};
		13B07FAE1A68108700A75B9A /* ReactTests */ = {
			isa = PBXGroup;
			children = (
				13B07FAF1A68108700A75B9A /* AppDelegate.h */,
				13B07FB01A68108700A75B9A /* AppDelegate.m */,
				13B07FB51A68108700A75B9A /* Images.xcassets */,
				13B07FB61A68108700A75B9A /* Info.plist */,
				13B07FB11A68108700A75B9A /* LaunchScreen.xib */,
				13B07FB71A68108700A75B9A /* main.m */,
			);
			path = ReactTests;
			sourceTree = "<group>";
		};
		146834001AC3E56700842450 /* Products */ = {
			isa = PBXGroup;
			children = (
				146834041AC3E56700842450 /* libReact.a */,
			);
			name = Products;
			sourceTree = "<group>";
		};
		78C398B11ACF4ADC00677621 /* Products */ = {
			isa = PBXGroup;
			children = (
				78C398B91ACF4ADC00677621 /* libRCTLinking.a */,
			);
			name = Products;
			sourceTree = "<group>";
		};
		832341AE1AAA6A7D00B99B32 /* Libraries */ = {
			isa = PBXGroup;
			children = (
				027799061BBF3BB700C96559 /* RealmJS.xcodeproj */,
				146833FF1AC3E56700842450 /* React.xcodeproj */,
				00C302A71ABCB8CE00DB3ED1 /* RCTActionSheet.xcodeproj */,
				00C302B51ABCB90400DB3ED1 /* RCTGeolocation.xcodeproj */,
				00C302BB1ABCB91800DB3ED1 /* RCTImage.xcodeproj */,
				78C398B01ACF4ADC00677621 /* RCTLinking.xcodeproj */,
				00C302D31ABCB9D200DB3ED1 /* RCTNetwork.xcodeproj */,
				139105B61AF99BAD00B5F7CC /* RCTSettings.xcodeproj */,
				832341B01AAA6A8300B99B32 /* RCTText.xcodeproj */,
				00C302DF1ABCB9EE00DB3ED1 /* RCTVibration.xcodeproj */,
				139FDEE61B06529A00C62182 /* RCTWebSocket.xcodeproj */,
			);
			name = Libraries;
			sourceTree = "<group>";
		};
		832341B11AAA6A8300B99B32 /* Products */ = {
			isa = PBXGroup;
			children = (
				832341B51AAA6A8300B99B32 /* libRCTText.a */,
			);
			name = Products;
			sourceTree = "<group>";
		};
		83CBB9F61A601CBA00E9B192 = {
			isa = PBXGroup;
			children = (
				02DE87711C0CE55100A42BFC /* RealmJSTests.h */,
				022D592E1C0432F1001E25FE /* RealmJSTests.mm */,
				02DE87661C0CE46100A42BFC /* RealmReactTests.m */,
				13B07FAE1A68108700A75B9A /* ReactTests */,
				832341AE1AAA6A7D00B99B32 /* Libraries */,
				83CBBA001A601CBA00E9B192 /* Products */,
			);
			sourceTree = "<group>";
		};
		83CBBA001A601CBA00E9B192 /* Products */ = {
			isa = PBXGroup;
			children = (
				13B07F961A680F5B00A75B9A /* ReactTests.app */,
				00E356EE1AD99517003FC87E /* RealmReactTests.xctest */,
			);
			name = Products;
			sourceTree = "<group>";
		};
/* End PBXGroup section */

/* Begin PBXNativeTarget section */
		00E356ED1AD99517003FC87E /* RealmReactTests */ = {
			isa = PBXNativeTarget;
			buildConfigurationList = 00E357021AD99517003FC87E /* Build configuration list for PBXNativeTarget "RealmReactTests" */;
			buildPhases = (
				00E356EA1AD99517003FC87E /* Sources */,
				00E356EB1AD99517003FC87E /* Frameworks */,
				00E356EC1AD99517003FC87E /* Resources */,
			);
			buildRules = (
			);
			dependencies = (
				00E356F51AD99517003FC87E /* PBXTargetDependency */,
			);
			name = RealmReactTests;
			productName = ReactTestsTests;
			productReference = 00E356EE1AD99517003FC87E /* RealmReactTests.xctest */;
			productType = "com.apple.product-type.bundle.unit-test";
		};
		13B07F861A680F5B00A75B9A /* ReactTestApp */ = {
			isa = PBXNativeTarget;
			buildConfigurationList = 13B07F931A680F5B00A75B9A /* Build configuration list for PBXNativeTarget "ReactTestApp" */;
			buildPhases = (
				F65C4BCA1BC72C5A000A1793 /* Install Realm Node Modules */,
				13B07F871A680F5B00A75B9A /* Sources */,
				13B07F8C1A680F5B00A75B9A /* Frameworks */,
				13B07F8E1A680F5B00A75B9A /* Resources */,
				F6EDE5BF1C49007200B1085F /* Bundle React Native code and images */,
				F6F405C61BCE565100A1E24F /* Embed Frameworks */,
			);
			buildRules = (
			);
			dependencies = (
			);
			name = ReactTestApp;
			productName = "Hello World";
			productReference = 13B07F961A680F5B00A75B9A /* ReactTests.app */;
			productType = "com.apple.product-type.application";
		};
/* End PBXNativeTarget section */

/* Begin PBXProject section */
		83CBB9F71A601CBA00E9B192 /* Project object */ = {
			isa = PBXProject;
			attributes = {
				LastUpgradeCheck = 0710;
				ORGANIZATIONNAME = Realm;
				TargetAttributes = {
					00E356ED1AD99517003FC87E = {
						CreatedOnToolsVersion = 6.2;
						TestTargetID = 13B07F861A680F5B00A75B9A;
					};
				};
			};
			buildConfigurationList = 83CBB9FA1A601CBA00E9B192 /* Build configuration list for PBXProject "ReactTests" */;
			compatibilityVersion = "Xcode 3.2";
			developmentRegion = English;
			hasScannedForEncodings = 0;
			knownRegions = (
				en,
				Base,
			);
			mainGroup = 83CBB9F61A601CBA00E9B192;
			productRefGroup = 83CBBA001A601CBA00E9B192 /* Products */;
			projectDirPath = "";
			projectReferences = (
				{
					ProductGroup = 00C302A81ABCB8CE00DB3ED1 /* Products */;
					ProjectRef = 00C302A71ABCB8CE00DB3ED1 /* RCTActionSheet.xcodeproj */;
				},
				{
					ProductGroup = 00C302B61ABCB90400DB3ED1 /* Products */;
					ProjectRef = 00C302B51ABCB90400DB3ED1 /* RCTGeolocation.xcodeproj */;
				},
				{
					ProductGroup = 00C302BC1ABCB91800DB3ED1 /* Products */;
					ProjectRef = 00C302BB1ABCB91800DB3ED1 /* RCTImage.xcodeproj */;
				},
				{
					ProductGroup = 78C398B11ACF4ADC00677621 /* Products */;
					ProjectRef = 78C398B01ACF4ADC00677621 /* RCTLinking.xcodeproj */;
				},
				{
					ProductGroup = 00C302D41ABCB9D200DB3ED1 /* Products */;
					ProjectRef = 00C302D31ABCB9D200DB3ED1 /* RCTNetwork.xcodeproj */;
				},
				{
					ProductGroup = 139105B71AF99BAD00B5F7CC /* Products */;
					ProjectRef = 139105B61AF99BAD00B5F7CC /* RCTSettings.xcodeproj */;
				},
				{
					ProductGroup = 832341B11AAA6A8300B99B32 /* Products */;
					ProjectRef = 832341B01AAA6A8300B99B32 /* RCTText.xcodeproj */;
				},
				{
					ProductGroup = 00C302E01ABCB9EE00DB3ED1 /* Products */;
					ProjectRef = 00C302DF1ABCB9EE00DB3ED1 /* RCTVibration.xcodeproj */;
				},
				{
					ProductGroup = 139FDEE71B06529A00C62182 /* Products */;
					ProjectRef = 139FDEE61B06529A00C62182 /* RCTWebSocket.xcodeproj */;
				},
				{
					ProductGroup = 146834001AC3E56700842450 /* Products */;
					ProjectRef = 146833FF1AC3E56700842450 /* React.xcodeproj */;
				},
				{
					ProductGroup = 027799071BBF3BB700C96559 /* Products */;
					ProjectRef = 027799061BBF3BB700C96559 /* RealmJS.xcodeproj */;
				},
			);
			projectRoot = "";
			targets = (
				13B07F861A680F5B00A75B9A /* ReactTestApp */,
				00E356ED1AD99517003FC87E /* RealmReactTests */,
			);
		};
/* End PBXProject section */

/* Begin PBXReferenceProxy section */
		00C302AC1ABCB8CE00DB3ED1 /* libRCTActionSheet.a */ = {
			isa = PBXReferenceProxy;
			fileType = archive.ar;
			path = libRCTActionSheet.a;
			remoteRef = 00C302AB1ABCB8CE00DB3ED1 /* PBXContainerItemProxy */;
			sourceTree = BUILT_PRODUCTS_DIR;
		};
		00C302BA1ABCB90400DB3ED1 /* libRCTGeolocation.a */ = {
			isa = PBXReferenceProxy;
			fileType = archive.ar;
			path = libRCTGeolocation.a;
			remoteRef = 00C302B91ABCB90400DB3ED1 /* PBXContainerItemProxy */;
			sourceTree = BUILT_PRODUCTS_DIR;
		};
		00C302C01ABCB91800DB3ED1 /* libRCTImage.a */ = {
			isa = PBXReferenceProxy;
			fileType = archive.ar;
			path = libRCTImage.a;
			remoteRef = 00C302BF1ABCB91800DB3ED1 /* PBXContainerItemProxy */;
			sourceTree = BUILT_PRODUCTS_DIR;
		};
		00C302DC1ABCB9D200DB3ED1 /* libRCTNetwork.a */ = {
			isa = PBXReferenceProxy;
			fileType = archive.ar;
			path = libRCTNetwork.a;
			remoteRef = 00C302DB1ABCB9D200DB3ED1 /* PBXContainerItemProxy */;
			sourceTree = BUILT_PRODUCTS_DIR;
		};
		00C302E41ABCB9EE00DB3ED1 /* libRCTVibration.a */ = {
			isa = PBXReferenceProxy;
			fileType = archive.ar;
			path = libRCTVibration.a;
			remoteRef = 00C302E31ABCB9EE00DB3ED1 /* PBXContainerItemProxy */;
			sourceTree = BUILT_PRODUCTS_DIR;
		};
		02002CCF1C20F20B00265A80 /* libGCDWebServers.a */ = {
			isa = PBXReferenceProxy;
			fileType = archive.ar;
			path = libGCDWebServers.a;
			remoteRef = 02002CCE1C20F20B00265A80 /* PBXContainerItemProxy */;
			sourceTree = BUILT_PRODUCTS_DIR;
		};
		02002CD11C20F20B00265A80 /* libRealmJS.a */ = {
			isa = PBXReferenceProxy;
			fileType = archive.ar;
			path = libRealmJS.a;
			remoteRef = 02002CD01C20F20B00265A80 /* PBXContainerItemProxy */;
			sourceTree = BUILT_PRODUCTS_DIR;
		};
		027799171BBF3BB700C96559 /* RealmJS.framework */ = {
			isa = PBXReferenceProxy;
			fileType = wrapper.framework;
			path = RealmJS.framework;
			remoteRef = 027799161BBF3BB700C96559 /* PBXContainerItemProxy */;
			sourceTree = BUILT_PRODUCTS_DIR;
		};
		027799191BBF3BB700C96559 /* RealmJSTests.xctest */ = {
			isa = PBXReferenceProxy;
			fileType = wrapper.cfbundle;
			path = RealmJSTests.xctest;
			remoteRef = 027799181BBF3BB700C96559 /* PBXContainerItemProxy */;
			sourceTree = BUILT_PRODUCTS_DIR;
		};
		0277991B1BBF3BB700C96559 /* RealmReact.framework */ = {
			isa = PBXReferenceProxy;
			fileType = wrapper.framework;
			path = RealmReact.framework;
			remoteRef = 0277991A1BBF3BB700C96559 /* PBXContainerItemProxy */;
			sourceTree = BUILT_PRODUCTS_DIR;
		};
		139105C11AF99BAD00B5F7CC /* libRCTSettings.a */ = {
			isa = PBXReferenceProxy;
			fileType = archive.ar;
			path = libRCTSettings.a;
			remoteRef = 139105C01AF99BAD00B5F7CC /* PBXContainerItemProxy */;
			sourceTree = BUILT_PRODUCTS_DIR;
		};
		139FDEF41B06529B00C62182 /* libRCTWebSocket.a */ = {
			isa = PBXReferenceProxy;
			fileType = archive.ar;
			path = libRCTWebSocket.a;
			remoteRef = 139FDEF31B06529B00C62182 /* PBXContainerItemProxy */;
			sourceTree = BUILT_PRODUCTS_DIR;
		};
		146834041AC3E56700842450 /* libReact.a */ = {
			isa = PBXReferenceProxy;
			fileType = archive.ar;
			path = libReact.a;
			remoteRef = 146834031AC3E56700842450 /* PBXContainerItemProxy */;
			sourceTree = BUILT_PRODUCTS_DIR;
		};
		78C398B91ACF4ADC00677621 /* libRCTLinking.a */ = {
			isa = PBXReferenceProxy;
			fileType = archive.ar;
			path = libRCTLinking.a;
			remoteRef = 78C398B81ACF4ADC00677621 /* PBXContainerItemProxy */;
			sourceTree = BUILT_PRODUCTS_DIR;
		};
		832341B51AAA6A8300B99B32 /* libRCTText.a */ = {
			isa = PBXReferenceProxy;
			fileType = archive.ar;
			path = libRCTText.a;
			remoteRef = 832341B41AAA6A8300B99B32 /* PBXContainerItemProxy */;
			sourceTree = BUILT_PRODUCTS_DIR;
		};
/* End PBXReferenceProxy section */

/* Begin PBXResourcesBuildPhase section */
		00E356EC1AD99517003FC87E /* Resources */ = {
			isa = PBXResourcesBuildPhase;
			buildActionMask = 2147483647;
			files = (
			);
			runOnlyForDeploymentPostprocessing = 0;
		};
		13B07F8E1A680F5B00A75B9A /* Resources */ = {
			isa = PBXResourcesBuildPhase;
			buildActionMask = 2147483647;
			files = (
				13B07FBF1A68108700A75B9A /* Images.xcassets in Resources */,
				13B07FBD1A68108700A75B9A /* LaunchScreen.xib in Resources */,
			);
			runOnlyForDeploymentPostprocessing = 0;
		};
/* End PBXResourcesBuildPhase section */

/* Begin PBXShellScriptBuildPhase section */
		F65C4BCA1BC72C5A000A1793 /* Install Realm Node Modules */ = {
			isa = PBXShellScriptBuildPhase;
			buildActionMask = 2147483647;
			files = (
			);
			inputPaths = (
			);
			name = "Install Realm Node Modules";
			outputPaths = (
			);
			runOnlyForDeploymentPostprocessing = 0;
			shellPath = /bin/sh;
<<<<<<< HEAD
			shellScript = "[ -s \"${HOME}/.nvm/nvm.sh\" ] && . \"${HOME}/.nvm/nvm.sh\" \nrm -rf ../node_modules/realm ../node_modules/realm-tests\nnpm install realm realm-tests\ncp ../../../src/object-store/src/parser/query-tests.json ../node_modules/realm-tests/query-tests.json\n";
=======
			shellScript = "[ -s \"${HOME}/.nvm/nvm.sh\" ] && . \"${HOME}/.nvm/nvm.sh\" \nnpm install realm realm-tests\ncp ../../../src/object-store/parser/queryTests.json ../node_modules/realm-tests/query-tests.json\n";
>>>>>>> 578e6b97
		};
		F6EDE5BF1C49007200B1085F /* Bundle React Native code and images */ = {
			isa = PBXShellScriptBuildPhase;
			buildActionMask = 2147483647;
			files = (
			);
			inputPaths = (
			);
			name = "Bundle React Native code and images";
			outputPaths = (
			);
			runOnlyForDeploymentPostprocessing = 0;
			shellPath = /bin/sh;
			shellScript = "[ \"$PLATFORM_NAME\" = \"iphonesimulator\" ] && exit\n../node_modules/react-native/packager/react-native-xcode.sh";
		};
/* End PBXShellScriptBuildPhase section */

/* Begin PBXSourcesBuildPhase section */
		00E356EA1AD99517003FC87E /* Sources */ = {
			isa = PBXSourcesBuildPhase;
			buildActionMask = 2147483647;
			files = (
				022D592F1C0432F1001E25FE /* RealmJSTests.mm in Sources */,
				02DE87671C0CE46100A42BFC /* RealmReactTests.m in Sources */,
			);
			runOnlyForDeploymentPostprocessing = 0;
		};
		13B07F871A680F5B00A75B9A /* Sources */ = {
			isa = PBXSourcesBuildPhase;
			buildActionMask = 2147483647;
			files = (
				13B07FBC1A68108700A75B9A /* AppDelegate.m in Sources */,
				13B07FC11A68108700A75B9A /* main.m in Sources */,
			);
			runOnlyForDeploymentPostprocessing = 0;
		};
/* End PBXSourcesBuildPhase section */

/* Begin PBXTargetDependency section */
		00E356F51AD99517003FC87E /* PBXTargetDependency */ = {
			isa = PBXTargetDependency;
			target = 13B07F861A680F5B00A75B9A /* ReactTestApp */;
			targetProxy = 00E356F41AD99517003FC87E /* PBXContainerItemProxy */;
		};
/* End PBXTargetDependency section */

/* Begin PBXVariantGroup section */
		13B07FB11A68108700A75B9A /* LaunchScreen.xib */ = {
			isa = PBXVariantGroup;
			children = (
				13B07FB21A68108700A75B9A /* Base */,
			);
			name = LaunchScreen.xib;
			sourceTree = "<group>";
		};
/* End PBXVariantGroup section */

/* Begin XCBuildConfiguration section */
		00E356F61AD99517003FC87E /* Debug */ = {
			isa = XCBuildConfiguration;
			buildSettings = {
				BUNDLE_LOADER = "$(TEST_HOST)";
				FRAMEWORK_SEARCH_PATHS = "$(inherited)";
				GCC_PREPROCESSOR_DEFINITIONS = (
					"DEBUG=1",
					"$(inherited)",
				);
				HEADER_SEARCH_PATHS = (
					"$(inherited)",
					/Applications/Xcode.app/Contents/Developer/Toolchains/XcodeDefault.xctoolchain/usr/include,
					"$(SRCROOT)/../node_modules/react-native/React/Base",
					"$(SRCROOT)/../node_modules/react-native/React/Modules",
				);
				INFOPLIST_FILE = ../../ios/Info.plist;
				LD_RUNPATH_SEARCH_PATHS = "$(inherited) @executable_path/Frameworks @loader_path/Frameworks";
				PRODUCT_NAME = "$(TARGET_NAME)";
				TEST_HOST = "$(BUILT_PRODUCTS_DIR)/ReactTests.app/ReactTests";
			};
			name = Debug;
		};
		00E356F71AD99517003FC87E /* Release */ = {
			isa = XCBuildConfiguration;
			buildSettings = {
				BUNDLE_LOADER = "$(TEST_HOST)";
				COPY_PHASE_STRIP = NO;
				FRAMEWORK_SEARCH_PATHS = "$(inherited)";
				HEADER_SEARCH_PATHS = (
					"$(inherited)",
					/Applications/Xcode.app/Contents/Developer/Toolchains/XcodeDefault.xctoolchain/usr/include,
					"$(SRCROOT)/../node_modules/react-native/React/Base",
					"$(SRCROOT)/../node_modules/react-native/React/Modules",
				);
				INFOPLIST_FILE = ../../ios/Info.plist;
				LD_RUNPATH_SEARCH_PATHS = "$(inherited) @executable_path/Frameworks @loader_path/Frameworks";
				PRODUCT_NAME = "$(TARGET_NAME)";
				TEST_HOST = "$(BUILT_PRODUCTS_DIR)/ReactTests.app/ReactTests";
			};
			name = Release;
		};
		13B07F941A680F5B00A75B9A /* Debug */ = {
			isa = XCBuildConfiguration;
			buildSettings = {
				ASSETCATALOG_COMPILER_APPICON_NAME = AppIcon;
				INFOPLIST_FILE = ReactTests/Info.plist;
				LD_RUNPATH_SEARCH_PATHS = "$(inherited) @executable_path/Frameworks";
				OTHER_LDFLAGS = "-ObjC";
				PRODUCT_NAME = ReactTests;
			};
			name = Debug;
		};
		13B07F951A680F5B00A75B9A /* Release */ = {
			isa = XCBuildConfiguration;
			buildSettings = {
				ASSETCATALOG_COMPILER_APPICON_NAME = AppIcon;
				INFOPLIST_FILE = ReactTests/Info.plist;
				LD_RUNPATH_SEARCH_PATHS = "$(inherited) @executable_path/Frameworks";
				OTHER_LDFLAGS = "-ObjC";
				PRODUCT_NAME = ReactTests;
			};
			name = Release;
		};
		83CBBA201A601CBA00E9B192 /* Debug */ = {
			isa = XCBuildConfiguration;
			buildSettings = {
				ALWAYS_SEARCH_USER_PATHS = NO;
				CLANG_CXX_LANGUAGE_STANDARD = "gnu++0x";
				CLANG_CXX_LIBRARY = "libc++";
				CLANG_ENABLE_MODULES = YES;
				CLANG_ENABLE_OBJC_ARC = YES;
				CLANG_WARN_BOOL_CONVERSION = YES;
				CLANG_WARN_CONSTANT_CONVERSION = YES;
				CLANG_WARN_DIRECT_OBJC_ISA_USAGE = YES_ERROR;
				CLANG_WARN_EMPTY_BODY = YES;
				CLANG_WARN_ENUM_CONVERSION = YES;
				CLANG_WARN_INT_CONVERSION = YES;
				CLANG_WARN_OBJC_ROOT_CLASS = YES_ERROR;
				CLANG_WARN_UNREACHABLE_CODE = YES;
				CLANG_WARN__DUPLICATE_METHOD_MATCH = YES;
				"CODE_SIGN_IDENTITY[sdk=iphoneos*]" = "iPhone Developer";
				COPY_PHASE_STRIP = NO;
				ENABLE_STRICT_OBJC_MSGSEND = YES;
				ENABLE_TESTABILITY = YES;
				GCC_C_LANGUAGE_STANDARD = gnu99;
				GCC_DYNAMIC_NO_PIC = NO;
				GCC_OPTIMIZATION_LEVEL = 0;
				GCC_PREPROCESSOR_DEFINITIONS = (
					"DEBUG=1",
					"$(inherited)",
				);
				GCC_SYMBOLS_PRIVATE_EXTERN = NO;
				GCC_WARN_64_TO_32_BIT_CONVERSION = YES;
				GCC_WARN_ABOUT_RETURN_TYPE = YES_ERROR;
				GCC_WARN_UNDECLARED_SELECTOR = YES;
				GCC_WARN_UNINITIALIZED_AUTOS = YES_AGGRESSIVE;
				GCC_WARN_UNUSED_FUNCTION = YES;
				GCC_WARN_UNUSED_VARIABLE = YES;
				HEADER_SEARCH_PATHS = (
					"$(inherited)",
					/Applications/Xcode.app/Contents/Developer/Toolchains/XcodeDefault.xctoolchain/usr/include,
					"$(SRCROOT)/../node_modules/react-native/React/Base/**",
					"$(SRCROOT)/../node_modules/react-native/React/Modules",
				);
				IPHONEOS_DEPLOYMENT_TARGET = 8.0;
				MTL_ENABLE_DEBUG_INFO = YES;
				ONLY_ACTIVE_ARCH = YES;
				PRODUCT_BUNDLE_IDENTIFIER = "io.realm.$(PRODUCT_NAME:rfc1034identifier)";
				SDKROOT = iphoneos;
			};
			name = Debug;
		};
		83CBBA211A601CBA00E9B192 /* Release */ = {
			isa = XCBuildConfiguration;
			buildSettings = {
				ALWAYS_SEARCH_USER_PATHS = NO;
				CLANG_CXX_LANGUAGE_STANDARD = "gnu++0x";
				CLANG_CXX_LIBRARY = "libc++";
				CLANG_ENABLE_MODULES = YES;
				CLANG_ENABLE_OBJC_ARC = YES;
				CLANG_WARN_BOOL_CONVERSION = YES;
				CLANG_WARN_CONSTANT_CONVERSION = YES;
				CLANG_WARN_DIRECT_OBJC_ISA_USAGE = YES_ERROR;
				CLANG_WARN_EMPTY_BODY = YES;
				CLANG_WARN_ENUM_CONVERSION = YES;
				CLANG_WARN_INT_CONVERSION = YES;
				CLANG_WARN_OBJC_ROOT_CLASS = YES_ERROR;
				CLANG_WARN_UNREACHABLE_CODE = YES;
				CLANG_WARN__DUPLICATE_METHOD_MATCH = YES;
				"CODE_SIGN_IDENTITY[sdk=iphoneos*]" = "iPhone Developer";
				COPY_PHASE_STRIP = YES;
				ENABLE_NS_ASSERTIONS = NO;
				ENABLE_STRICT_OBJC_MSGSEND = YES;
				GCC_C_LANGUAGE_STANDARD = gnu99;
				GCC_WARN_64_TO_32_BIT_CONVERSION = YES;
				GCC_WARN_ABOUT_RETURN_TYPE = YES_ERROR;
				GCC_WARN_UNDECLARED_SELECTOR = YES;
				GCC_WARN_UNINITIALIZED_AUTOS = YES_AGGRESSIVE;
				GCC_WARN_UNUSED_FUNCTION = YES;
				GCC_WARN_UNUSED_VARIABLE = YES;
				HEADER_SEARCH_PATHS = (
					"$(inherited)",
					/Applications/Xcode.app/Contents/Developer/Toolchains/XcodeDefault.xctoolchain/usr/include,
					"$(SRCROOT)/../node_modules/react-native/React/Base/**",
					"$(SRCROOT)/../node_modules/react-native/React/Modules",
				);
				IPHONEOS_DEPLOYMENT_TARGET = 8.0;
				MTL_ENABLE_DEBUG_INFO = NO;
				PRODUCT_BUNDLE_IDENTIFIER = "io.realm.$(PRODUCT_NAME:rfc1034identifier)";
				SDKROOT = iphoneos;
				VALIDATE_PRODUCT = YES;
			};
			name = Release;
		};
/* End XCBuildConfiguration section */

/* Begin XCConfigurationList section */
		00E357021AD99517003FC87E /* Build configuration list for PBXNativeTarget "RealmReactTests" */ = {
			isa = XCConfigurationList;
			buildConfigurations = (
				00E356F61AD99517003FC87E /* Debug */,
				00E356F71AD99517003FC87E /* Release */,
			);
			defaultConfigurationIsVisible = 0;
			defaultConfigurationName = Release;
		};
		13B07F931A680F5B00A75B9A /* Build configuration list for PBXNativeTarget "ReactTestApp" */ = {
			isa = XCConfigurationList;
			buildConfigurations = (
				13B07F941A680F5B00A75B9A /* Debug */,
				13B07F951A680F5B00A75B9A /* Release */,
			);
			defaultConfigurationIsVisible = 0;
			defaultConfigurationName = Release;
		};
		83CBB9FA1A601CBA00E9B192 /* Build configuration list for PBXProject "ReactTests" */ = {
			isa = XCConfigurationList;
			buildConfigurations = (
				83CBBA201A601CBA00E9B192 /* Debug */,
				83CBBA211A601CBA00E9B192 /* Release */,
			);
			defaultConfigurationIsVisible = 0;
			defaultConfigurationName = Release;
		};
/* End XCConfigurationList section */
	};
	rootObject = 83CBB9F71A601CBA00E9B192 /* Project object */;
}<|MERGE_RESOLUTION|>--- conflicted
+++ resolved
@@ -615,11 +615,7 @@
 			);
 			runOnlyForDeploymentPostprocessing = 0;
 			shellPath = /bin/sh;
-<<<<<<< HEAD
-			shellScript = "[ -s \"${HOME}/.nvm/nvm.sh\" ] && . \"${HOME}/.nvm/nvm.sh\" \nrm -rf ../node_modules/realm ../node_modules/realm-tests\nnpm install realm realm-tests\ncp ../../../src/object-store/src/parser/query-tests.json ../node_modules/realm-tests/query-tests.json\n";
-=======
-			shellScript = "[ -s \"${HOME}/.nvm/nvm.sh\" ] && . \"${HOME}/.nvm/nvm.sh\" \nnpm install realm realm-tests\ncp ../../../src/object-store/parser/queryTests.json ../node_modules/realm-tests/query-tests.json\n";
->>>>>>> 578e6b97
+			shellScript = "[ -s \"${HOME}/.nvm/nvm.sh\" ] && . \"${HOME}/.nvm/nvm.sh\" \nnpm install realm realm-tests\ncp ../../../src/object-store/src/parser/query-tests.json ../node_modules/realm-tests/query-tests.json\n";
 		};
 		F6EDE5BF1C49007200B1085F /* Bundle React Native code and images */ = {
 			isa = PBXShellScriptBuildPhase;
