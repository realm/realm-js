////////////////////////////////////////////////////////////////////////////
//
// Copyright 2016 Realm Inc.
//
// Licensed under the Apache License, Version 2.0 (the "License");
// you may not use this file except in compliance with the License.
// You may obtain a copy of the License at
//
// http://www.apache.org/licenses/LICENSE-2.0
//
// Unless required by applicable law or agreed to in writing, software
// distributed under the License is distributed on an "AS IS" BASIS,
// WITHOUT WARRANTIES OR CONDITIONS OF ANY KIND, either express or implied.
// See the License for the specific language governing permissions and
// limitations under the License.
//
////////////////////////////////////////////////////////////////////////////

/* eslint getter-return: "off", no-dupe-class-members: "off" */

/**
 * This describes the options used to create a {@link Realm.App} instance.
 * @typedef {Object} Realm.App~AppConfiguration
 * @property {string} id - The id of the MongoDB Realm app.
 * @property {string} url - The URL of the MongoDB Realm end-point.
 * @property {number} timeout - General timeout (in millisecs) for requests.
 * @property {Realm.App~LocalAppConfiguration} app - local app configuration
 */

/**
 * This describes the options used for local app configuration.
 * @typedef {Object} Realm.App~LocalAppConfiguration
 * @property {string} name - The name of the app.
 * @property {string} version - The version of the app.
 */

/**
 * This describes the different options used to create a {@link Realm} instance with Realm Cloud synchronization.
 * @typedef {Object} Realm.Sync~SyncConfiguration
 * @property {Realm.User} user - A {@link Realm.User} object obtained by calling `Realm.App.logIn`.
 * @property {string|number|BSON.ObjectId|null} partitionValue - The value of the partition key.
 * @property {function} [error] - A callback function which is called in error situations.
 *    The `error` callback can take up to five optional arguments: `name`, `message`, `isFatal`,
 *    `category`, and `code`.
 *
 * @property {Object} [customHttpHeaders] - A map (string, string) of custom HTTP headers.
 * @property {Realm.Sync~OpenRealmBehaviorConfiguration} [newRealmFileBehavior] - Whether to create a new file and sync in background or wait for the file to be synced.
       If not set, the Realm will be downloaded before opened.
 * @property {Realm.Sync~OpenRealmBehaviorConfiguration} [existingRealmFileBehavior] - Whether to open existing file and sync in background or wait for the sync of the
 *    file to complete and then open. If not set, the Realm will be downloaded before opened.
 */

/**
 * Specify how to open a synced Realm.
 *
 * @typedef {Object} Realm.Sync~OpenRealmBehaviorConfiguration
 * @property {string} type - how to open a Realm - 'downloadBeforeOpen' to wait for download to complete or 'openImmediately' to open the local Realm
 * @property {number} [timeOut] - how long to wait for a download (in ms). Default: infinity
 * @property {string} [timeOutBehavior] - what to do when download times out - 'openLocalRealm' to open the local Realm or 'throwException' to throw an exception.
 * @see {@link Realm.Sync~openLocalRealmBehavior}
 * @see {@link Realm.Sync~downloadBeforeOpenBehavior}
 */

/**
 * The default behavior settings if you want to open a synchronized Realm immediately and start working on it.
 * If this is the first time you open the Realm, it will be empty while the server data is being downloaded
 * in the background.
 *
 * @typedef {Realm.Sync~OpenRealmBehaviorConfiguration} Realm.Sync~openLocalRealmBehavior
 */

/**
 * The default behavior settings if you want to wait for downloading a synchronized Realm to complete before opening it.
 *
 * @typedef {Realm.Sync~OpenRealmBehaviorConfiguration} Realm.Sync~downloadBeforeOpenBehavior
 */

 /**
  * The class represents a MongoDB Realm App.
  *
  * ```js
  * let app = new Realm.App(config);
  * ```
  *
  * @memberof Realm
  */
 class App {

    /**
     * Creates a new app and connects to a MongoDB Realm instance.
     *
     * @param {(Realm.App~AppConfiguration|string)} configOrId - The configuration of the app or a string app id.
     * @throws If no app id is provided.
     */
    constructor(configOrId) { }

    /**
     * Logs in a user.
     *
     * @param {Realm.Credentials} credentials - Valid Credentials for the user.
     * @returns {Promise<Realm.User>}
     */
    logIn(credentials) { }

    /**
     * Returns the current user if any.
     *
     * @returns {Realm.User} The current user, `null` is no current user.
     */
    get currentUser() { }

    /**
     * Returns a dictionary of alll users. Users' identity is used as key.
     *
     * @returns {Array}
     */
    get allUsers() { }

    /**
     * Switches the current user.
     *
     * @param {Realm.User} user - The user to switch to.
     * @throws If user is not logged in.
     */
    switchUser(user) { }

    /**
     * Removes the user from MongoDB Realm.
     *
     * @param {Realm.User} user - The user to remove.
     * @returns {Promise<void>}
     */
    removeUser(user) { }

    /**
     * Client for the email/password authentication provider.
     *
     * @example
     * {
     * // Creating a new user, by registering via email & password
     * const app = new Realm.App(config);
     * await app.emailPasswordAuth.registerUser('john@example.com', 'some-secure-password');
     * }
     *
     * @type {Realm.Auth.EmailPasswordAuth}
     */
    get emailPasswordAuth() { }

    /**
     * Returns an instance of an app from the cache. If an app with the specified id
     * hasn't been created, null is returned.
     *
     * @param {string} appId
     * @returns {Realm.App|null}
     * @since v10.0.0
     */
    getCachedApp(appId) { }
 }


/**
 *
 * Class for interacting with Realm Sync.
 *
 * @memberof Realm
 */

class Sync {

    /**
     * Calling this method will force Realm to attempt to reconnect the Realm App to the server immediately.
     *
     * Realm will reconnect automatically, but by using exponential backoff. This means that if the device is offline for
     * a long time, restoring the connection after it comes back online can take longer than expected. In situations
     * where it is possible to detect the network condition (e.g. Airplane mode). Manually calling this method can
     * provide a smoother user experience.
     *
     * @param {Realm.App} app - The Realm app.
     */
    static reconnect(app) { }

    /**
<<<<<<< HEAD
     * Set the sync log level for a Realm app.
     * @param {Realm.App} app - The Realm app.
     * @param {Realm.Sync~LogLevel} level - The new log level.
=======
     * Set the sync log level. You can only set the log level once, and you must do it after creating an App instance
     * but before opening any Realms.
     * @example
     * {
     * const app = new Realm.App(getAppConfig());
     * Realm.Sync.setLogLevel("all");
     * const user = await app.logIn(credentials);
     * const realm = await Realm.open(getRealmConfig(user));
     * }
     * @param {Realm.Sync~LogLevel} level - The log level.
>>>>>>> 5b313288
     */
    static setLogLevel(app, level) { }

    /**
     * Enable multiplexing multiple sync sessions over a single connection for a Realm app.
     * When having a lot of synchronized realms open the system might run out of file
     * descriptors because of all the open sockets to the server. Session multiplexing
     * is designed to alleviate that, but it might not work with a server configured with
     * fail-over. Only use if you're seeing errors about reaching the file descriptor limit
     * and you know you are using many sync sessions.
     * @param {Realm.App} app - The Realm app.
     */
    static enableSessionMultiplexing(app) { }

    /**
     * A callback passed to `Realm.Sync.setLogger` when instrumenting the Realm Sync client with a custom logger.
     * @callback Realm.Sync~logCallback
     * @param {number} level The level of the log entry between 0 and 8 inclusively.
     * Use this as an index into `['all', 'trace', 'debug', 'detail', 'info', 'warn', 'error', 'fatal', 'off']` to get the name of the level.
     * @param {string} message The message of the log entry.
     */

    /**
<<<<<<< HEAD
     * Capture the sync client's log for a Realm app.
     * @param {Realm.App} app - the Realm app.
=======
     * Capture the sync client's log. You can only set the log level once, and you must do it after creating an App instance
     * but before opening any Realms.
     * @example
     * {
     * const app = new Realm.App(getAppConfig());
     * Realm.Sync.setLogger((level, message) => console.log(`[${level}] ${message}`);
     * const user = await app.logIn(credentials);
     * const realm = await Realm.open(getRealmConfig(user));
     * }
>>>>>>> 5b313288
     * @param {Realm.Sync~logCallback} logger - The log callback.
     * @see {Realm.Sync~setLogLevel}
     */
    static setLogger(app, logger) { }

    /**
     * Set the application part of the User-Agent string that will be sent to the Realm Object Server when a session
     * is created.
     *
     * This method can only be called up to the point where the first Realm is opened. After that, the User-Agent
     * can no longer be changed.
     * @param {Realm.App} the Realm app
     * @param {string} the user agent description
     */
    static setUserAgent(app, userAgent) { }

    /**
     * Initiate a client reset. The Realm must be closed prior to the reset.
     *
     * @param {Realm.App} [app] - The app where the Realm was opened.
     * @param {string} [path] - The path to the Realm to reset.
     * Throws error if reset is not possible.
     * @example
     * {
     *   const config = { sync: { user, partitionValue } };
     *   config.sync.error = (sender, error) => {
     *     if (error.name === 'ClientReset') {
     *       Realm.Sync.initiateClientReset(app, original_path);
     *       // copy required objects from Realm at error.config.path
     *     }
     *   }
     * }
     */
    static initiateClientReset(app, path) { }

    /**
     * Returns `true` if Realm still has a reference to any sync sessions regardless of their state.
     * If `false` is returned it means that no sessions currently exist.
     */
    static _hasExistingSessions() { }
}

/**
 * @typedef Realm.Sync~LogLevel
 * @type {("all"|"trace"|"debug"|"detail"|"info"|"warn"|"error"|"fatal"|"off")}
 */

/**
 * Class that describes authentication errors in the Realm Object Server
 * @memberof Realm.Sync
 */
class AuthError extends Error {
    /**
     * The numerical code for this error.
     * @type {number}
     */
    get code() { }

    /**
     * The unique help URI that describes this error.
     * @type {string}
     */
    get type() { }
}

/**
 * Describes an error when an incompatible synced Realm is opened. The old version of the Realm can be accessed in readonly mode using the configuration() member
 * @memberof Realm.Sync
 */
class IncompatibleSyncedRealmError {
    /**
     * The name of the error is 'IncompatibleSyncedRealmError'
     */
    get name() { }

    /**
     * The {Realm~Configuration} of the backed up Realm.
     * @type {Realm~Configuration}
     */
    get configuration() { }
}

/**
 * Class for creating user credentials
 * @memberof Realm
 */
class Credentials {
    /**
     * Creates credentials based on a login with an email address and a password.
     * @param {string} username The username of the user.
     * @param {string} password The user's password.
     * @return {Credentials} An instance of `Credentials` that can be used in {@linkcode Realm.App.logIn}.
     */
    static emailPassword(email, password) { }

    /**
     * Creates credentials based on a Facebook login.
     * @param {string} token A Facebook authentication token, obtained by logging into Facebook..
     * @return {Credentials} An instance of `Credentials` that can be used in {@linkcode Realm.App.logIn}.
     */
    static facebook(token) { }

    /**
     * Creates credentials based on a Google login.
     * @param {string} token A Google authentication token, obtained by logging into Google.
     * @return {Credentials} An instance of `Credentials` that can be used in {@linkcode Realm.App.logIn}.
     */
    static google(token) { }

    /**
     * Creates credentials for an anonymous user. These can only be used once - using them a second
     * time will result in a different user being logged in. If you need to get a user that has already logged
     * in with the Anonymous credentials, use {@linkcode Realm.App.currentUser} or {@linkcode Realm.App.allUsers}
     * @return {Credentials} An instance of `Credentials` that can be used in {@linkcode Realm.App.logIn}.
     */
    static anonymous() { }

    /**
     * Creates credentials with a custom provider and user identifier.
     * @param {string} token A string identifying the user. Usually an identity token or a username.
     * @return {Credentials} An instance of `Credentials` that can be used in {@linkcode Realm.App.logIn}.
     */
    static custom(token) { }

    /**
     * Creates credentials with a MongoDB Realm function and user identifier.
     * @param {string} token A string identifying the user. Usually an identity token or a username.
     * @return {Promise<Credentials>} An instance of `Credentials` that can be used in {@linkcode Realm.App.logIn}.
     */
    static function(token) { }

    /**
     * Creates credentials from a user API key.
     * @param {string} key A string identifying the user by API key.
     * @return {Credentials} An instance of `Credentials` that can be used in {@linkcode Realm.App.logIn}.
     */
    static userApiKey(token) { }

    /**
     * Creates credentials from a server API key.
     * @param {string} key A string identifying the user by API key.
     * @return {Credentials} An instance of `Credentials` that can be used in {@linkcode Realm.App.logIn}.
     */
    static serverApiKey(token) { }

    /**
     * Creates credentials based on an Apple login.
     * @param {string} token An Apple authentication token, obtained by logging into Apple.
     * @return {Credentials} An instance of `Credentials` that can be used in {@linkcode Realm.App.logIn}.
     */
    static apple(token) { }

    /**
     * Gets the identity provider for the credentials.
     * @returns {string} The identity provider, such as Google, Facebook, etc.
     */
    get provider() { }
}

/**
 * A namespace for auth providers
 * @see Realm.Auth.EmailPasswordAuth
 * @see Realm.Auth.ApiKeyAuth
 * @memberof Realm
 */
class Auth {
}


/**
 * Class for managing email/password for users
 * @memberof Realm.Auth
 */
class EmailPasswordAuth {

    /**
     * Registers a new email identity with the email/password provider,
     * and sends a confirmation email to the provided address.
     *
     * @param {string} email - The email address of the user to register.
     * @param {string} password  - The password that the user created for the new username/password identity.
     * @returns {Promise<void>}
     */
    registerUser(email, password) { }

    /**
     * Confirms an email identity with the email/password provider.
     *
     * @param {string} token - The confirmation token that was emailed to the user.
     * @param {string} id - The confirmation token id that was emailed to the user.
     * @returns {Promise<void>}
     */
    confirmUser(token, id) { }

    /**
     * Re-sends a confirmation email to a user that has registered but
     * not yet confirmed their email address.
     *
     * @param {string} email - The email address of the user to re-send a confirmation for.
     * @returns {Promise<void>}
     */
    resendConfirmationEmail(email) { }

    /**
     * Sends an email to the user for resetting the password.
     * @param {string} email - The email address of the user to re-send a confirmation for.
     * @returns {Promise<void>}
     */
    sendResetPasswordEmail(email) { }

    /**
     * Resets the password of an email identity using the password reset token emailed to a user.
     * @param {string} password - The desired new password.
     * @param {string} token - The password reset token that was emailed to the user.
     * @param {string} id - The password reset token id that was emailed to the user.
     * @returns {Promise<void>}
     */
    resetPassword(password, token, id) { }

    /**
     * Resets the password of an email identity using the
     * password reset function set up in the application.
     *
     * @param {string} email - The email address of the user.
     * @param {string} password - The desired new password.
     * @param {Array<BSON>} args - Arguments passed onto the function.
     * @return {Promose<void>}
     */
    callResetPasswordFunction(email, password, ...args) { }
}

/**
 * A client for the user API key authentication provider which
 * can be used to create and modify user API keys. This
 * client should only be used by an authenticated user.
 * @memberof Realm.Auth
 */
class ApiKeyAuth {

    /**
     * Creates a user API key that can be used to authenticate as the current user.
     *
     * @param {string} name - The name of the API key to be created.
     * @returns {Promise<void>}
     */
    create(name) { }

    /**
     * Fetches a user API key associated with the current user.
     *
     * @param {string} id - The id of the API key to fetch.
     * @returns {Promise<Object>}
     */
    fetch(id) { }

    /**
     * Fetches the user API keys associated with the current user.
     *
     * @returns {Promise<Array>}
     */
    fetchAll() { }

    /**
     * Deletes a user API key associated with the current user.
     *
     * @param {string} id - The id of the API key to delete.
     * @returns {Promise<void>}
     */
    delete(id) { }

    /**
     * Enables a user API key associated with the current user.
     *
     * @param {string} id - The id of the API key to enable.
     * @returns {Promise<void>}
     */
    enable(id) { }

    /**
     * Disables a user API key associated with the current user.
     *
     * @param {string} id - The id of the API key to disable.
     * @returns {Promise<void>}
     */
    disable(id) { }
}


/**
 * Class for managing users.
 * @memberof Realm
 */
class User {
    /**
     * Gets the identity of this user on MongoDB Realm Cloud.
     * The identity is a guaranteed to be unique among all users on MongoDB Realm Cloud .
     * @type {string}
     */
    get id() { }

    /**
     * Gets this user's access token. This is the user's credential for accessing the MongoDB
     * Realm Cloud and should be treated as sensitive data.
     * @type {string}
     */
    get accessToken() { }

    /**
     * Gets this user's refresh token. This is the user's credential for accessing the MongoDB
     * Realm Cloud and should be treated as sensitive data.
     * @type {string}
     */
    get refreshToken() { }

    /**
     * Gets this user's associated custom data. This is application-specific data provided by the server.
     * @type {object?}
     */
    get customData() { }

    /**
     * Is true if the user is logged in. False otherwise.
     * @type {boolean}
     */
    get isLoggedIn() { }

    /**
     * Gets the user's state which can be one of the following:
     *  - `LoggedOut` - the user is logged out
     *  - `LoggedIn` - the user is logged in
     *  - `Removed`  - the user has been removed
     * @type {string}
     */
    get state() { }

    /**
     * Gets the user's profile (name, email address, etc.).
     * @type {object}
     */
    get profile() { }

    /**
     * Logs out the user.
     * @returns {Promise<void>} - resolves when the user has been logged out
     */
    logOut() { }

    /**
     * Links a user to another credentials. This is useful when linking
     * different account togteher.
     * @param {Realm.Credentials} credentials
     * @returns {Promise<void>} - resolves when the user has been linked with the other credentials.
     */
    linkCredentials(credentials) { }


    /**
     * Refresh user's custom data.
     * @returns {Promise<Object>}
     * @see {Realm.User.customData}
     */
    refreshCustomData() { }

    /**
     * Returns a provider to interact with API keys.
     * @return {Realm.Auth.ApiKeyAuth} - the provider
     */
    apiKeys() { }

    /**
     * Calls the named server function as this user.
     * @param {string} name - name of the function to call
     * @param {any[]} args - list of arguments to pass
     */
    callFunction(name, args) { }

    /**
     * Convenience wrapper around `call_function(name, [args])`
     *
     * @example
     * // These are all equivalent:
     * await user.call_function("do_thing", [a1, a2, a3]);
     * await user.functions.do_thing(a1, a2, a3);
     * await user.functions["do_thing"](a1, a2, a3);
     *
     * @example
     * // It it legal to store the functions as first-class values:
     * const do_thing = user.functions.do_thing;
     * await do_thing(a1);
     * await do_thing(a2);
     */
    get functions() { }

    /**
     * Returns a connection to the MongoDB service.
     *
     * @example
     * let blueWidgets = user.remoteMongoClient('myClusterName')
     *                       .db('myDb')
     *                       .collection('widgets')
     *                       .find({color: 'blue'});
     *
     * @param {string} serviceName
     * @returns {Realm~RemoteMongoDB}
     */
    remoteMongoClient(serviceName) { }

    /**
     * @class Realm.User~Push Access to the operations of the push service.
     */

    /**
     * Registers the provided token with this User's device.
     *
     * @function Realm.User~Push#register
     * @param {string} token
     * @returns {Promise<void>} completed when the user is registered, or the operation fails.
     */

    /**
     * Deregisters this User's device.
     *
     * @function Realm.User~Push#deregister
     * @returns {Promise<void>} completed when the user is deregistered, or the operation fails.
     */

    /**
     * Access the operations of the push service.
     *
     * @param {string} serviceName
     * @returns {Realm.User~Push}
     */
    push(serviceName) { }
}

/**
 * An object encapsulating a MongoDB Realm Cloud session. Sessions represent the communication between the
 * client (and a local Realm file on disk), and the server (and a remote Realm at a given URL stored on a Realm Object Server).
 * Sessions are always created by the SDK and vended out through various APIs. The lifespans of sessions
 * associated with Realms are managed automatically.
 * @memberof Realm.Sync
 */
class Session {
    /**
     * Gets the Sync-part of the configuration that the corresponding Realm was
     * constructed with.
     * @type {object}
     */
    get config() { }

    /**
     * Gets the User that this session was created with.
     * @type {User}
     */
    get user() { }

    /**
     * Gets the URL of the Realm Object Server that this session is connected to.
     * @type {string}
     */
    get url() { }

    /**
     * Gets the current state of the session.
     * Can be either:
     *  - "active": The session is connected to the Realm Object Server and is actively transferring data.
     *  - "inactive": The session is not currently communicating with the Realm Object Server.
     *  - "invalid": A non-recoverable error has occurred, and this session is semantically invalid. A new session should be created.
     * @type {string}
     */
    get state() { }

    /**
     * Register a progress notification callback on a session object
     * @param {string} direction - The progress direction to register for.
     * Can be either:
     *  - `download` - report download progress
     *  - `upload` - report upload progress
     * @param {string} mode - The progress notification mode to use for the registration.
     * Can be either:
     *  - `reportIndefinitely` - the registration will stay active until the callback is unregistered
     *  - `forCurrentlyOutstandingWork` - the registration will be active until only the currently transferable bytes are synced
     * @param {callback(transferred, transferable)} callback - called with the following arguments:
     *   - `transferred` - the current number of bytes already transferred
     *   - `transferable` - the total number of transferable bytes (the number of bytes already transferred plus the number of bytes pending transfer)
     */
    addProgressNotification(direction, mode, progressCallback) { }

    /** Unregister a progress notification callback that was previously registered with addProgressNotification.
     * Calling the function multiple times with the same callback is ignored.
    * @param {callback(transferred, transferable)} callback - a previously registered progress callback
    */
    removeProgressNotification(progressCallback) { }

    /**
     * Registers a connection notification on the session object. This will be notified about changes to the
     * underlying connection to the Realm Object Server.
     *
     * @param {callback(newState, oldState)} callback - called with the following arguments:
     *   - `newState` - the new state of the connection
     *   - `oldState` - the state the connection transitioned from.
     */
    addConnectionNotification(connectionCallback) { }

    /**
     * Unregister a state notification callback that was previously registered with addStateNotification.
     * Calling the function multiple times with the same callback is ignored.
     *
     * @param {callback(oldState, newState)} callback - a previously registered state callback.
     */
    removeConnectionNotification(connectionCallback) { }

    /**
     * Gets the current state of the connection to the server. Multiple sessions might share the same underlying
     * connection. In that case, any connection change is sent to all sessions.
     *
     * Can be either:
     *  - Realm.Sync.ConnectionState.Disconnected: No connection to the server is available.
     *  - Realm.Sync.ConnectionState.Connecting: An attempt to connect to the server is in progress.
     *  - Realm.Sync.ConnectionState.Connected: The connection to the server is active and data can be synchronized.
     *
     * Data will only be synchronized with the Realm ObjectServer if this method returns `Connected` and `state()`
     * returns `Active` or `Dying`.
     *
     * @type {string}
     */
    connectionState() { }

    /**
     * Returns `true` if the session is currently active and connected to the server, `false` if not.
     *
     * @type {boolean}
     */
    isConnected() { }

    /**
     * Resumes a sync session that has been paused.
     *
     * This method is asynchronous so in order to know when the session has started you will need
     * to add a connection notification with `addConnectionNotification`.
     *
     * This method is idempotent so it will be a no-op if the session is already started.
     */
    resume() { }

    /**
     * Pause a sync session.
     *
     * This method is asynchronous so in order to know when the session has started you will need
     * to add a connection notification with `addConnectionNotification`.
     *
     * This method is idempotent so it will be a no-op if the session is already paused.
     */
    pause() { }

    /**
     * This method returns a promise that does not resolve successfully until all known local changes have been uploaded
     * to the server or the specified timeout is hit in which case it will be rejected. If the method times out, the upload
     * will still continue in the background.
     *
     * This method cannot be called before the Realm has been opened.
     *
     * @param timeout maximum amount of time to wait in milliseconds before the promise is rejected. If no timeout
     * is specified the method will wait forever.
     */
    uploadAllLocalChanges(timeoutMs) { }

    /**
     * This method returns a promise that does not resolve successfully until all known remote changes have been
     * downloaded and applied to the Realm or the specified timeout is hit in which case it will be rejected. If the method
     * times out, the download will still continue in the background.
     *
     * This method cannot be called before the Realm has been opened.
     *
     * @param timeout maximum amount of time to wait in milliseconds before the promise will be rejected. If no timeout
     * is specified the method will wait forever.
     */
    downloadAllServerChanges(timeoutMs) { }
}

/**
 * A Realm Worker can be used to process Sync events in multiple automatically-managed child processes.
 *
 * Similar to Web Workers, a Worker is initialized by passing it the name of a module which should be loaded in the new process.
 * The module should export a function for each even type it wishes to handle, which will be called when that event is emitted.
 *
 * Currently supported events:
 *
 *  * `'available'`: Emitted whenever there is a new Realm which has a virtual
 *    path matching the filter regex, either due to the Realm being newly created
 *    or the listener being added. The virtual path (i.e. the portion of the
 *    URL after the protocol and hostname) is passed as an argument.
 *  * `'change'`: Emitted whenever the data within a Realm matching the filter
 *    regex has changed. A [ChangeEvent]{@link Realm.Sync.ChangeEvent} argument
 *    is passed containing information about which Realm changed and what
 *    objects within the Realm changed.
 *  * `'delete'`: Emitted whenever a Realm matching the filter regex has been
 *    deleted from the server. The virtual path of the Realm being deleted is
 *    passed as an argument.
 *
 * Worker automatically spawns child processes as needed to handle events in
 * parallel (up to the limit specified in the `options` parameter). Events for
 * each specific Realm will be processes in serial in the order in which the
 * events occurred, but may not all be processed in the same child.
 *
 * @example
 * // my-worker.js
 * function onavailable(path) {
 *    console.log(`Realm available at ${path}`);
 * }
 *
 * function onchange(change) {
 *    console.log(`Realm at ${change.path} changed`);
 * }
 *
 * function ondelete(path) {
 *    console.log(`Realm at ${path} deleted`);
 * }
 *
 * module.exports = {onchange, oncavailable, ondelete};
 *
 * // server script
 * Realm.Sync.addListener(realmServerURL, adminUser, '.*', new Realm.Worker('my-worker'));
 *
 * @memberof Realm
 */
class Worker {
    /**
     * Create a new Worker which executes the given module.
     *
     * @param {string} moduleName - The module to load in the worker process.
     * @param {object} [options] - An object containing option properties to configure the worker.
     * Available properties are as follows:
     *
     * * `maxWorkers`: The maximum number of child processes to spawn. Defaults to `os.cpus().length`.
     * * `env`: An object containing environment variables to set for the child process.
     * * `execArgv`: Command-line arguments to pass to the `node` worker processes.
     */
    constructor(moduleName, options = {}) { }
}



/**
 * The RemoteMongoDB service can be used to get database and collection objects for interacting with MongoDB data.
 * @alias Realm~RemoteMongoDB
 */
class RemoteMongoDB {
    /**
     * Get the interface to a remote MongoDB database.
     *
     * @param {string} databaseName The name of the database.
     * @returns {Realm~RemoteMongoDBDatabase} The remote MongoDB database.
     */
    db(databaseName) { }
}

/**
 * The RemoteMongoDB service can be used to get database and collection objects for interacting with MongoDB data.
 * @alias Realm~RemoteMongoDBDatabase
 */
class RemoteMongoDBDatabase {
    /**
     * Get the interface to a remote MongoDB collection.
     *
     * @param {string} name The name of the collection.
     * @returns {Realm.RemoteMongoDBCollection} The remote MongoDB collection.
     */
    collection(name) { }
}

/**
 * A remote collection of documents in a MongoDB database.
 * @memberof Realm
 */
class RemoteMongoDBCollection {
    /**
     * Finds the documents which match the provided query.
     *
     * @param {object} [filter] An optional filter applied to narrow down the results.
     * @param {object} [options] Additional options to apply.
     * @param {object} [options.projection] Limits the fields to return for all matching documents.
     * See [Tutorial: Project Fields to Return from Query](https://docs.mongodb.com/manual/tutorial/project-fields-from-query-results/).
     * @param {object} [options.sort] The order in which to return matching documents.
     * @param {number} [options.limit] The maximum number of documents to return.
     * @returns {Promise<object[]>} The documents.
     */
    async find(filter, options) { }

    /**
     * Finds a document which matches the provided filter.
     *
     * @param {object} [filter] An optional filter applied to narrow down the results.
     * @param {object} [options] Additional options to apply.
     * @param {object} [options.projection] Limits the fields to return for all matching documents.
     * See [Tutorial: Project Fields to Return from Query](https://docs.mongodb.com/manual/tutorial/project-fields-from-query-results/).
     * @param {object} [options.sort] The order in which to return matching documents.
     * @returns {Promise<object>} The document or null if nothing matched.
     */
    async findOne(filter, options) { }

    /**
     * Finds a document which matches the provided query and performs the desired update to individual fields.
     *
     * @param {object} filter A filter applied to narrow down the results.
     * @param {object} update The new values for the document.
     * @param {object} [options] Additional options to apply.
     * @param {object} [options.projection] Limits the fields to return for all matching documents.
     * See [Tutorial: Project Fields to Return from Query](https://docs.mongodb.com/manual/tutorial/project-fields-from-query-results/).
     * @param {object} [options.sort] The order in which to return matching documents.
     * @param {boolean} [options.upsert=false] if true, indicates that MongoDB should insert a new document that matches the
     * query filter when the query does not match any existing documents in the collection.
     * @param {boolean} [options.returnNewDocument=false] if true, indicates that the action should return
     * the document in its updated form instead of its original, pre-update form.
     * @returns {Promise<?object>} The document (before or after modification) or null if nothing matched.
     */
    async findOneAndUpdate(filter, update, options) { }

    /**
     * Finds a document which matches the provided filter and replaces it with a new document.
     *
     * @param {object} filter A filter applied to narrow down the results.
     * @param {object} replacement The new values for the document.
     * @param {object} [options] Additional options to apply.
     * @param {object} [options.projection] Limits the fields to return for all matching documents.
     * See [Tutorial: Project Fields to Return from Query](https://docs.mongodb.com/manual/tutorial/project-fields-from-query-results/).
     * @param {object} [options.sort] The order in which to return matching documents.
     * @param {boolean} [options.upsert=false] if true, indicates that MongoDB should insert a new document that matches the
     * query filter when the query does not match any existing documents in the collection.
     * @param {boolean} [options.returnNewDocument=false] if true, indicates that the action should return
     * the document in its updated form instead of its original, pre-update form.
     * @returns {Promise<?object>} The document (before or after modification) or null if nothing matched.
     */
    async findOneAndReplace(filter, replacement, options) { }

    /**
     * Finds a document which matches the provided filter and deletes it
     *
     * @param {object} filter A filter applied to narrow down the results.
     * @param {object} [options] Additional options to apply.
     * @param {object} [options.projection] Limits the fields to return for all matching documents.
     * See [Tutorial: Project Fields to Return from Query](https://docs.mongodb.com/manual/tutorial/project-fields-from-query-results/).
     * @param {object} [options.sort] The order in which to return matching documents.
     * @returns {Promise<object>} The document or null if nothing matched.
     */
    async findOneAndDelete(filter, options) { }

    /**
     * Runs an aggregation framework pipeline against this collection.
     *
     * @param {object[]} pipeline An array of aggregation pipeline stages.
     * @returns {Promise<object[]>} The result.
     */
    async aggregate(pipeline) { }

    /**
     * Counts the number of documents in this collection matching the provided filter.
     *
     * @param {object} [filter] An optional filter applied to narrow down the results.
     * @param {object} [options] Additional options to apply.
     * @param {number} [options.limit] The maximum number of documents to return.
     * @returns {Promise<number>}
     */
    async count(filter, options) { }

    /**
     * @typedef Realm.RemoteMongoDBCollection~InsertOneResult Result of inserting a document
     * @property insertedId The id of the inserted document
     */

    /**
     * Inserts a single document into the collection.
     * Note: If the document is missing an _id, one will be generated for it by the server.
     *
     * @param {object} document The document.
     * @returns {Promise<Realm.RemoteMongoDBCollection~InsertOneResult>} The _id of the inserted document.
     */
    async insertOne(document) { }

    /**
     * @typedef Realm.RemoteMongoDBCollection~InsertManyResult Result of inserting many documents
     * @property {Array} insertedIds The ids of the inserted documents
     */

    /**
     * Inserts an array of documents into the collection.
     * If any values are missing identifiers, they will be generated by the server.
     *
     * @param {object[]} documents The array of documents.
     * @returns {Promise<Realm.RemoteMongoDBCollection~InsertManyResult>} The _ids of the inserted documents.
     */
    async insertMany(documents) { }

    /**
     * @typedef {object} Realm.RemoteMongoDBCollection~DeleteResult Result of deleting documents
     * @property {number} deletedCount The number of documents that were deleted.
     */

    /**
     * Deletes a single matching document from the collection.
     *
     * @param {object} filter A filter applied to narrow down the result.
     * @returns {Promise<Realm.RemoteMongoDBCollection~DeleteResult>}
     */
    async deleteOne(filter) { }

    /**
     * Deletes multiple documents.
     *
     * @param {object} filter A filter applied to narrow down the result.
     * @returns {Promise<Realm.RemoteMongoDBCollection~DeleteResult>}
     */
    async deleteMany(filter) { }

    /**
     * @typedef {object} Realm.RemoteMongoDBCollection~UpdateResult Result of updating documents
     * @property {number} matchedCount The number of documents that matched the filter.
     * @property {number} modifedCount The number of documents matched by the query.
     * @property [upsertedId] The identifier of the inserted document if an upsert took place.
     */

    /**
     * Updates a single document matching the provided filter in this collection.
     *
     * @param {object} filter A filter applied to narrow down the results.
     * @param {object} update The new values for the document.
     * @param {object} [options] Additional options to apply.
     * @param {boolean} [options.upsert=false] if true, indicates that MongoDB should insert a new document that matches the
     * query filter when the query does not match any existing documents in the collection.
     * @returns {Promise<Realm.RemoteMongoDBCollection~UpdateResult>}
     */
    async updateOne(filter, update, options) { }

    /**
     * Updates multiple documents matching the provided filter in this collection.
     *
     * @param {object} filter A filter applied to narrow down the results.
     * @param {object} update The new values for the document.
     * @param {object} [options] Additional options to apply.
     * @param {boolean} [options.upsert=false] if true, indicates that MongoDB should insert a new document that matches the
     * query filter when the query does not match any existing documents in the collection.
     * @returns {Promise<Realm.RemoteMongoDBCollection~UpdateResult>}
     */
    async updateMany(filter, update, options) { }

    /**
     * @typedef {object} Realm.RemoteMongoDBCollection~ChangeEvent An event in a change stream.
     *
     * Note that which properties are present will depend on both the
     * `operationType` field, which is itself always present, and the MongoDB
     * server version.
     *
     * @see https://docs.mongodb.com/manual/reference/change-events/
     * @property _id The opaque resume token for this event.
     * @property {string} operationType What kind of operation was this? One of:
     * `"insert"`, `"delete"`, `"replace"`, `"update"`, `"drop"`, `"rename"`, `"dropDatabase"`, or `"invalidate"`.
     * @property {object} fullDocument A full copy of the document that was touched by this operation.
     * See the mongodb reference manual for details about which version of the document will be returned.
     * @property {object} ns Namespace of the collection affected by this event.
     * @property {string} ns.db Database name
     * @property {string} ns.coll Collection name
     * @property {object} to Destination namespace for `"rename"` events.
     * @property {string} to.db Database name
     * @property {string} to.coll Collection name
     * @property {object} documentKey The `_id` and shard key of the modified document. `_id` is not duplicated
     * if it is part of the shard key.
     * @property {object} updateDescription
     * @property {object} updateDescription.updatedFields An object mapping from modified field names to their new values.
     * @property {string[]} updateDescription.removedFields A list of field names that were removed.
     * @property {Timestamp} clusterTime The timestamp from the oplog entry associated with the event.
     * @property {Long} txnNumber The transaction number. Only present if part of a multi-document transaction.
     * @property {object} lsid The logical session id of the transaction. Only present if part of a multi-document transaction.
     */

    /**
     * Creates an asynchronous change stream to monitor this collection for changes.
     *
     * By default, yields all change events for this collection. You may specify at most one of
     * the `filter` or `ids` options.
     *
     * @param {object} [options={}]
     * @param {object} [options.filter] A filter for which change events you are interested in.
     * @param {any[]} [options.ids] A list of ids that you are interested in watching
     *
     * @yields {Realm.RemoteMongoDBCollection~ChangeEvent} a change event
     */
    async* watch(options) {}
}<|MERGE_RESOLUTION|>--- conflicted
+++ resolved
@@ -180,13 +180,11 @@
     static reconnect(app) { }
 
     /**
-<<<<<<< HEAD
-     * Set the sync log level for a Realm app.
-     * @param {Realm.App} app - The Realm app.
-     * @param {Realm.Sync~LogLevel} level - The new log level.
-=======
      * Set the sync log level. You can only set the log level once, and you must do it after creating an App instance
      * but before opening any Realms.
+     *
+     * @param {Realm.App} app - The Realm app.
+     * @param {Realm.Sync~LogLevel} level - The new log level
      * @example
      * {
      * const app = new Realm.App(getAppConfig());
@@ -194,8 +192,6 @@
      * const user = await app.logIn(credentials);
      * const realm = await Realm.open(getRealmConfig(user));
      * }
-     * @param {Realm.Sync~LogLevel} level - The log level.
->>>>>>> 5b313288
      */
     static setLogLevel(app, level) { }
 
@@ -219,12 +215,11 @@
      */
 
     /**
-<<<<<<< HEAD
-     * Capture the sync client's log for a Realm app.
-     * @param {Realm.App} app - the Realm app.
-=======
      * Capture the sync client's log. You can only set the log level once, and you must do it after creating an App instance
      * but before opening any Realms.
+     *
+     * @param {Realm.App} app - the Realm app.
+     * @param {Realm.Sync~logCallback} logger - The log callback.
      * @example
      * {
      * const app = new Realm.App(getAppConfig());
@@ -232,8 +227,6 @@
      * const user = await app.logIn(credentials);
      * const realm = await Realm.open(getRealmConfig(user));
      * }
->>>>>>> 5b313288
-     * @param {Realm.Sync~logCallback} logger - The log callback.
      * @see {Realm.Sync~setLogLevel}
      */
     static setLogger(app, logger) { }
