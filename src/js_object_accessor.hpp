--- conflicted
+++ resolved
@@ -143,12 +143,6 @@
         return is_null(value) ? util::none : util::make_optional(unbox<T>(value));
     }
 
-<<<<<<< HEAD
-=======
-
-
-
->>>>>>> cb112b7a
     template<typename T>
     ValueType box(util::Optional<T> v) { return v ? box(*v) : null_value(); }
 
