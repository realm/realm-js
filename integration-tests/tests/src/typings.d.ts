////////////////////////////////////////////////////////////////////////////
//
// Copyright 2020 Realm Inc.
//
// Licensed under the Apache License, Version 2.0 (the "License");
// you may not use this file except in compliance with the License.
// You may obtain a copy of the License at
//
// http://www.apache.org/licenses/LICENSE-2.0
//
// Unless required by applicable law or agreed to in writing, software
// distributed under the License is distributed on an "AS IS" BASIS,
// WITHOUT WARRANTIES OR CONDITIONS OF ANY KIND, either express or implied.
// See the License for the specific language governing permissions and
// limitations under the License.
//
////////////////////////////////////////////////////////////////////////////

type Realm = import("realm").Realm;
type RealmObject = import("realm").Object;
type App = import("realm").App;
type User = import("realm").User;
type Configuration = import("realm").Configuration;
//type BenchmarkResult = import("@thi.ng/bench").BenchmarkResult;

interface fs {
  exists: (path: string) => boolean;
}

interface path {
  dirname: (path: string) => string;
  resolve: (...paths: string[]) => string;
}

type Require = (id: string) => unknown;

type KnownEnvironment = {
  /** Set the number of milliseconds to use for tests that require a long timeout. */
  longTimeout?: number;
  /** Set the name of the cluster, used when setting up the "mongodb-atlas" service on imported apps. */
  mongodbClusterName?: string;
  /** Run the performance tests (skipped by default) */
  performance?: true;
  /** Disable deletion of the Realm app after the test run. */
  preserveAppAfterRun?: true;
  /** Set the sync client log level to help debugging sync client issues */
  syncLogLevel?: Realm.App.Sync.LogLevel;

  // BaaS server and Realm App Importer specific variables below

  /** Are the tests running without a server? In which case all sync tests should be skipped. */
  missingServer?: true;
  /** The URL of the Realm server to run tests against. */
  realmBaseUrl?: string;
  /**
   * Public key part used when authenticating towards BaaS during import of an app.
   * Note: This is only used when the app importer is ran from within the test suite.
   * Note: Either (publicKey and privateKey) or (username and password) needs to be set.
   */
  publicKey?: string;
  /**
   * Private key part used when authenticating towards BaaS during import of an app.
   * Note: This is only used when the app importer is ran from within the test suite.
   * Note: Either (publicKey and privateKey) or (username and password) needs to be set.
   */
  privateKey?: string;
  /**
   * Username used when authenticating towards BaaS during import of an app.
   * Note: This is only used when the app importer is ran from within the test suite.
   * Note: Either (publicKey and privateKey) or (username and password) needs to be set.
   */
  username?: string;
  /**
   * Password used when authenticating towards BaaS during import of an app.
   * Note: This is only used when the app importer is ran from within the test suite.
   * Note: Either (publicKey and privateKey) or (username and password) needs to be set.
   */
  password?: string;

  // Platform specific variables below

  /**
   * Node specific variable injected by the runner, to signal if we're running on Node.
   */
  node?: true;
  /**
   * Electron specific variable injected by the runner, to signal if we're running on Electron (and what process mode).
   */
  electron?: "main" | "renderer";
  /**
   * React native specific variable injected by the runner, to signal if we're running on React Native (and what platform OS we're running on).
   */
  reactNative?: "ios" | "android" | "web" | "macos" | "windows";
  /**
   * React native specific variable to control if tests are ran natively (default) or via the legacy chrome-debugger.
   * @deprecated Since we no longer support the legacy chrome debugger.
   */
  mode?: "native" | "chrome-debugging";
  /**
   * React native specific variable injected by the runner, to signal if we're running on Android.
   */
  android?: true;
  /**
   * React native specific variable injected by the runner, to signal if we're running on iOS.
   */
  ios?: true;
  /**
   * React native specific variable injected by the runner, to signal if the tests are ran by the legacy chrome debugger (i.e. in a browser).
   * @deprecated Since we no longer support the legacy chrome debugger. */
  chromeDebugging?: true;
};

type Environment = KnownEnvironment & Record<string, unknown>;

interface Global extends NodeJS.Global {
  title: string;
  fs: fs;
  path: path;
  environment: Environment;
  require: Require;
  /**
   * The environment might expose a method to suggest a garbage collection.
   */
  gc?: () => void;
}

declare const global: Global;
declare const fs: fs;
declare const path: path;
declare const require: Require;
declare const environment: Environment;

// Extend the mocha test function with the skipIf that we patch in from index.ts
declare namespace Mocha {
  interface SuiteFunction {
    skipIf: (condition: unknown, title: string, fn: (this: Suite) => void) => Mocha.Suite | void;
  }
  interface TestFunction {
    skipIf: (condition: unknown, title: string, callback: Mocha.AsyncFunc | Mocha.Func) => void;
  }
  interface Context {
    /**
     * Sets a "long timeout" for the test or hook.
     * It will use the timeout provided via `environment.longTimeout` or default to 1 min.
     */
    longTimeout(): void;
  }
  interface Suite {
    /**
     * Sets a "long timeout" for the suite.
     * It will use the timeout provided via `environment.longTimeout` or default to 1 min.
     */
    longTimeout(): void;
  }
}

// Mocha contexts made available by hooks
type AppContext = { app: App; databaseName: string } & Mocha.Context;
type UserContext = { user: User } & Mocha.Context;
type CloseRealmOptions = { deleteFile: boolean; clearTestState: boolean; reopen: boolean };
type RealmContext = {
  realm: Realm;
  /**
   * Close a Realm instance, optionally deleting the file, clearing test state or reopening it afterwards.
   * Defaults to deleting the Realm file and clearing test state.
   */
  closeRealm(options?: Partial<CloseRealmOptions>): Promise<void>;
} & Mocha.Context;
type RealmObjectContext<T = Record<string, unknown>> = {
  object: RealmObject & T;
} & RealmContext;
// type BenchmarkContext = {
//   result: BenchmarkResult;
// } & Mocha.Context;

// Added by the "utils/chai-plugin.ts"
declare namespace Chai {
  interface Assertion {
    primaryKey: Assertion;
    primaryKeys: Assertion;
  }
}
<<<<<<< HEAD
=======

/** Calls the callback on the next tick of the event loop */
declare function setImmediate(cb: () => void): void;
>>>>>>> c3464b9d

interface Console {
  error(message?: unknown, ...optionalParams: unknown[]): void;
  log(message?: unknown, ...optionalParams: unknown[]): void;
  warn(message?: unknown, ...optionalParams: unknown[]): void;
}

declare const console: Console;
// allow import of json files
declare module "*.json" {
  const value: unknown;
  export = value;
}

declare module "realm/scripts/submit-analytics" {
  export function collectPlatformData(packagePath: string): Promise<Record<string, unknown>>;
}<|MERGE_RESOLUTION|>--- conflicted
+++ resolved
@@ -180,12 +180,9 @@
     primaryKeys: Assertion;
   }
 }
-<<<<<<< HEAD
-=======
 
 /** Calls the callback on the next tick of the event loop */
 declare function setImmediate(cb: () => void): void;
->>>>>>> c3464b9d
 
 interface Console {
   error(message?: unknown, ...optionalParams: unknown[]): void;
