--- conflicted
+++ resolved
@@ -1,7 +1,6 @@
 ## vNext (TBD)
 
 ### Enhancements
-<<<<<<< HEAD
 * Add an overload to `Dictionary.set` method that takes two arguments, a `key` and a `value`. ([#4286](https://github.com/realm/realm-js/issues/4286))  
 Example usage:
 ```typescript
@@ -9,12 +8,10 @@
   item.dictionary.set("key", "value");
 });
 ``` 
-=======
 * Added 3 new methods on lists ([#3324](https://github.com/realm/realm-js/issues/3324)):
   * `list.remove(index)`: removes the element of the list at the specified index.
   * `list.move(from, to)`: moves one element of the list from one index to another.
   * `list.swap(index1, index2)`: swaps the positions of the elements of the list at two indexes.
->>>>>>> 3864cc6f
 
 ### Fixed
 * Fix no notification for write transaction that contains only change to backlink property. ([realm/realm-core#4994](https://github.com/realm/realm-core/issues/4994), since v10.8.0)
