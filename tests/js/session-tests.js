////////////////////////////////////////////////////////////////////////////
//
// Copyright 2016 Realm Inc.
//
// Licensed under the Apache License, Version 2.0 (the "License");
// you may not use this file except in compliance with the License.
// You may obtain a copy of the License at
//
// http://www.apache.org/licenses/LICENSE-2.0
//
// Unless required by applicable law or agreed to in writing, software
// distributed under the License is distributed on an "AS IS" BASIS,
// WITHOUT WARRANTIES OR CONDITIONS OF ANY KIND, either express or implied.
// See the License for the specific language governing permissions and
// limitations under the License.
//
////////////////////////////////////////////////////////////////////////////

/* eslint-env es6, node */

'use strict';

/* global REALM_MODULE_PATH */

// Run these tests with the `DEBUG=tests:session` environment variable set to get the stdout of sub-processes.

const debug = require('debug')('tests:session');
const Realm = require('realm');
const { ObjectId } = require("bson");

const TestCase = require('./asserts');
const Utils = require('./test-utils');
let schemas = require('./schemas');
const AppConfig = require('./support/testConfig');

const isNodeProcess = typeof process === 'object' && process + '' === '[object process]';
const isElectronProcess = typeof process === 'object' && process.versions && process.versions.electron;

const platformSupported = isNodeProcess && !isElectronProcess;

const require_method = require;
function node_require(module) {
    return require_method(module);
}

let fetch;
if (isNodeProcess) {
    fetch = node_require('node-fetch');
}

let tmp;
let fs;
let execFile;
let path;
if (isNodeProcess) {
    tmp = node_require('tmp');
    fs = node_require('fs');
    execFile = node_require('child_process').execFile;
    tmp.setGracefulCleanup();
    path = node_require("path");
}

let appConfig = AppConfig.integrationAppConfig;

function getSyncConfiguration(user, partition) {
    const realmConfig = {
        schema: [{
            name: 'Dog',
            primaryKey: '_id',
            properties: {
                _id: 'objectId?',
                breed: 'string?',
                name: 'string',
                realm_id: 'string?',
            }
        }],
        sync: {
            user: user,
            partitionValue: partition
        }
    };
    return realmConfig;
}

function copyFileToTempDir(filename) {
    let tmpDir = tmp.dirSync();
    let content = fs.readFileSync(filename);
    let tmpFile = tmp.fileSync({ dir: tmpDir.name });
    fs.appendFileSync(tmpFile.fd, content);
    return tmpFile.name;
}

function runOutOfProcess() {
    const args = Array.prototype.slice.call(arguments);
    let tmpDir = tmp.dirSync();
    debug(`runOutOfProcess : ${args.join(' ')}`);
    return new Promise((resolve, reject) => {
        try {
            execFile(process.execPath, args, { cwd: tmpDir.name }, (error, stdout, stderr) => {
                if (error) {
                    console.error("runOutOfProcess failed\n", error, stdout, stderr);
                    reject(new Error(`Running ${args[0]} failed. error: ${error}`));
                    return;
                }

                debug('runOutOfProcess success\n' + stdout);
                resolve();
            });
        }
        catch (e) {
            reject(e);
        }
    });
}

function waitForConnectionState(session, state) {
    return new Promise((resolve, reject) => {
        let callback = (newState) => {
            if (newState === state) {
                session.removeConnectionNotification(callback);
                resolve();
            }
        };
        session.addConnectionNotification(callback);
        callback(session.connectionState);
        setTimeout(() => { reject('Connection state notification timed out'); }, 10000);
    });
}

function unexpectedError(e) {
    function printObject(o) {
        var out = '';
        for (var p in o) {
            out += p + ': ' + o[p] + '\n';
        }
        return out;
    }

    return `Failed with unexpected error ${e}: ${printObject(e)}`;
}

module.exports = {
    testLocalRealmHasNoSession() {
        let realm = new Realm();
        TestCase.assertNull(realm.syncSession);
    },

    testRealmOpen() {
        if (!isNodeProcess) {
            return;
        }

        const partition = Utils.genPartition();
        const expectedObjectsCount = 3;

        let user, config;
        let credentials = Realm.Credentials.anonymous();
        let app = new Realm.App(appConfig);
        return runOutOfProcess(__dirname + '/download-api-helper.js', appConfig.id, appConfig.url, partition, REALM_MODULE_PATH)
            .then(() => { return app.logIn(credentials) })
            .then(u => {
                user = u;
                config = getSyncConfiguration(u, partition);
                return Realm.open(config)
            }).then(realm => {
                let actualObjectsCount = realm.objects('Dog').length;
                TestCase.assertEqual(actualObjectsCount, expectedObjectsCount, "Synced realm does not contain the expected objects count");

                const session = realm.syncSession;
                TestCase.assertInstanceOf(session, Realm.App.Sync.Session);
                TestCase.assertEqual(session.user.id, user.id);
                TestCase.assertEqual(session.config.url, config.sync.url);
                TestCase.assertEqual(session.config.user.id, config.sync.user.id);
                TestCase.assertEqual(session.state, 'active');
                return user.logOut();
            });
    },

    testRealmOpenWithExistingLocalRealm() {
        if (!platformSupported) {
            return;
        }

        const partition = Utils.genPartition();
        const expectedObjectsCount = 3;

        let user, config;
        let app = new Realm.App(appConfig);
        const credentials = Realm.Credentials.anonymous();
        return runOutOfProcess(__dirname + '/download-api-helper.js', appConfig.id, appConfig.url, partition, REALM_MODULE_PATH)
            .then(() => app.logIn(credentials))
            .then(u => {
                user = u;
                config = getSyncConfiguration(user, partition);
                config.schemaVersion = 1;

                // Open the Realm with a schema version of 1, then immediately close it.
                // This verifies that Realm.open doesn't hit issues when the schema version
                // of an existing, local Realm is different than the one passed in the configuration.
                let realm = new Realm(config);
                realm.close();

                config.schemaVersion = 2;
                return Realm.open(config)
            }).then(realm => {
                let actualObjectsCount = realm.objects('Dog').length;
                TestCase.assertEqual(actualObjectsCount, expectedObjectsCount, "Synced realm does not contain the expected objects count");

                const session = realm.syncSession;
                TestCase.assertInstanceOf(session, Realm.App.Sync.Session);
                TestCase.assertEqual(session.user.id, user.id);
                TestCase.assertEqual(session.config.url, config.sync.url);
                TestCase.assertEqual(session.config.user.id, config.sync.user.id);
                TestCase.assertEqual(session.state, 'active');
                realm.close()
            });
    },

    testRealmOpenLocalRealm() {
        const expectedObjectsCount = 3;

        let config = {
            schema: [{ name: 'Dog', properties: { name: 'string' } }],
        };

        return Realm.open(config).then(realm => {
            realm.write(() => {
                for (let i = 1; i <= 3; i++) {
                    realm.create('Dog', { name: `Lassy ${i}` });
                }
            });

            let actualObjectsCount = realm.objects('Dog').length;
            TestCase.assertEqual(actualObjectsCount, expectedObjectsCount, "Local realm does not contain the expected objects count");
            realm.close()
        });
    },

    testErrorHandling() {
        let app = new Realm.App(appConfig);
        const partition = Utils.genPartition();
        const credentials = Realm.Credentials.anonymous();
        return app.logIn(credentials).then(user => {
            return new Promise((resolve, _reject) => {
                const config = getSyncConfiguration(user, partition);
                config.sync.error = (_, error) => {
                    try {
                        TestCase.assertEqual(error.message, 'simulated error');
                        TestCase.assertEqual(error.code, 123);
                        resolve();
                    }
                    catch (e) {
                        _reject(e);
                    }
                };
                const realm = new Realm(config);
                const session = realm.syncSession;

                TestCase.assertEqual(session.config.error, config.sync.error);
                session._simulateError(123, 'simulated error');
            });
        });
    },

    /* testListNestedSync() {
        if (!platformSupported) {
            return;
        }

        const partition = Utils.genPartition();
        let app = new Realm.App(appConfig);
        const credentials = Realm.Credentials.anonymous();
        return runOutOfProcess(__dirname + '/nested-list-helper.js', appConfig.id, appConfig.url, partition, REALM_MODULE_PATH)
            .then(() => {
                return app.logIn(credentials)
            })
            .then(user => {
                let config = {
                    // FIXME: schema not working yet
                    schema: [schemas.ParentObject, schemas.NameObject],
                    sync: { user, partitionValue: partition }
                };
                Realm.deleteFile(config);
                return Realm.open(config)
            }).then(realm => {
                let objects = realm.objects('ParentObject');

                let json = JSON.stringify(objects);
                // TestCase.assertEqual(json, '{"0":{"id":1,"name":{"0":{"family":"Larsen","given":{"0":"Hans","1":"Jørgen"},"prefix":{}},"1":{"family":"Hansen","given":{"0":"Ib"},"prefix":{}}}},"1":{"id":2,"name":{"0":{"family":"Petersen","given":{"0":"Gurli","1":"Margrete"},"prefix":{}}}}}');
                TestCase.assertEqual(objects.length, 2);
                TestCase.assertEqual(objects[0].name.length, 2);
                TestCase.assertEqual(objects[0].name[0].given.length, 2);
                TestCase.assertEqual(objects[0].name[0].prefix.length, 0);
                TestCase.assertEqual(objects[0].name[0].given[0], 'Hans');
                TestCase.assertEqual(objects[0].name[0].given[1], 'Jørgen')
                TestCase.assertEqual(objects[0].name[1].given.length, 1);
                TestCase.assertEqual(objects[0].name[1].given[0], 'Ib');
                TestCase.assertEqual(objects[0].name[1].prefix.length, 0);

                TestCase.assertEqual(objects[1].name.length, 1);
                TestCase.assertEqual(objects[1].name[0].given.length, 2);
                TestCase.assertEqual(objects[1].name[0].prefix.length, 0);
                TestCase.assertEqual(objects[1].name[0].given[0], 'Gurli');
                TestCase.assertEqual(objects[1].name[0].given[1], 'Margrete');
            });
    },*/

    testProgressNotificationsUnregisterForRealmConstructor() {
        if (!platformSupported) {
            return;
        }

        const partition = Utils.genPartition();

        let app = new Realm.App(appConfig);
        const credentials = Realm.Credentials.anonymous();
        return runOutOfProcess(__dirname + '/download-api-helper.js', appConfig.id, appConfig.url, partition, REALM_MODULE_PATH)
            .then(() => app.logIn(credentials))
            .then(user => {
                let config = getSyncConfiguration(user, partition);

                let realm = new Realm(config);
                let unregisterFunc;

                let writeDataFunc = () => {
                    realm.write(() => {
                        for (let i = 1; i <= 3; i++) {
                            realm.create('Dog', { _id: new ObjectId(), name: `Lassy ${i}` });
                        }
                    });
                }

                return new Promise((resolve, reject) => {
                    let syncFinished = false;
                    let failOnCall = false;
                    const progressCallback = (transferred, total) => {
                        if (failOnCall) {
                            reject(new Error("Progress callback should not be called after removeProgressNotification"));
                        }

                        syncFinished = transferred === total;

                        //unregister and write some new data.
                        if (syncFinished) {
                            failOnCall = true;
                            unregisterFunc();

                            //use second callback to wait for sync finished
                            realm.syncSession.addProgressNotification('upload', 'reportIndefinitely', (transferred, transferable) => {
                                if (transferred === transferable) {
                                    resolve();
                                }
                            });
                            writeDataFunc();
                        }
                    };

                    realm.syncSession.addProgressNotification('upload', 'reportIndefinitely', progressCallback);

                    unregisterFunc = () => {
                        realm.syncSession.removeProgressNotification(progressCallback);
                    };

                    writeDataFunc();
                });
            });
    },

    testProgressNotificationsForRealmOpen() {
        if (!platformSupported) {
            return;
        }

        const partition = Utils.genPartition();
        let progressCalled = false;

        const credentials = Realm.Credentials.anonymous();
        let app = new Realm.App(appConfig);
        return runOutOfProcess(__dirname + '/download-api-helper.js', appConfig.id, appConfig.url, partition, REALM_MODULE_PATH)
            .then(() => { return app.logIn(credentials) })
            .then(user => {
                let config = getSyncConfiguration(user, partition);

                return Promise.race([
                    Realm.open(config).progress((transferred, total) => { progressCalled = true; }),
                    new Promise((_, reject) => setTimeout(() => reject("Progress Notifications API failed to call progress callback for Realm constructor"), 5000))
                ]);
            }).then(() => TestCase.assertTrue(progressCalled));
    },

    /*
    testClientReset() {
        // FIXME: try to enable for React Native
        if (!platformSupported) {
            return;
        }

        return Realm.App.Sync.User.login('http://127.0.0.1:9080', Realm.App.Sync.Credentials.anonymous()).then(user => {
            return new Promise((resolve, _reject) => {
                var realm;
                const config = user.createConfiguration({ sync: { url: 'realm://127.0.0.1:9080/~/myrealm' } });
                config.sync.clientResyncMode = 'manual';
                config.sync.error = (sender, error) => {
                    try {
                        TestCase.assertEqual(error.name, 'ClientReset');
                        TestCase.assertDefined(error.config);
                        TestCase.assertNotEqual(error.config.path, '');
                        const path = realm.path;
                        realm.close();
                        Realm.App.Sync.initiateClientReset(path);
                        // open Realm with error.config, and copy required objects a Realm at `path`
                        resolve();
                    }
                    catch (e) {
                        _reject(e);
                    }
                };
                realm = new Realm(config);
                const session = Realm.App.SyncSession;

                TestCase.assertEqual(session.config.error, config.sync.error);
                session._simulateError(211, 'ClientReset'); // 211 -> divering histories
            });
        });
    },
    */

    /*
    testClientResyncMode() {
        TestCase.assertEqual(Realm.App.Sync.ClientResyncMode.Discard, 'discard');
        TestCase.assertEqual(Realm.App.Sync.ClientResyncMode.Manual, 'manual');
        TestCase.assertEqual(Realm.App.Sync.ClientResyncMode.Recover, 'recover');
    },
    */

    /*
    testClientResyncIncorrectMode() {
        // FIXME: try to enable for React Native
        if (!platformSupported) {
            return;
        }

        return Realm.App.Sync.User.login('http://127.0.0.1:9080', Realm.App.Sync.Credentials.anonymous()).then(user => {
            return new Promise((resolve, reject) => {
                var realm;
                const config = user.createConfiguration({ sync: { url: 'realm://127.0.0.1:9080/~/myrealm' } });
                config.sync.clientResyncMode = 'foobar'; // incorrect mode
                try {
                    new Realm(config);
                    reject('Should have failed if incorrect resync mode.');
                }
                catch (e) {
                    resolve();
                }
            });
        });
    },
    */

    /*
    async testClientResyncDiscard() {
        // FIXME: try to enable for React Native
        if (!platformSupported) {
            return;
        }
        const fetch = require('node-fetch');

        const realmUrl = 'realm://127.0.0.1:9080/~/myrealm';
        let user = await Realm.App.Sync.User.login('http://127.0.0.1:9080', Realm.App.Sync.Credentials.nickname('admin', true));
        const config1 = user.createConfiguration({ sync: { url: realmUrl } });
        config1.schema = [schemas.IntOnly];
        config1.sync.clientResyncMode = 'discard';
        config1._cache = false;

        // open, download, create an object, upload and close
        let realm1 = await Realm.open(config1);
        await realm1.syncSession.downloadAllServerChanges();
        realm1.write(() => {
            realm1.create(schemas.IntOnly.name, { intCol: 1 });
        });
        await realm1.syncSession.uploadAllLocalChanges();
        realm1.close();

        // delete Realm on server
        let encodedPath = encodeURIComponent(`${user.id}/myrealm`);
        let url = new URL(`/realms/files/${encodedPath}`, user.server);
        let options = {
            headers: {
                Authorization: `${user.accessToken}`,
                'Content-Type': 'application/json',
            },
            method: 'DELETE',
        };
        await fetch(url.toString(), options);

        // open the Realm again without schema and download
        const config2 = user.createConfiguration({ sync: { url: realmUrl } });
        config2.sync.clientResyncMode = 'discard';
        config2._cache = false;
        let realm2 = await Realm.open(config2);
        await realm2.syncSession.downloadAllServerChanges();
        TestCase.assertEqual(realm2.schema.length, 0);
        realm2.close();
    },
    */

    testAddConnectionNotification() {
        const partition = Utils.genPartition();
        let app = new Realm.App(appConfig);
        const credentials = Realm.Credentials.anonymous();
        return app.logIn(credentials).then((u) => {
            let config = getSyncConfiguration(u, partition);
            return Realm.open(config);
        }).then(realm => {
            return new Promise((resolve, reject) => {
                realm.syncSession.addConnectionNotification((newState, oldState) => {
                    if (oldState === Realm.App.Sync.ConnectionState.Connected && newState === Realm.App.Sync.ConnectionState.Disconnected) {
                        resolve();
                    }
                });
                realm.close();
            });
        });
    },

    testRemoveConnectionNotification() {
        let app = new Realm.App(appConfig);
        const credentials = Realm.Credentials.anonymous();
        const partition = Utils.genPartition();
        return app.logIn(credentials).then((u) => {
            let config = getSyncConfiguration(u, partition);
            return Realm.open(config);
        }).then(realm => {
            return new Promise((resolve, reject) => {
                let callback1 = () => {
                    reject("Should not be called");
                };
                let callback2 = (newState, oldState) => {
                    if (oldState === Realm.App.Sync.ConnectionState.Connected && newState === Realm.App.Sync.ConnectionState.Disconnected) {
                        resolve();
                    }
                };
                let session = realm.syncSession;
                session.addConnectionNotification(callback1);
                session.addConnectionNotification(callback2);
                session.removeConnectionNotification(callback1);
                realm.close();
            });
        });
    },

    testConnectionState() {
        if (!platformSupported) {
            return;
        }
        const partition = Utils.genPartition();
        let app = new Realm.App(appConfig);
        let credentials = Realm.Credentials.anonymous();
        return app.logIn(credentials).then((u) => {
            let config = getSyncConfiguration(u, partition);
            return Realm.open(config);
        }).then(realm => {
            let session = realm.syncSession;
            session.pause();
            TestCase.assertEqual(session.connectionState, Realm.App.Sync.ConnectionState.Disconnected);
            TestCase.assertFalse(session.isConnected());

            return new Promise((resolve, reject) => {
                session.addConnectionNotification((newState, _) => {
                    let state = session.connectionState;
                    let isConnected = session.isConnected();
                    switch (newState) {
                        case Realm.App.Sync.ConnectionState.Disconnected:
                            TestCase.assertEqual(state, Realm.App.Sync.ConnectionState.Disconnected);
                            TestCase.assertFalse(isConnected);
                            break;
                        case Realm.App.Sync.ConnectionState.Connecting:
                            TestCase.assertEqual(state, Realm.App.Sync.ConnectionState.Connecting);
                            TestCase.assertFalse(isConnected);
                            break;
                        case Realm.App.Sync.ConnectionState.Connected:
                            TestCase.assertEqual(state, Realm.App.Sync.ConnectionState.Connected);
                            TestCase.assertTrue(isConnected);
                            break;
                        default:
                            reject(`unknown connection value: ${newState}`);
                    }

                    if (newState === Realm.App.Sync.ConnectionState.Connected) {
                        resolve();
                    }
                });
                session.resume();
                setTimeout(() => { reject('timeout') }, 10000);
            });
        });
    },

    async testResumePause() {
        let app = new Realm.App(appConfig);
        let credentials = Realm.Credentials.anonymous();
        const user = await app.logIn(credentials);
        const partition = Utils.genPartition();
        let config = getSyncConfiguration(user, partition);

        const realm = await Realm.open(config);
        const session = realm.syncSession;
        await waitForConnectionState(session, Realm.App.Sync.ConnectionState.Connected);

        session.pause();
        await waitForConnectionState(session, Realm.App.Sync.ConnectionState.Disconnected);

        session.resume();
        await waitForConnectionState(session, Realm.App.Sync.ConnectionState.Connected);
    },

    async testMultipleResumes() {
        let app = new Realm.App(appConfig);
        let credentials = Realm.Credentials.anonymous();
        const user = await app.logIn(credentials);
        const partition = Utils.genPartition();
        let config = getSyncConfiguration(user, partition);

        const realm = await Realm.open(config);
        const session = realm.syncSession;
        await waitForConnectionState(session, Realm.App.Sync.ConnectionState.Connected);

        session.resume();
        session.resume();
        session.resume();

        await waitForConnectionState(session, Realm.App.Sync.ConnectionState.Connected);
        TestCase.assertTrue(session.isConnected());
    },

    async testMultiplePauses() {
        let app = new Realm.App(appConfig);
        let credentials = Realm.Credentials.anonymous();
        const user = await app.logIn(credentials);
        const partition = Utils.genPartition();
        let config = getSyncConfiguration(user, partition);

        const realm = await Realm.open(config);
        const session = realm.syncSession;
        await waitForConnectionState(session, Realm.App.Sync.ConnectionState.Connected);

        session.pause();
        session.pause();
        session.pause();

        await waitForConnectionState(session, Realm.App.Sync.ConnectionState.Disconnected);
        TestCase.assertFalse(session.isConnected());
    },

    testUploadDownloadAllChanges() {
        let app = new Realm.App(appConfig);

        let realm2;
        const realmPartition = Utils.genPartition();

        const credentials = Realm.Credentials.anonymous();
        return app.logIn(credentials)
            .then((user1) => {
                const config1 = getSyncConfiguration(user1, realmPartition);
                return Realm.open(config1);
            })
            .then((realm1) => {
                realm1.write(() => {
                    realm1.create('Dog', { _id: new ObjectId(), name: `Lassy` });
                });
                return realm1.syncSession.uploadAllLocalChanges(1000);
            })
            .then(() => {
                return app.logIn(Realm.Credentials.anonymous());
            })
            .then((user2) => {
                const config2 = getSyncConfiguration(user2, realmPartition);
                return Realm.open(config2).then(r => {
                    realm2 = r;
                    return realm2.syncSession.downloadAllServerChanges();
                });
            })
            .then(() => {
                TestCase.assertEqual(1, realm2.objects('Dog').length);
            });
    },

    testDownloadAllServerChangesTimeout() {
        if (!platformSupported) {
            return;
        }

        let app = new Realm.App(appConfig);
        const realmPartition = Utils.genPartition();
        let realm;
        return app.logIn(Realm.Credentials.anonymous())
            .then(user => {
                const config = getSyncConfiguration(user, realmPartition);
                realm = new Realm(config);
                return realm.syncSession.downloadAllServerChanges(1);
            }).then(() => { throw new Error('Download did not time out'); }, (e) => {
                TestCase.assertEqual(e, 'Downloading changes did not complete in 1 ms.');
                return realm.syncSession.downloadAllServerChanges();
            });
    },

    testUploadAllLocalChangesTimeout() {
        if (!platformSupported) {
            return;
        }

        let realm;
        let app = new Realm.App(appConfig);
        const realmPartition = Utils.genPartition();
        return app.logIn(Realm.Credentials.anonymous())
            .then(user => {
                const config = getSyncConfiguration(user, realmPartition);
                realm = new Realm(config);
                return realm.syncSession.uploadAllLocalChanges(1);
            }).then(() => { throw new Error('Upload did not time out'); }, (e) => {
                TestCase.assertEqual(e, 'Uploading changes did not complete in 1 ms.');
                return realm.syncSession.uploadAllLocalChanges();
            });
    },

    testReconnect() {
        let app = new Realm.App(appConfig);
        let credentials = Realm.Credentials.anonymous();
        const realmPartition = Utils.genPartition();
        return app.logIn(credentials).then(user => {
            const config = getSyncConfiguration(user, realmPartition);
            let realm = new Realm(config);

            // No real way to check if this works automatically.
            // This is just a smoke test, making sure the method doesn't crash outright.
<<<<<<< HEAD
            Realm.App.Sync.reconnect();
=======
            Realm.Sync.reconnect(app);
>>>>>>> e7b2bb70
        });
    },

    test_hasExistingSessions() {
<<<<<<< HEAD
        TestCase.assertFalse(Realm.App.Sync._hasExistingSessions());

=======
>>>>>>> e7b2bb70
        let app = new Realm.App(appConfig);

        TestCase.assertFalse(Realm.Sync._hasExistingSessions(app));

        let credentials = Realm.Credentials.anonymous();
        const realmPartition = Utils.genPartition();
        return app.logIn(credentials).then(user => {
            const config = getSyncConfiguration(user, realmPartition);
            let realm = new Realm(config);
            realm.close();

            // Wait for the session to finish
            return new Promise((resolve, reject) => {
                let intervalId;
                let it = 50;
                intervalId = setInterval(function () {
<<<<<<< HEAD
                    if (!Realm.App.Sync._hasExistingSessions()) {
=======
                    if (!Realm.Sync._hasExistingSessions(app)) {
>>>>>>> e7b2bb70
                        clearInterval(intervalId);
                        resolve();
                    } else if (it < 0) {
                        clearInterval(intervalId);
                        reject("Failed to cleanup session in time");
                    } else {
                        it--;
                    }
                }, 100);
            });
        });
    },

    async testGetSyncSession() {
        let app = new Realm.App(appConfig);
        let credentials = Realm.Credentials.anonymous();
        const realmPartition = Utils.genPartition();
        let user = await app.logIn(credentials);
        let session1 = Realm.App.Sync.getSyncSession(user, realmPartition);
        TestCase.assertNull(session1);

        const config = getSyncConfiguration(user, realmPartition);
        let realm = new Realm(config);
        let session2 = Realm.App.Sync.getSyncSession(user, realmPartition);
        TestCase.assertNotNull(session2);
        realm.close();
    },

    async testGetAllSyncSessions() {
        let app = new Realm.App(appConfig);
        let credentials = Realm.Credentials.anonymous();
        const realmPartition = Utils.genPartition();
        let user = await app.logIn(credentials);
        let sessions1 = Realm.App.Sync.getAllSyncSessions(user);
        TestCase.assertArrayLength(sessions1, 0);

        const config = getSyncConfiguration(user, realmPartition);
        let realm = new Realm(config);

        let sessions2 = Realm.App.Sync.getAllSyncSessions(user);
        TestCase.assertArrayLength(sessions2, 1);
        TestCase.assertNotNull(sessions2[0]);
        realm.close();
    },


    testSessionStopPolicy() {
        let app = new Realm.App(appConfig);
        let credentials = Realm.Credentials.anonymous();
        const realmPartition = Utils.genPartition();

        return app.logIn(credentials)
            .then((user) => {
                // Check valid input
                let config1 = getSyncConfiguration(user, realmPartition);
                config1.sync._sessionStopPolicy = 'after-upload';

                new Realm(config1).close();

                const config2 = config1;
                config2.sync._sessionStopPolicy = 'immediately';
                new Realm(config2).close();

                const config3 = config1;
                config3.sync._sessionStopPolicy = 'never';
                new Realm(config3).close();

                // Invalid input
                const config4 = config1;
                config4.sync._sessionStopPolicy = "foo";
                TestCase.assertThrows(() => new Realm(config4));
            });
    },

    testNullPartitionValue() {
        const app = new Realm.App(appConfig);
        const credentials = Realm.Credentials.anonymous();

        return app.logIn(credentials)
            .then((user) => {
                // Set up a sync configuration on a null partition value
                const config = getSyncConfiguration(user, null);
                TestCase.assertNull(config.sync.partitionValue);

                const newRealm = new Realm(config);
                TestCase.assertDefined(newRealm);
                newRealm.close();
            });
    },

    testSessionStopPolicyImmediately() {
        let app = new Realm.App(appConfig);
        let credentials = Realm.Credentials.anonymous();
        const realmPartition = Utils.genPartition();

        return app.logIn(credentials)
            .then((user) => {
                // Check valid input
                var config = getSyncConfiguration(user, realmPartition);
                config.sync._sessionStopPolicy = "immediately"

                {
<<<<<<< HEAD
                    TestCase.assertFalse(Realm.App.Sync._hasExistingSessions());
                    const realm = new Realm(config);
                    const session = realm.syncSession;
                    TestCase.assertTrue(Realm.App.Sync._hasExistingSessions());
                    realm.close();
                }
                TestCase.assertFalse(Realm.App.Sync._hasExistingSessions());
=======
                    TestCase.assertFalse(Realm.Sync._hasExistingSessions(app));
                    const realm = new Realm(config);
                    const session = realm.syncSession;
                    TestCase.assertTrue(Realm.Sync._hasExistingSessions(app));
                    realm.close();
                }
                TestCase.assertFalse(Realm.Sync._hasExistingSessions(app));
>>>>>>> e7b2bb70
            });
    },

    testDeleteModelThrowsWhenSync() {
        if (!platformSupported) {
            return;
        }

        let app = new Realm.App(appConfig);
        const realmPartition = Utils.genPartition();
        return app.logIn(Realm.Credentials.anonymous()).then((u) => {
            const config = getSyncConfiguration(u, realmPartition);
            return Realm.open(config);
        }).then(realm => {
            realm.write(() => {
                TestCase.assertThrows(() => { realm.deleteModel(schemas.Dog.name); });
            });
            realm.close();
        });
    }
};<|MERGE_RESOLUTION|>--- conflicted
+++ resolved
@@ -733,20 +733,11 @@
 
             // No real way to check if this works automatically.
             // This is just a smoke test, making sure the method doesn't crash outright.
-<<<<<<< HEAD
-            Realm.App.Sync.reconnect();
-=======
             Realm.Sync.reconnect(app);
->>>>>>> e7b2bb70
         });
     },
 
     test_hasExistingSessions() {
-<<<<<<< HEAD
-        TestCase.assertFalse(Realm.App.Sync._hasExistingSessions());
-
-=======
->>>>>>> e7b2bb70
         let app = new Realm.App(appConfig);
 
         TestCase.assertFalse(Realm.Sync._hasExistingSessions(app));
@@ -763,11 +754,7 @@
                 let intervalId;
                 let it = 50;
                 intervalId = setInterval(function () {
-<<<<<<< HEAD
-                    if (!Realm.App.Sync._hasExistingSessions()) {
-=======
                     if (!Realm.Sync._hasExistingSessions(app)) {
->>>>>>> e7b2bb70
                         clearInterval(intervalId);
                         resolve();
                     } else if (it < 0) {
@@ -870,23 +857,13 @@
                 config.sync._sessionStopPolicy = "immediately"
 
                 {
-<<<<<<< HEAD
-                    TestCase.assertFalse(Realm.App.Sync._hasExistingSessions());
+                    TestCase.assertFalse(Realm.App.Sync._hasExistingSessions(app));
                     const realm = new Realm(config);
                     const session = realm.syncSession;
-                    TestCase.assertTrue(Realm.App.Sync._hasExistingSessions());
+                    TestCase.assertTrue(Realm.App.Sync._hasExistingSessions(app));
                     realm.close();
                 }
-                TestCase.assertFalse(Realm.App.Sync._hasExistingSessions());
-=======
-                    TestCase.assertFalse(Realm.Sync._hasExistingSessions(app));
-                    const realm = new Realm(config);
-                    const session = realm.syncSession;
-                    TestCase.assertTrue(Realm.Sync._hasExistingSessions(app));
-                    realm.close();
-                }
-                TestCase.assertFalse(Realm.Sync._hasExistingSessions(app));
->>>>>>> e7b2bb70
+                TestCase.assertFalse(Realm.App.Sync._hasExistingSessions(app));
             });
     },
 
