--- conflicted
+++ resolved
@@ -1694,7 +1694,6 @@
       UpdateModeType as UpdateMode,
       UserChangeCallback,
       UserStateType as UserState,
-<<<<<<< HEAD
       GeoBox,
       GeoCircle,
       GeoPoint,
@@ -1702,10 +1701,8 @@
       CanonicalGeoPolygon,
       CanonicalGeoPoint,
       GeoPosition,
-=======
       UserType as User,
       WaitForSyncType as WaitForSync,
->>>>>>> dc0235a9
     };
 
     // eslint-disable-next-line @typescript-eslint/no-namespace
