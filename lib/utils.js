--- conflicted
+++ resolved
@@ -45,30 +45,6 @@
         });
     },
 
-<<<<<<< HEAD
-    getContext() {
-        // If process.release.name is an object with we're probably running in Node or Electron
-        // From: http://stackoverflow.com/a/24279593/1417293
-        if (typeof process === 'object' && typeof process.release === "object" && process.release.name === "node") {
-    
-            // Visual Studio Code defines the global.__debug__ object.
-            if (typeof global === 'object' && global.__debug__) {
-                return 'vscodedebugger';
-            }
-    
-            return typeof process.versions === "object" && typeof process.versions.electron === "string" ? 'electron' : 'node.js';
-        }
-    
-        // When running via Jest, the jest object is defined.
-        if (typeof jest === 'object') {
-            return 'node.js';
-        }
-    
-        if (typeof navigator === 'object' && navigator.product === 'ReactNative') { // eslint-disable-line no-undef
-            // Visual Studio Code defines the global.__debug__ object.
-            if (typeof global !== 'undefined' && global.__debug__) {
-                return 'vscodedebugger'
-=======
     /**
      * Determines the context in which the package is being loaded.
      * @returns A string representing the context.
@@ -95,49 +71,26 @@
             // Visual Studio Code defines the global.__debug__ object.
             if (typeof global !== "undefined" && global.__debug__) {
                 return "vscodedebugger"
->>>>>>> 847364c3
             }
     
             // Check if its in remote js debugging mode
             // https://stackoverflow.com/a/50377644
-<<<<<<< HEAD
-            if (typeof DedicatedWorkerGlobalScope !== 'undefined') {
-                return 'chromedebugger';
-=======
             if (typeof DedicatedWorkerGlobalScope !== "undefined") {
                 return "chromedebugger";
->>>>>>> 847364c3
             }
     
             // Otherwise, we must be in a "normal" react native situation.
             // In that case, the Realm type should have been injected by the native code.
             // If it hasn't, the user likely forgot to install the RealmJS CocoaPod
-<<<<<<< HEAD
-            if (typeof Realm === 'undefined') {
-                throw new Error('Missing Realm constructor. Did you run "pod install"? Please see https://realm.io/docs/react-native/latest/#missing-realm-constructor for troubleshooting');
-            }
-    
-            return 'reactnative';
-=======
             if (typeof Realm === "undefined") {
                 throw new Error("Missing Realm constructor. Did you run \"pod install\"? Please see https://realm.io/docs/react-native/latest/#missing-realm-constructor for troubleshooting");
             }
     
             return "reactnative";
->>>>>>> 847364c3
         }
     
         // If we're not running in React Native but we already injected the Realm class,
         // we are probably running in a pure jscore environment
-<<<<<<< HEAD
-        if (typeof Realm !== 'undefined') {
-            return 'jscore';
-        }
-    
-        // Visual Studio Code defines the global.__debug__ object.
-        if (typeof global !== 'undefined' && global.__debug__) {
-            return 'vscodedebugger';
-=======
         if (typeof Realm !== "undefined") {
             return "jscore";
         }
@@ -145,20 +98,10 @@
         // Visual Studio Code defines the global.__debug__ object.
         if (typeof global !== "undefined" && global.__debug__) {
             return "vscodedebugger";
->>>>>>> 847364c3
         }
     
         // Finally, if the navigator.userAgent contains the string "Chrome", we're likely
         // running via the chrome debugger, even if navigator.product isn't set to "ReactNative"
-<<<<<<< HEAD
-        if (typeof navigator !== 'undefined' &&
-            /Chrome/.test(navigator.userAgent)) { // eslint-disable-line no-undef
-            return 'chromedebugger';
-        }
-    
-        throw new Error("Unknown execution context");
-    },    
-=======
         if (typeof navigator !== "undefined" &&
             /Chrome/.test(navigator.userAgent)) { // eslint-disable-line no-undef
             return "chromedebugger";
@@ -204,5 +147,4 @@
             platformVersion: "?.?.?",
         };
     },
->>>>>>> 847364c3
 }