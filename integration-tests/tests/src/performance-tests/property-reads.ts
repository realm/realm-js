////////////////////////////////////////////////////////////////////////////
//
// Copyright 2021 Realm Inc.
//
// Licensed under the Apache License, Version 2.0 (the "License");
// you may not use this file except in compliance with the License.
// You may obtain a copy of the License at
//
// http://www.apache.org/licenses/LICENSE-2.0
//
// Unless required by applicable law or agreed to in writing, software
// distributed under the License is distributed on an "AS IS" BASIS,
// WITHOUT WARRANTIES OR CONDITIONS OF ANY KIND, either express or implied.
// See the License for the specific language governing permissions and
// limitations under the License.
//
////////////////////////////////////////////////////////////////////////////

import { Realm } from "realm";

import { describePerformance } from "../utils/benchmark";

type Value = ((realm: Realm) => unknown) | unknown;

<<<<<<< HEAD
// function getTypeName(type: Realm.PropertyType | Realm.PropertySchema) {
//   if (typeof type === "object") {
//     if (type.objectType) {
//       return `${type.type}<${type.objectType}>`;
//     } else {
//       return type.type;
//     }
//   } else {
//     return type;
//   }
// }

// type TestParameters = {
//   name?: string;
//   type: Realm.PropertyType | Realm.PropertySchema;
//   value: Value;
//   schema?: Realm.ObjectSchema[];
// };
=======
function getTypeName(type: Realm.PropertyType | Realm.ObjectSchemaProperty) {
  if (typeof type === "object") {
    if (type.objectType) {
      return `${type.type}<${type.objectType}>`;
    } else {
      return type.type;
    }
  } else {
    return type;
  }
}

type TestParameters = {
  name?: string;
  type: Realm.PropertyType | Realm.ObjectSchemaProperty;
  value: Value;
  schema?: Realm.ObjectSchema[];
};
>>>>>>> 75c35d87

function describeTypeRead({ type, value, schema = [] }: TestParameters) {
  const typeName = getTypeName(type);
  const objectSchemaName = type + "Class";
  const propertyName = type + "Prop";

  const defaultSchema = {
    name: objectSchemaName,
    properties: {
      [propertyName]:
        typeof type === "object"
          ? type
          : {
              type,
              optional: true,
            },
    },
  };

  describePerformance(`reading property of type '${typeName}'`, {
    schema: [defaultSchema, ...schema],
    benchmarkTitle: `reads ${type}`,
    before(this: Partial<RealmObjectContext> & RealmContext & Mocha.Context) {
      this.realm.write(() => {
        this.object = this.realm.create(objectSchemaName, {
          [propertyName]: typeof value === "function" ? value(this.realm) : value,
        });
        // Override toJSON to prevent this being serialized by Mocha Remote
        Object.defineProperty(this.object, "toJSON", { value: () => ({}) });
      });
      // Override toJSON to prevent this being serialized by Mocha Remote
      Object.defineProperty(this.realm, "toJSON", { value: () => ({}) });
    },
    test(this: RealmObjectContext) {
      const value = this.object[propertyName];
      if (typeof value === "undefined") {
        // Performing a check to avoid the get of the property to be optimized away
        throw new Error("Expected a value");
      }
    },
  });
}

<<<<<<< HEAD
// const cases: Array<TestParameters | [Realm.PropertyType | Realm.PropertySchema, Value]> = [
//   ["bool", true],
//   ["int", 123],
//   ["float", 123.456],
//   ["double", 123.456],
//   ["string", "Hello!"],
//   ["decimal128", new Realm.BSON.Decimal128("123")],
//   ["objectId", new Realm.BSON.ObjectId("0000002a9a7969d24bea4cf4")],
//   ["uuid", new Realm.BSON.UUID()],
//   ["date", new Date("2000-01-01")],
//   ["data", new Uint8Array([0x00, 0x01, 0x02, 0x03, 0x04, 0x05, 0x06, 0x07, 0x08, 0x09])],
//   {
//     type: "Car",
//     schema: [{ name: "Car", properties: { model: "string" } }],
//     value: (realm: Realm) => realm.create("Car", { model: "VW Touran" }),
//   },
//   // List of bool
//   ["bool[]", []],
//   // Set of bool
//   ["bool<>", []],
//   // Dictionary of bool
//   ["bool{}", {}],
// ];
=======
const cases: Array<TestParameters | [Realm.PropertyType | Realm.ObjectSchemaProperty, Value]> = [
  ["bool", true],
  ["int", 123],
  ["float", 123.456],
  ["double", 123.456],
  ["string", "Hello!"],
  ["decimal128", new Realm.BSON.Decimal128("123")],
  ["objectId", new Realm.BSON.ObjectId("0000002a9a7969d24bea4cf4")],
  ["uuid", new Realm.BSON.UUID()],
  ["date", new Date("2000-01-01")],
  ["data", new Uint8Array([0x00, 0x01, 0x02, 0x03, 0x04, 0x05, 0x06, 0x07, 0x08, 0x09])],
  {
    type: "Car",
    schema: [{ name: "Car", properties: { model: "string" } }],
    value: (realm: Realm) => realm.create("Car", { model: "VW Touran" }),
  },
  // List of bool
  ["bool[]", []],
  // Set of bool
  ["bool<>", []],
  // Dictionary of bool
  ["bool{}", {}],
];
>>>>>>> 75c35d87

describe.skipIf(environment.performance !== true, "Property read performance", () => {
  for (const c of cases) {
    if (Array.isArray(c)) {
      const [type, value] = c;
      describeTypeRead({ type, value });
    } else {
      describeTypeRead(c);
    }
  }
});<|MERGE_RESOLUTION|>--- conflicted
+++ resolved
@@ -22,27 +22,7 @@
 
 type Value = ((realm: Realm) => unknown) | unknown;
 
-<<<<<<< HEAD
-// function getTypeName(type: Realm.PropertyType | Realm.PropertySchema) {
-//   if (typeof type === "object") {
-//     if (type.objectType) {
-//       return `${type.type}<${type.objectType}>`;
-//     } else {
-//       return type.type;
-//     }
-//   } else {
-//     return type;
-//   }
-// }
-
-// type TestParameters = {
-//   name?: string;
-//   type: Realm.PropertyType | Realm.PropertySchema;
-//   value: Value;
-//   schema?: Realm.ObjectSchema[];
-// };
-=======
-function getTypeName(type: Realm.PropertyType | Realm.ObjectSchemaProperty) {
+function getTypeName(type: Realm.PropertySchemaShorthand | Realm.PropertySchema) {
   if (typeof type === "object") {
     if (type.objectType) {
       return `${type.type}<${type.objectType}>`;
@@ -56,11 +36,10 @@
 
 type TestParameters = {
   name?: string;
-  type: Realm.PropertyType | Realm.ObjectSchemaProperty;
+  type: Realm.PropertySchemaShorthand | Realm.PropertySchema;
   value: Value;
   schema?: Realm.ObjectSchema[];
 };
->>>>>>> 75c35d87
 
 function describeTypeRead({ type, value, schema = [] }: TestParameters) {
   const typeName = getTypeName(type);
@@ -104,32 +83,7 @@
   });
 }
 
-<<<<<<< HEAD
-// const cases: Array<TestParameters | [Realm.PropertyType | Realm.PropertySchema, Value]> = [
-//   ["bool", true],
-//   ["int", 123],
-//   ["float", 123.456],
-//   ["double", 123.456],
-//   ["string", "Hello!"],
-//   ["decimal128", new Realm.BSON.Decimal128("123")],
-//   ["objectId", new Realm.BSON.ObjectId("0000002a9a7969d24bea4cf4")],
-//   ["uuid", new Realm.BSON.UUID()],
-//   ["date", new Date("2000-01-01")],
-//   ["data", new Uint8Array([0x00, 0x01, 0x02, 0x03, 0x04, 0x05, 0x06, 0x07, 0x08, 0x09])],
-//   {
-//     type: "Car",
-//     schema: [{ name: "Car", properties: { model: "string" } }],
-//     value: (realm: Realm) => realm.create("Car", { model: "VW Touran" }),
-//   },
-//   // List of bool
-//   ["bool[]", []],
-//   // Set of bool
-//   ["bool<>", []],
-//   // Dictionary of bool
-//   ["bool{}", {}],
-// ];
-=======
-const cases: Array<TestParameters | [Realm.PropertyType | Realm.ObjectSchemaProperty, Value]> = [
+const cases: Array<TestParameters | [Realm.PropertySchemaShorthand | Realm.PropertySchema, Value]> = [
   ["bool", true],
   ["int", 123],
   ["float", 123.456],
@@ -152,7 +106,6 @@
   // Dictionary of bool
   ["bool{}", {}],
 ];
->>>>>>> 75c35d87
 
 describe.skipIf(environment.performance !== true, "Property read performance", () => {
   for (const c of cases) {
