--- conflicted
+++ resolved
@@ -24,19 +24,10 @@
 #include "rpc.hpp"
 #include "jsc_init.hpp"
 
-<<<<<<< HEAD
-#include "base64.hpp"
-#include "object_accessor.hpp"
-#include "shared_realm.hpp"
-#include "results.hpp"
-#include "jsc_rpc_network_transport.hpp"
-#include "js_app.hpp"
-=======
 #include <realm/util/base64.hpp>
 #include <realm/object-store/object_accessor.hpp>
 #include <realm/object-store/shared_realm.hpp>
 #include <realm/object-store/results.hpp>
->>>>>>> c683c780
 
 using namespace realm;
 using namespace realm::rpc;
@@ -269,7 +260,7 @@
     m_context = JSGlobalContextCreate(NULL);
     get_rpc_server(m_context) = this;
     m_callback_call_counter = 1;
-    
+
     // Make the App use the RPC Network Transport from now on
     previous_transport_generator = AppClass::transport_generator;
     AppClass::transport_generator = [] (jsc::Types::Context ctx, auto&& dispatcher) {
@@ -293,7 +284,7 @@
         // Enable the RCP network transport to issue calls to the remote fetch function
         jsc::Types::Function fetch_function = Value::validated_to_function(m_context, deserialize_json_value(dict["fetch"]), "fetch");
         RPCNetworkTransport::fetch_function = js::Protected(m_context, fetch_function);
-         
+
         m_session_id = store_object(realm_constructor);
         return (json){{"result", m_session_id}};
     };
@@ -938,7 +929,7 @@
     }
     else if (jsc::Value::is_binary(m_context, js_object)) {
         auto data = jsc::Value::to_binary(m_context, js_object);
-        
+
         std::string encoded;
         encoded.reserve(realm::util::base64_encoded_size(data.size()));
         encoded.resize(realm::util::base64_encode(data.data(), data.size(), encoded.data(), encoded.capacity()));
@@ -973,7 +964,7 @@
                 {"type", RealmObjectTypesFunction},
                 {"value", it->second}
             };
-            
+
         }
         return json::object();
     }
@@ -981,7 +972,7 @@
         // Serialize this JS object as a plain object since it doesn't match any known types above.
         std::vector<std::string> keys;
         std::vector<json> values;
-        
+
         // Use the enumarable properties
         std::vector<jsc::String> js_keys = jsc::Object::get_property_names(m_context, js_object);
         for (auto &js_key : js_keys) {
