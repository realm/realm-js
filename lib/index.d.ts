////////////////////////////////////////////////////////////////////////////
//
// Copyright 2017 Realm Inc.
//
// Licensed under the Apache License, Version 2.0 (the "License");
// you may not use this file except in compliance with the License.
// You may obtain a copy of the License at
//
// http://www.apache.org/licenses/LICENSE-2.0
//
// Unless required by applicable law or agreed to in writing, software
// distributed under the License is distributed on an "AS IS" BASIS,
// WITHOUT WARRANTIES OR CONDITIONS OF ANY KIND, either express or implied.
// See the License for the specific language governing permissions and
// limitations under the License.
//
////////////////////////////////////////////////////////////////////////////

// TypeScript Version: 2.3.2
// With great contributions to @akim95 on github

declare namespace Realm {
    /**
     * PropertyType
     * @see { @link https://realm.io/docs/javascript/latest/api/Realm.html#~PropertyType }
     */
    type PropertyType = string | 'bool' | 'int' | 'float' | 'double' | 'string' | 'data' | 'date' | 'list' | 'linkingObjects';

    /**
     * ObjectSchemaProperty
     * @see { @link https://realm.io/docs/javascript/latest/api/Realm.html#~ObjectSchemaProperty }
     */
    interface ObjectSchemaProperty {
        type: PropertyType;
        objectType?: string;
        property?: string;
        default?: any;
        optional?: boolean;
        indexed?: boolean;
    }

    // properties types
    interface PropertiesTypes {
        [keys: string]: PropertyType | ObjectSchemaProperty;
    }

    /**
     * ObjectSchema
     * @see { @link https://realm.io/docs/javascript/latest/api/Realm.html#~ObjectSchema }
     */
    interface ObjectSchema {
        name: string;
        primaryKey?: string;
        properties: PropertiesTypes;
    }

    /**
     * ObjectClass
     * @see { @link https://realm.io/docs/javascript/latest/api/Realm.html#~ObjectClass }
     */
    interface ObjectClass {
        schema: ObjectSchema;
    }

    /**
     * ObjectType
     * @see { @link https://realm.io/docs/javascript/latest/api/Realm.html#~ObjectType }
     */
    interface ObjectType {
        type: ObjectClass;
    }

    /**
     * realm configuration
     * @see { @link https://realm.io/docs/javascript/latest/api/Realm.html#~Configuration }
     */
    interface Configuration {
        encryptionKey?: ArrayBuffer | ArrayBufferView | Int8Array;
        migration?: (oldRealm: Realm, newRealm: Realm) => void;
        shouldCompactOnLaunch?: (totalBytes: number, usedBytes: number) => boolean;
        path?: string;
        readOnly?: boolean;
        schema?: ObjectClass[] | ObjectSchema[];
        schemaVersion?: number;
        sync?: Realm.Sync.SyncConfiguration;
    }

    // object props type
    interface ObjectPropsType {
        [keys: string]: any;
    }

    /**
     * Object
     * @see { @link https://realm.io/docs/javascript/latest/api/Realm.Object.html }
     */
    interface Object {
        /**
         * @returns boolean
         */
        isValid(): boolean;

        /**
         * @returns ObjectSchema
         */
        objectSchema(): ObjectSchema;

        /**
         * @returns Results<T>
         */
        linkingObjects<T>(objectType: string, property: string): Results<T>;
    }

    const Object: {
        readonly prototype: Object;
    }

    /**
     * SortDescriptor
     * @see { @link https://realm.io/docs/javascript/latest/api/Realm.Collection.html#~SortDescriptor }
     */
    type SortDescriptor = string | [string, boolean] | any[];

    interface CollectionChangeSet {
        insertions: number[];
        deletions: number[];
        modifications: number[];
    }

    type CollectionChangeCallback<T> = (collection: Collection<T>, change: CollectionChangeSet) => void;

    /**
     * Collection
     * @see { @link https://realm.io/docs/javascript/latest/api/Realm.Collection.html }
     */
    interface Collection<T> extends ReadonlyArray<T> {
        /**
         * @returns boolean
         */
        isValid(): boolean;

        /**
         * @param  {string} query
         * @param  {any[]} ...arg
         * @returns Results
         */
        filtered(query: string, ...arg: any[]): Results<T>;

        /**
         * @param  {string|SortDescriptor} descriptor
         * @param  {boolean} reverse?
         * @returns Results
         */
        sorted(descriptor: string | SortDescriptor, reverse?: boolean): Results<T>;

        /**
         * @returns Results
         */
        snapshot(): Results<T>;

        /**
         * @param  {(collection:any,changes:any)=>void} callback
         * @returns void
         */
        addListener(callback: CollectionChangeCallback<T>): void;

        /**
         * @returns void
         */
        removeAllListeners(): void;

        /**
         * @param  {()=>void} callback this is the callback to remove
         * @returns void
         */
        removeListener(callback: CollectionChangeCallback<T>): void;
    }

    const Collection: {
        readonly prototype: Collection<any>;
    };

    /**
     * List
     * @see { @link https://realm.io/docs/javascript/latest/api/Realm.List.html }
     */
    interface List<T> extends Collection<T> {
        [n: number]: T;

        /**
         * @returns T
         */
        pop(): T | null | undefined;

        /**
         * @param  {T} object
         * @returns number
         */
        push(object: T): number;

        /**
         * @returns T
         */
        shift(): T | null | undefined;

        /**
         * @param  {number} index
         * @param  {number} count?
         * @param  {any} object?
         * @returns T
         */
        splice(index: number, count?: number, object?: any): T[];

        /**
         * @param  {T} object
         * @returns number
         */
        unshift(object: T): number;
    }

    const List: {
        readonly prototype: List<any>;
    };

    /**
     * Results
     * @see { @link https://realm.io/docs/javascript/latest/api/Realm.Results.html }
     */
    interface Results<T> extends Collection<T> {

    }

    const Results: {
        readonly prototype: Results<any>;
    };
}

/**
 * Sync
 * @see { @link https://realm.io/docs/javascript/latest/api/Realm.Sync.html }
 */
declare namespace Realm.Sync {

    interface UserInfo {
        id: string;
        isAdmin: boolean;
    }

    interface Account {
        provider_id: string;
        provider: string;
        user: UserInfo
    }

    /**
     * User
     * @see { @link https://realm.io/docs/javascript/latest/api/Realm.Sync.User.html }
     */
    class User {
        static readonly all: { [identity: string]: User };
        static readonly current: User;
        readonly identity: string;
        readonly isAdmin: boolean;
        readonly server: string;
        readonly token: string;
        static adminUser(adminToken: string, server?: string): User;
        static login(server: string, username: string, password: string, callback: (error: any, user: User) => void): void;
        static loginWithProvider(server: string, provider: string, providerToken: string, callback: (error: any, user: User) => void): void;
        static register(server: string, username: string, password: string, callback: (error: any, user: User) => void): void;
        static registerWithProvider(server: string, options: { provider: string, providerToken: string, userInfo: any }, callback: (error: Error | null, user: User | null) => void): void;
        logout(): void;
        openManagementRealm(): Realm;
        retrieveAccount(provider: string, username: string): Promise<Account>;
    }

    interface SyncConfiguration {
        user: User;
        url: string;
        validate_ssl?: boolean;
        ssl_trust_certificate_path?: string;
    }

    /**
    * Session
    * @see { @link https://realm.io/docs/javascript/latest/api/Realm.Sync.Session.html }
    */
    class Session {
        readonly config: SyncConfiguration;
        readonly state: 'invalid' | 'active' | 'inactive';
        readonly url: string;
        readonly user: User;
    }

    /**
    * AuthError
    * @see { @link https://realm.io/docs/javascript/latest/api/Realm.Sync.AuthError.html }
    */
    class AuthError {
        readonly code: number;
        readonly type: string;
    }

    /**
     * ChangeEvent
     * @see { @link https://realm.io/docs/javascript/latest/api/Realm.Sync.ChangeEvent.html }
     */
    interface ChangeEvent {
        readonly changes: { [object_type: string]: CollectionChangeSet };
        readonly oldRealm: Realm;
        readonly path: string;
        readonly realm: Realm;
    }

    function addListener(serverURL: string, adminUser: Realm.Sync.User, regex: string, name: string, changeCallback: (changeEvent: ChangeEvent) => void): void;
    function removeAllListeners(name?: string): void;
    function removeListener(regex: string, name: string, changeCallback: (changeEvent: ChangeEvent) => void): void;
    function setLogLevel(logLevel: 'error' | 'info' | 'debug'): void;
    function setAccessToken(accessToken: string): void;

    type Instruction = {
        type: 'INSERT' | 'SET' | 'DELETE' | 'CLEAR' | 'LIST_SET' | 'LIST_INSERT' | 'LIST_ERASE' | 'LIST_CLEAR' | 'ADD_TYPE' | 'ADD_PROPERTIES'
        object_type: string,
        identity: string,
        values: any | undefined
        list_index: any | undefined
        object_identity: any | undefined
        new_identity: any | undefined,
        property: any | undefined,
        properties: any | undefined,
        primary_key: string | undefined
    }

    class Adapter {
        constructor(
            local_path: string,
            server_url: string,
            admin_user: User,
            regex: string,
            change_callback: Function
        )

        /**
         * Advance the to the next transaction indicating that you are done processing the current instructions for the given Realm.
         * @param path the path for the Realm to advance
         */
        advance(path: string): void;
        close(): void;
        current(path: string): Array<Instruction>;
        realmAtPath(path: string, realmID?: string, schema?: ObjectSchema[]): Realm
    }
}

declare class Realm {
    static defaultPath: string;

    readonly empty: boolean;
    readonly path: string;
    readonly readOnly: boolean;
    readonly schema: Realm.ObjectSchema[];
    readonly schemaVersion: number;
    readonly isInTransaction: boolean;

    readonly syncSession: Realm.Sync.Session | null;

    /**
     * Get the current schema version of the Realm at the given path.
     * @param  {string} path
     * @param  {any} encryptionKey?
     * @returns number
     */
    static schemaVersion(path: string, encryptionKey?: ArrayBuffer | ArrayBufferView): number;

    /**
     * Open a realm asynchronously with a promise. If the realm is synced, it will be fully synchronized before it is available.
     * @param {Configuration} config 
     */
    static open(config: Realm.Configuration): Promise<Realm>
    /**
     * Open a realm asynchronously with a callback. If the realm is synced, it will be fully synchronized before it is available.
     * @param {Configuration} config 
     * @param {Function} callback will be called when the realm is ready.
     */
    static openAsync(config: Realm.Configuration, callback: (error: any, realm: Realm) => void): void

    /**
     * @param  {Realm.Configuration} config?
     */
    constructor(config?: Realm.Configuration);

    /**
     * @param  {string} path
     */
    constructor(path?: string);

    /**
     * @returns void
     */
    close(): void;

    /**
     * @param  {string|Realm.ObjectClass|Function} type
     * @param  {T&Realm.ObjectPropsType} properties
     * @param  {boolean} update?
     * @returns T
     */
    create<T>(type: string | Realm.ObjectClass | Function, properties: T & Realm.ObjectPropsType, update?: boolean): T;

    /**
     * @param  {Realm.Object|Realm.Object[]|Realm.List<any>|Realm.Results<any>|any} object
     * @returns void
     */
    delete(object: Realm.Object | Realm.Object[] | Realm.List<any> | Realm.Results<any> | any): void;

    /**
     * @returns void
     */
    deleteAll(): void;

    /**
     * @param  {string|Realm.ObjectSchema|Function} type
     * @param  {number|string} key
     * @returns T
     */
    objectForPrimaryKey<T>(type: string | Realm.ObjectSchema | Function, key: number | string): T | null;

    /**
     * @param  {string|Realm.ObjectType|Function} type
     * @returns Realm
     */
    objects<T>(type: string | Realm.ObjectSchema | Function): Realm.Results<T>;

    /**
     * @param  {string} name
     * @param  {()=>void} callback
     * @returns void
     */
    addListener(name: string, callback: (sender: Realm, event: 'change') => void): void;

    /**
     * @param  {string} name
     * @param  {()=>void} callback
     * @returns void
     */
    removeListener(name: string, callback: (sender: Realm, event: 'change') => void): void;

    /**
     * @param  {string} name?
     * @returns void
     */
    removeAllListeners(name?: string): void;

    /**
     * @param  {()=>void} callback
     * @returns void
     */
    write(callback: () => void): void;

    /**
<<<<<<< HEAD
     * @returns void
     */
    beginTransaction(): void;

    /**
     * @returns void
     */
    commitTransaction(): void;

    /**
     * @returns void
     */
    cancelTransaction(): void;
=======
     * @returns boolean
     */
    compact(): boolean;
>>>>>>> bd28c059
}

declare module 'realm' {
    export = Realm
}<|MERGE_RESOLUTION|>--- conflicted
+++ resolved
@@ -456,7 +456,6 @@
     write(callback: () => void): void;
 
     /**
-<<<<<<< HEAD
      * @returns void
      */
     beginTransaction(): void;
@@ -470,11 +469,11 @@
      * @returns void
      */
     cancelTransaction(): void;
-=======
+
+    /**
      * @returns boolean
      */
     compact(): boolean;
->>>>>>> bd28c059
 }
 
 declare module 'realm' {
