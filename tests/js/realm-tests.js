////////////////////////////////////////////////////////////////////////////
//
// Copyright 2016 Realm Inc.
//
// Licensed under the Apache License, Version 2.0 (the "License");
// you may not use this file except in compliance with the License.
// You may obtain a copy of the License at
//
// http://www.apache.org/licenses/LICENSE-2.0
//
// Unless required by applicable law or agreed to in writing, software
// distributed under the License is distributed on an "AS IS" BASIS,
// WITHOUT WARRANTIES OR CONDITIONS OF ANY KIND, either express or implied.
// See the License for the specific language governing permissions and
// limitations under the License.
//
////////////////////////////////////////////////////////////////////////////

'use strict';

// Prevent React Native packager from seeing modules required with this
const require_method = require;
function nodeRequire(module) {
    return require_method(module);
}

function closeAfterUpload(realm) {
    return realm.syncSession.uploadAllLocalChanges().then(() => realm.close());
}

const Realm = require('realm');
const TestCase = require('./asserts');
const schemas = require('./schemas');
const Utils = require('./test-utils');
<<<<<<< HEAD
const { Decimal128, ObjectId, UUID } = Realm.BSON;
=======

// Using Realm.BSON instead of require("bson") to ensure the same package is used (which the symlinked "realm" package breaks)
const { Decimal128, ObjectId } = Realm.BSON;
>>>>>>> 0fa02c0e

let pathSeparator = '/';
const isNodeProcess = typeof process === 'object' && process + '' === '[object process]';
const isElectronProcess = typeof process === 'object' && process.versions && process.versions.electron;

if (isNodeProcess && process.platform === 'win32') {
    pathSeparator = '\\';
}

const fs = isNodeProcess ? nodeRequire('fs-extra') : require('react-native-fs');

module.exports = {
    testRealmConstructorTest: function() {
        const realm = new Realm({schema: []});
        TestCase.assertTrue(realm instanceof Realm);

        TestCase.assertEqual(typeof Realm, 'function');
        TestCase.assertTrue(Realm instanceof Function);
    },

    testRealmObjectCreationByObject: function () {
        const CarSchema = {
            name: 'Car',
            properties: {
                make: 'string',
                model: 'string',
                kilometers: { type: 'int', default: 0 },
            }
        };

        let realm = new Realm({ schema: [CarSchema] });
        realm.write(() => {
            let car = realm.create('Car', { make: 'Audi', model: 'A4', kilometers: 24 });
            TestCase.assertEqual(car.make, "Audi");
            TestCase.assertEqual(car.model, "A4");
            TestCase.assertEqual(car.kilometers, 24);
            TestCase.assertTrue(car instanceof Realm.Object);

            let cars = realm.objects("Car");
            TestCase.assertUndefined(cars[""]);
            let carZero = cars[0];
            TestCase.assertEqual(carZero.make, "Audi");
            TestCase.assertEqual(carZero.model, "A4");
            TestCase.assertEqual(carZero.kilometers, 24);

            let car2 = realm.create('Car', { make: 'VW', model: 'Touareg', kilometers: 13 });
            TestCase.assertEqual(car2.make, "VW");
            TestCase.assertEqual(car2.model, "Touareg");
            TestCase.assertEqual(car2.kilometers, 13);
            TestCase.assertTrue(car2 instanceof Realm.Object);
        });
    },

    testRealmObjectCreationByConstructor: function () {
        let constructorCalled = false;
        //test class syntax support
        class Car extends Realm.Object {
            constructor() {
                super();
                constructorCalled = true;
            }
        }

        Car.schema = {
            name: 'Car',
            properties: {
                make: 'string',
                model: 'string',
                otherType: { type: 'string', mapTo: "type", optional: true},
                kilometers: { type: 'int', default: 0 },
            }
        };

        let calledAsConstructor = false;

        //test constructor function support
        function Car2 () {
            if (new.target) {
                calledAsConstructor = true;
            }
        }

        Car2.schema = {
            name: 'Car2',
            properties: {
                make: 'string',
                model: 'string',
                kilometers: { type: 'int', default: 0 },
            }
        };

        Object.setPrototypeOf(Car2.prototype, Realm.Object.prototype);
        Object.setPrototypeOf(Car2, Realm.Object);

        //test class syntax support without extending Realm.Object
        let car3ConstructorCalled = false;
        class Car3 {
            constructor() {
                car3ConstructorCalled = true;
            }
        }

        Car3.schema = {
            name: 'Car3',
            properties: {
                make: 'string',
                model: 'string',
                otherType: { type: 'string', mapTo: "type", optional: true},
                kilometers: { type: 'int', default: 0 },
            }
        };

        let realm = new Realm({ schema: [Car, Car2, Car3] });
        realm.write(() => {
            let car = realm.create('Car', { make: 'Audi', model: 'A4', kilometers: 24 });
            TestCase.assertTrue(constructorCalled);
            TestCase.assertEqual(car.make, "Audi");
            TestCase.assertEqual(car.model, "A4");
            TestCase.assertEqual(car.kilometers, 24);
            TestCase.assertInstanceOf(car, Realm.Object, "car not an instance of Realm.Object");

            let cars = realm.objects("Car");
            TestCase.assertUndefined(cars[""]);
            let carZero = cars[0];
            TestCase.assertEqual(carZero.make, "Audi");
            TestCase.assertEqual(carZero.model, "A4");
            TestCase.assertEqual(carZero.kilometers, 24);
            TestCase.assertInstanceOf(carZero, Realm.Object, "carZero not an instance of Realm.Object");

            constructorCalled = false;
            let car1 = realm.create('Car', { make: 'VW', model: 'Touareg', kilometers: 13 });
            TestCase.assertTrue(constructorCalled);
            TestCase.assertEqual(car1.make, "VW");
            TestCase.assertEqual(car1.model, "Touareg");
            TestCase.assertEqual(car1.kilometers, 13);
            TestCase.assertInstanceOf(car1, Realm.Object, "car1 not an instance of Realm.Object");

            let car2 = realm.create('Car2', { make: 'Audi', model: 'A4', kilometers: 24 });
            TestCase.assertTrue(calledAsConstructor);
            TestCase.assertEqual(car2.make, "Audi");
            TestCase.assertEqual(car2.model, "A4");
            TestCase.assertEqual(car2.kilometers, 24);
            TestCase.assertInstanceOf(car2, Realm.Object, "car2 not an instance of Realm.Object");

            let car2_1 = realm.create('Car2', { make: 'VW', model: 'Touareg', kilometers: 13 });
            TestCase.assertTrue(calledAsConstructor);
            TestCase.assertEqual(car2_1.make, "VW");
            TestCase.assertEqual(car2_1.model, "Touareg");
            TestCase.assertEqual(car2_1.kilometers, 13);
            TestCase.assertInstanceOf(car2_1, Realm.Object, "car2_1 not an instance of Realm.Object");

            let car3 = realm.create('Car3', { make: 'Audi', model: 'A4', kilometers: 24 });
            TestCase.assertTrue(car3ConstructorCalled);
            TestCase.assertEqual(car3.make, "Audi");
            TestCase.assertEqual(car3.model, "A4");
            TestCase.assertEqual(car3.kilometers, 24);

            //methods from Realm.Objects should be present
            TestCase.assertDefined(car3.addListener);
        });
        realm.close();
    },

    testRealmObjectCreationByPrimitiveArray: function () {
        const Primitive = {
            name: 'Primitive',
            properties: {
                intArray: 'int[]'
            }
        };

        var realm = new Realm({ schema: [Primitive] });
        realm.write(() => {
            var primitive = realm.create(Primitive.name, { intArray: [1, 2, 3] });
            TestCase.assertEqual(primitive.intArray[0], 1);
            primitive.intArray[0] = 5;
            TestCase.assertEqual(primitive.intArray[0], 5);
        });
    },

    testNativeFunctionOverwrite: function() {
        if (!isNodeProcess && !isElectronProcess) {
            return;
        }

        const realm = new Realm({schema: []});
        var oldClose = realm.close.bind(realm);
        var newCloseCalled = false;
        realm.close = () => {
            newCloseCalled = true;
        };
        realm.close();
        TestCase.assertTrue(newCloseCalled, "The new function should be called");

        TestCase.assertFalse(realm.isClosed, "The realm should not be closed");

        oldClose();

        TestCase.assertTrue(realm.isClosed, "The realm should be closed");
    },

    testRealmConstructorPath: function() {
        TestCase.assertThrows(() => new Realm('')); // the message for this error is platform-specific
        TestCase.assertThrowsContaining(() => new Realm('test1.realm', 'invalidArgument'),
                                        "Invalid arguments when constructing 'Realm'");

        const defaultRealm = new Realm({schema: []});
        TestCase.assertEqual(defaultRealm.path, Realm.defaultPath);

        const defaultRealm2 = new Realm();
        TestCase.assertEqual(defaultRealm2.path, Realm.defaultPath);

        const defaultDir = Realm.defaultPath.substring(0, Realm.defaultPath.lastIndexOf(pathSeparator) + 1);
        const testPath = 'test1.realm';
        const realm = new Realm({schema: [], path: testPath});
        TestCase.assertEqual(realm.path, defaultDir + testPath);

        const testPath2 = 'test2.realm';
        const realm2 = new Realm({schema: [], path: testPath2});
        TestCase.assertEqual(realm2.path, defaultDir + testPath2);
    },

    testRealmFifoFallbackPath: function() {
        // Object Store already tests the fallback logic
        // So this is just a smoke test to ensure that setting the property from JS doesn't actually crash anything.
        const defaultDir = Realm.defaultPath.substring(0, Realm.defaultPath.lastIndexOf(pathSeparator) + 1);
        const realm = new Realm({fifoFilesFallbackPath: defaultDir});
    },

    testRealmIsClosed: function() {
        const realm = new Realm({schema: []});
        TestCase.assertFalse(realm.isClosed);
        realm.close();
        TestCase.assertTrue(realm.isClosed);
    },

    testRealmCallCloseTwice: function () {
        const realm = new Realm({schema: []});
        realm.close();
        TestCase.assertTrue(realm.isClosed);
    	realm.close();
        TestCase.assertTrue(realm.isClosed);
    },

    testRealmConstructorSchemaVersion: function() {
        const defaultRealm = new Realm({schema: []});
        TestCase.assertEqual(defaultRealm.schemaVersion, 0);

        TestCase.assertThrowsContaining(() => new Realm({schemaVersion: 1, schema: []}),
                                        "already opened with different schema version.");

        TestCase.assertEqual(new Realm().schemaVersion, 0);
        TestCase.assertEqual(new Realm({schemaVersion: 0}).schemaVersion, 0);

        let realm = new Realm({path: 'test1.realm', schema: [], schemaVersion: 1});
        TestCase.assertEqual(realm.schemaVersion, 1);
        TestCase.assertEqual(realm.schema.length, 0);
        realm.close();

        realm = new Realm({path: 'test1.realm', schema: [schemas.TestObject], schemaVersion: 2});
        realm.write(() => {
            realm.create('TestObject', {doubleCol: 1});
        });
        TestCase.assertEqual(realm.objects('TestObject')[0].doubleCol, 1);
        TestCase.assertEqual(realm.schemaVersion, 2);
        TestCase.assertEqual(realm.schema.length, 1);
    },

    testStackTrace: function() {
        if (!isNodeProcess && !isElectronProcess) {
            return;
        }

        let realm = new Realm({schema: []});
        function failingFunction() {
            throw new Error('not implemented');
        }

        try {
            realm.write(() => {
                failingFunction();
            });
        }
        catch(e) {
            TestCase.assertNotEqual(e.stack, undefined, "e.stack should not be undefined");
            TestCase.assertNotEqual(e.stack, null, "e.stack should not be null");
            TestCase.assertTrue(e.stack.indexOf("at failingFunction (") !== -1, "failingfunction should be on the stack");
            TestCase.assertTrue(e.stack.indexOf("not implemented") !== -1, "the error message should be present");
        }

        realm.close();
    },

    testRealmConstructorDynamicSchema: function() {
        let realm = new Realm({schema: [schemas.TestObject]});
        realm.write(() => {
            realm.create('TestObject', [1]);
        });
        realm.close();

        realm = new Realm();
        const objects = realm.objects('TestObject');
        TestCase.assertEqual(objects.length, 1);
        TestCase.assertEqual(objects[0].doubleCol, 1.0);
    },

    testRealmConstructorSchemaValidation: function() {
        TestCase.assertThrowsContaining(() => new Realm({schema: schemas.AllTypes}),
                                        "must be of type 'array', got");
        TestCase.assertThrowsContaining(() => new Realm({schema: ['SomeType']}),
                                        "Failed to read ObjectSchema: JS value must be of type 'object', got (SomeType)");
        TestCase.assertThrowsContaining(() => new Realm({schema: [{}]}),
                                        "Failed to read ObjectSchema: name must be of type 'string', got (undefined)");
        TestCase.assertThrowsContaining(() => new Realm({schema: [{name: 'SomeObject'}]}),
                                        "Failed to read ObjectSchema: properties must be of type 'object', got (undefined)");
        TestCase.assertThrowsContaining(() => new Realm({schema: [{properties: {intCol: 'int'}}]}),
                                        "Failed to read ObjectSchema: name must be of type 'string', got (undefined)");

        function assertPropertyInvalid(prop, message) {
            TestCase.assertThrowsContaining(() => {
                new Realm({schema: [{name: 'InvalidObject', properties: { int: 'int', bad: prop }}]});
            }, message, 1);
        }

        assertPropertyInvalid({type:'list[]', objectType: 'InvalidObject'},
                              "List property 'InvalidObject.bad' must have a non-list value type");
        assertPropertyInvalid({type:'list?', objectType: 'InvalidObject'},
                              "List property 'InvalidObject.bad' cannot be optional");
        assertPropertyInvalid('', "Property 'InvalidObject.bad' must have a non-empty type");
        assertPropertyInvalid({type:'linkingObjects', objectType: 'InvalidObject', property: 'nosuchproperty'},
                              "Property 'InvalidObject.nosuchproperty' declared as origin of linking objects property 'InvalidObject.bad' does not exist");
        assertPropertyInvalid({type:'linkingObjects', objectType: 'InvalidObject', property: 'int'},
                              "Property 'InvalidObject.int' declared as origin of linking objects property 'InvalidObject.bad' is not a link");

        // linkingObjects property where the source property links elsewhere
        TestCase.assertThrowsContaining(() => {
            new Realm({schema: [{
                name: 'InvalidObject',
                properties: {
                    link: 'IntObject',
                    linkingObjects: {type:'linkingObjects', objectType: 'InvalidObject', property: 'link'}
                }
            }, {
                name: 'IntObject',
                properties: {
                    integer: 'int'
                }
            }]});
        }, "Property 'InvalidObject.link' declared as origin of linking objects property 'InvalidObject.linkingObjects' links to type 'IntObject'")

        {
            new Realm({schema: [{
                name: 'Object',
                properties: {
                    // weird but valid
                    objectList: {type:'object[]', objectType: 'Object'}
                }
            }]});
        }
    },

    testRealmConstructorInMemory: function() {
        // open in-memory realm instance
        const realm1 = new Realm({inMemory: true, schema: [schemas.TestObject]});
        realm1.write(() => {
            realm1.create('TestObject', [1])
        });
        TestCase.assertEqual(realm1.inMemory, true);

        // open a second instance of the same realm and check that they share data
        const realm2 = new Realm({inMemory: true});
        const objects = realm2.objects('TestObject');
        TestCase.assertEqual(objects.length, 1);
        TestCase.assertEqual(objects[0].doubleCol, 1.0);
        TestCase.assertEqual(realm2.inMemory, true);

        // Close both realms (this should delete the realm since there are no more
        // references to it.
        realm1.close();
        realm2.close();

        // Open the same in-memory realm again and verify that it is now empty
        const realm3 = new Realm({inMemory: true});
        TestCase.assertEqual(realm3.schema.length, 0);

        // try to open the same realm in persistent mode (should fail as you cannot mix modes)
        TestCase.assertThrowsContaining(() => new Realm({}), 'already opened with different inMemory settings.');
    },

    testRealmConstructorReadOnly: function() {
        let realm = new Realm({schema: [schemas.TestObject]});
        realm.write(() => {
            realm.create('TestObject', [1])
        });
        TestCase.assertEqual(realm.readOnly, false);
        realm.close();

        realm = new Realm({readOnly: true, schema: [schemas.TestObject]});
        const objects = realm.objects('TestObject');
        TestCase.assertEqual(objects.length, 1);
        TestCase.assertEqual(objects[0].doubleCol, 1.0);
        TestCase.assertEqual(realm.readOnly, true);

        TestCase.assertThrowsContaining(() => realm.write(() => {}),
                                        "Can't perform transactions on read-only Realms.");
        realm.close();

        realm = new Realm({readOnly: true});
        TestCase.assertEqual(realm.schema.length, 1);
        TestCase.assertEqual(realm.readOnly, true);
    },

    testRealmExists: function() {
        //TODO: remove when MongoDB Realm test server can be hosted on Mac or other options exists
        if (!isNodeProcess) {
            return Promise.resolve();
        }

        // Local Realms
        let config = {schema: [schemas.TestObject]};
        TestCase.assertFalse(Realm.exists(config));
        new Realm(config).close();
        TestCase.assertTrue(Realm.exists(config));

        // Sync Realms
        if (!global.enableSyncTests) {
            return Promise.resolve();
        }

        const appConfig = nodeRequire('./support/testConfig').integrationAppConfig;

        let app = new Realm.App(appConfig);
        let credentials = Realm.Credentials.anonymous();

        return app.logIn(credentials)
            .then(user => {
                const config = {
                    schema: [schemas.TestObjectWithPk],
                    sync: {
                        user,
                        partitionValue: "LoLo"
                    },
                };
                TestCase.assertFalse(Realm.exists(config));
                new Realm(config).close();
                TestCase.assertTrue(Realm.exists(config));
            });
    },

    testRealmOpen: function() {
        let realm = new Realm({schema: [schemas.TestObject], schemaVersion: 1});
        realm.write(() => {
            realm.create('TestObject', [1])
        });
        realm.close();

        return Realm.open({schema: [schemas.TestObject], schemaVersion: 2}).then(realm => {
            const objects = realm.objects('TestObject');
            TestCase.assertEqual(objects.length, 1);
            TestCase.assertEqual(objects[0].doubleCol, 1.0);
            realm.close();
        });
    },

    testRealmOpenShouldCompactOnLaunch: function() {
        let called = false;
        const shouldCompactOnLaunch = (total, used) => {
            called = true;
            return true;
        };

        return Realm.open({schema: [schemas.TestObject], shouldCompactOnLaunch: shouldCompactOnLaunch}).then(realm => {
            TestCase.assertTrue(called);
            realm.close();
        });
    },

    testRealmOpenNoConfig: function() {
        let realm = new Realm({schema: [schemas.TestObject], schemaVersion: 1});
        realm.write(() => {
            realm.create('TestObject', [1])
        });
        realm.close();

        return Realm.open().then(realm => {
            const objects = realm.objects('TestObject');
            TestCase.assertEqual(objects.length, 1);
            TestCase.assertEqual(objects[0].doubleCol, 1.0);
            realm.close();
        });
    },

    testDefaultPath: function() {
        const defaultPath = Realm.defaultPath;
        let defaultRealm = new Realm({schema: []});
        TestCase.assertEqual(defaultRealm.path, Realm.defaultPath);

        try {
            const newPath = `${Realm.defaultPath.substring(0, defaultPath.lastIndexOf(pathSeparator) + 1)}default2.realm`;
            Realm.defaultPath = newPath;
            defaultRealm = new Realm({schema: []});
            TestCase.assertEqual(defaultRealm.path, newPath, "should use updated default realm path");
            TestCase.assertEqual(Realm.defaultPath, newPath, "defaultPath should have been updated");
        } finally {
            Realm.defaultPath = defaultPath;
        }
    },

    testRealmSchemaVersion: function() {
        TestCase.assertEqual(Realm.schemaVersion(Realm.defaultPath), -1);

        let realm = new Realm({schema: []});
        TestCase.assertEqual(realm.schemaVersion, 0);
        TestCase.assertEqual(Realm.schemaVersion(Realm.defaultPath), 0);

        realm = new Realm({schema: [], schemaVersion: 2, path: 'another.realm'});
        TestCase.assertEqual(realm.schemaVersion, 2);
        TestCase.assertEqual(Realm.schemaVersion('another.realm'), 2);
    },

    testRealmWrite: function() {
        const realm = new Realm({schema: [schemas.IntPrimary, schemas.AllTypes, schemas.TestObject, schemas.LinkToAllTypes]});

        // exceptions should be propogated
        TestCase.assertThrowsContaining(() => realm.write(() => { throw new Error('Inner exception message'); }),
                                        'Inner exception message');

        // writes should be possible after caught exception
        realm.write(() => {
            realm.create('TestObject', {doubleCol: 1});
        });
        TestCase.assertEqual(1, realm.objects('TestObject').length);

        realm.write(() => {
            // nested transactions not supported
            TestCase.assertThrowsContaining(() => realm.write(() => {}),
                                            'The Realm is already in a write transaction');
        });
    },

    testRealmCreate: function() {
        const realm = new Realm({schema: [schemas.TestObject]});

        TestCase.assertThrowsContaining(() => realm.create('TestObject', {doubleCol: 1}),
                                        "Cannot modify managed objects outside of a write transaction.");

        realm.write(() => {
            realm.create('TestObject', {doubleCol: 1});
            realm.create('TestObject', {doubleCol: 2});
        });

        const objects = realm.objects('TestObject');
        TestCase.assertEqual(objects.length, 2, 'wrong object count');
        TestCase.assertEqual(objects[0].doubleCol, 1, 'wrong object property value');
        TestCase.assertEqual(objects[1].doubleCol, 2, 'wrong object property value');
    },


    testRealmCreateOrUpdate_InvalidArguments: function() {
        const realm = new Realm({schema: [schemas.TestObject]});
        realm.write(function() {
            TestCase.assertThrowsContaining(() => realm.create('TestObject', {doubleCol: 1}, "foo"),
                "Unsupported 'updateMode'. Only 'never', 'modified' or 'all' is supported.");
        });
    },

    testRealmCreateOrUpdate: function() {
        const realm = new Realm({schema: [schemas.AllPrimaryTypes, schemas.TestObject, schemas.StringPrimary]});
        realm.write(function() {

            const objects = realm.objects('AllPrimaryTypesObject');

            // Create Initial object
            const obj1 = realm.create('AllPrimaryTypesObject', {
                primaryCol: '33',
                boolCol: false,
                intCol: 1,
                floatCol: 1.1,
                doubleCol: 1.11,
                stringCol: '1',
                dateCol: new Date(1),
                dataCol: new ArrayBuffer(1),
                objectCol: {doubleCol: 1},
                arrayCol: [{doubleCol: 1}],
            });

            // Update object
            const obj2 = realm.create('AllPrimaryTypesObject', {
                primaryCol: '33',
                boolCol: true,
                intCol: 2,
                floatCol: 2.2,
                doubleCol: 2.22,
                stringCol: '2',
                dateCol: new Date(2),
                dataCol: new ArrayBuffer(2),
                objectCol: {doubleCol: 2},
                arrayCol: [{doubleCol: 2}],
            }, 'all');

            TestCase.assertEqual(obj2.stringCol, '2');
            TestCase.assertEqual(obj2.boolCol, true);
            TestCase.assertEqual(obj2.intCol, 2);
            TestCase.assertEqualWithTolerance(obj2.floatCol, 2.2, 0.000001);
            TestCase.assertEqualWithTolerance(obj2.doubleCol, 2.22, 0.000001);
            TestCase.assertEqual(obj2.dateCol.getTime(), 2);
            TestCase.assertEqual(obj2.dataCol.byteLength, 2);
            TestCase.assertEqual(obj2.objectCol.doubleCol, 2);
            TestCase.assertEqual(obj2.arrayCol.length, 1);
            TestCase.assertEqual(obj2.arrayCol[0].doubleCol, 2);
        });
    },

    testRealmCreateOrUpdate_diffedUpdate: function() {
        const realm = new Realm({schema: [schemas.AllPrimaryTypes, schemas.TestObject]});
        realm.write(function() {
            const objects = realm.objects('AllPrimaryTypesObject');
            TestCase.assertEqual(objects.length, 0);

            // Create Initial object
            const obj1 = realm.create('AllPrimaryTypesObject', {
                primaryCol: '34',
                boolCol: false,
                intCol: 1,
                floatCol: 1.1,
                doubleCol: 1.11,
                stringCol: '1',
                dateCol: new Date(1),
                dataCol: new ArrayBuffer(1),
                objectCol: {doubleCol: 1},
                arrayCol: [{doubleCol: 1}],
            });

            // Update object
            const obj2 = realm.create('AllPrimaryTypesObject', {
                primaryCol: '34',
                boolCol: false,
                intCol: 1,
                floatCol: 1.1,
                doubleCol: 1.11,
                stringCol: '1',
                dateCol: new Date(1),
                dataCol: new ArrayBuffer(1),
                objectCol: {doubleCol: 1},
                arrayCol: [{doubleCol: 1}],
            }, 'modified');

            TestCase.assertEqual(objects.length, 1);
            TestCase.assertEqual(obj2.stringCol, '1');
            TestCase.assertEqual(obj2.boolCol, false);
            TestCase.assertEqual(obj2.intCol, 1);
            TestCase.assertEqualWithTolerance(obj2.floatCol, 1.1, 0.000001);
            TestCase.assertEqualWithTolerance(obj2.doubleCol, 1.11, 0.000001);
            TestCase.assertEqual(obj2.dateCol.getTime(), 1);
            TestCase.assertEqual(obj2.dataCol.byteLength, 1);
            TestCase.assertEqual(obj2.objectCol.doubleCol, 1);
            TestCase.assertEqual(obj2.arrayCol.length, 1);
            TestCase.assertEqual(obj2.arrayCol[0].doubleCol, 1);
        });
    },

    async testRealmCreateOrUpdate_diffedUpdatesOnlyTriggerNotificationsForChangedValues() {
        const realm = new Realm({schema: [schemas.AllPrimaryTypes, schemas.TestObject]});

        let resolve;
        realm.objects('AllPrimaryTypesObject').addListener((objects, changes) => {
            resolve([objects, changes]);
            resolve = undefined;
        });

        let [objects, changes] = await new Promise(r => resolve = r);
        TestCase.assertEqual(changes.insertions.length, 0);
        TestCase.assertEqual(objects.length, 0);

        let template = Realm.createTemplateObject(schemas.AllPrimaryTypes);

        console.log(JSON.stringify(template))

        // First notification -> Object created
        realm.write(() => {
            // Create Initial object
            realm.create('AllPrimaryTypesObject', Object.assign(template, {
                primaryCol: '35',
                dataCol: new ArrayBuffer(1), 
                boolCol: false,
            }));
            realm.create('AllPrimaryTypesObject', Object.assign(template, {
                primaryCol: '36',
                boolCol: false,
            }));
        });
        [objects, changes] = await new Promise(r => resolve = r);
        TestCase.assertEqual(changes.insertions.length, 2);
        TestCase.assertEqual(objects[0].boolCol, false);

        realm.write(() => {
            // Update object with a change in value.
            realm.create('AllPrimaryTypesObject',{
                primaryCol: '35',
                boolCol: true,
            }, 'modified');
        });
        [objects, changes] = await new Promise(r => resolve = r);
        TestCase.assertEqual(changes.modifications.length, 1);
        TestCase.assertEqual(objects[0].boolCol, true);

        realm.write(() => {
            // Update object with no change in value
            realm.create('AllPrimaryTypesObject', {
                primaryCol: '35',
                boolCol: true,
            }, 'modified');

            // Update other object to ensure that notifications are triggered
            realm.create('AllPrimaryTypesObject', {
                primaryCol: '36',
                boolCol: true,
            }, 'all');
        });
        [objects, changes] = await new Promise(r => resolve = r);
        TestCase.assertEqual(changes.modifications.length, 1);
        TestCase.assertEqual(changes.modifications[0],1);

        realm.write(() => {
            // Update object with no change in value and no diffed update.
            // This should still trigger a notification
            realm.create('AllPrimaryTypesObject',{
                primaryCol: '35',
                boolCol: true,
            }, 'all');
        });
        [objects, changes] = await new Promise(r => resolve = r);
        TestCase.assertEqual(changes.modifications.length, 1);
        TestCase.assertEqual(changes.modifications[0], 0);
        TestCase.assertEqual(objects[0].boolCol, true);
    },

    testRealmCreateOrUpdate_DefaultValue: function () {
        const realm = new Realm({schema: [schemas.OptionalString]});

        realm.write(() => {
            realm.create(schemas.OptionalString.name, { name: 'Alex'});
            realm.create(schemas.OptionalString.name, { name: 'Birger'}, 'modified');
        });

        let objs = realm.objects(schemas.OptionalString.name);

        TestCase.assertEqual(objs[0]['name'], 'Alex');
        TestCase.assertEqual(objs[0]['age'], 0);

        TestCase.assertEqual(objs[1]['name'], 'Birger');
        TestCase.assertEqual(objs[1]['age'], 0);

        realm.close();
    },

    testRealmCreatePrimaryKey: function() {
        const realm = new Realm({schema: [schemas.IntPrimary]});

        realm.write(() => {
            const obj0 = realm.create('IntPrimaryObject', {
                primaryCol: 0,
                valueCol: 'val0',
            });

            TestCase.assertThrowsContaining(() => {
                realm.create('IntPrimaryObject', {
                    primaryCol: 0,
                    valueCol: 'val0',
                });
            }, "Attempting to create an object of type 'IntPrimaryObject' with an existing primary key value '0'.");

            realm.create('IntPrimaryObject', {
                primaryCol: 1,
                valueCol: 'val1',
            }, 'all');

            const objects = realm.objects('IntPrimaryObject');
            TestCase.assertEqual(objects.length, 2);

            realm.create('IntPrimaryObject', {
                primaryCol: 0,
                valueCol: 'newVal0',
            }, 'all');

            TestCase.assertEqual(obj0.valueCol, 'newVal0');
            TestCase.assertEqual(objects.length, 2);

            realm.create('IntPrimaryObject', {primaryCol: 0}, 'all');
            TestCase.assertEqual(obj0.valueCol, 'newVal0');
        });
    },

    testRealmCreateUpsert: function() {
        const realm = new Realm({schema: [schemas.AllPrimaryTypes, schemas.TestObject,
                                          schemas.StringPrimary]});
        realm.write(function() {
            const values = {
                primaryCol: '0',
                boolCol:    true,
                intCol:     1,
                floatCol:   1.1,
                doubleCol:  1.11,
                stringCol:  '1',
                dateCol:    new Date(1),
                dataCol:    new ArrayBuffer(1),
                objectCol:  {doubleCol: 1},
                arrayCol:   [],
            };

            const obj0 = realm.create('AllPrimaryTypesObject', values);

            TestCase.assertThrowsContaining(() => realm.create('AllPrimaryTypesObject', values),
                                            "Attempting to create an object of type 'AllPrimaryTypesObject' with an existing primary key value ''0''.");

            const obj1 = realm.create('AllPrimaryTypesObject', {
                primaryCol: '1',
                boolCol:    false,
                intCol:     2,
                floatCol:   2.2,
                doubleCol:  2.22,
                stringCol:  '2',
                dateCol:    new Date(2),
                dataCol:    new ArrayBuffer(2),
                objectCol:  {doubleCol: 0},
                arrayCol:   [{doubleCol: 2}],
            }, true);

            const objects = realm.objects('AllPrimaryTypesObject');
            TestCase.assertEqual(objects.length, 2);

            realm.create('AllPrimaryTypesObject', {
                primaryCol: '0',
                boolCol:    false,
                intCol:     2,
                floatCol:   2.2,
                doubleCol:  2.22,
                stringCol:  '2',
                dateCol:    new Date(2),
                dataCol:    new ArrayBuffer(2),
                objectCol:  null,
                arrayCol:   [{doubleCol: 2}],
            }, true);

            TestCase.assertEqual(objects.length, 2);
            TestCase.assertEqual(obj0.stringCol, '2');
            TestCase.assertEqual(obj0.boolCol, false);
            TestCase.assertEqual(obj0.intCol, 2);
            TestCase.assertEqualWithTolerance(obj0.floatCol, 2.2, 0.000001);
            TestCase.assertEqualWithTolerance(obj0.doubleCol, 2.22, 0.000001);
            TestCase.assertEqual(obj0.dateCol.getTime(), 2);
            TestCase.assertEqual(obj0.dataCol.byteLength, 2);
            TestCase.assertEqual(obj0.objectCol, null);
            TestCase.assertEqual(obj0.arrayCol.length, 1);

            realm.create('AllPrimaryTypesObject', {primaryCol: '0'}, true);
            realm.create('AllPrimaryTypesObject', {primaryCol: '1'}, true);
            TestCase.assertEqual(obj0.stringCol, '2');
            TestCase.assertEqual(obj0.objectCol, null);
            TestCase.assertEqual(obj1.objectCol.doubleCol, 0);

            realm.create('AllPrimaryTypesObject', {
                primaryCol: '0',
                stringCol:  '3',
                objectCol:  {doubleCol: 0},
            }, true);

            TestCase.assertEqual(obj0.stringCol, '3');
            TestCase.assertEqual(obj0.boolCol, false);
            TestCase.assertEqual(obj0.intCol, 2);
            TestCase.assertEqualWithTolerance(obj0.floatCol, 2.2, 0.000001);
            TestCase.assertEqualWithTolerance(obj0.doubleCol, 2.22, 0.000001);
            TestCase.assertEqual(obj0.dateCol.getTime(), 2);
            TestCase.assertEqual(obj0.dataCol.byteLength, 2);
            TestCase.assertEqual(obj0.objectCol.doubleCol, 0);
            TestCase.assertEqual(obj0.arrayCol.length, 1);

            realm.create('AllPrimaryTypesObject', {primaryCol: '0', objectCol: undefined}, true);
            realm.create('AllPrimaryTypesObject', {primaryCol: '1', objectCol: null}, true);
            TestCase.assertEqual(obj0.objectCol.doubleCol, 0);
            TestCase.assertEqual(obj1.objectCol, null);

            // test with string primaries
            const obj = realm.create('StringPrimaryObject', {
                primaryCol: '0',
                valueCol: 0
            });
            TestCase.assertEqual(obj.valueCol, 0);

            realm.create('StringPrimaryObject', {
                primaryCol: '0',
                valueCol: 1
            }, true);
            TestCase.assertEqual(obj.valueCol, 1);
        });
    },

    testRealmWithIndexedProperties: function() {
        const realm = new Realm({schema: [schemas.IndexedTypes]});
        realm.write(() => {
            realm.create('IndexedTypesObject', {boolCol: true, intCol: 1, stringCol: '1', dateCol: new Date(1)});
        });

        const NotIndexed = {
            name: 'NotIndexedObject',
            properties: {
                floatCol: {type: 'float', indexed: false}
            }
        };

        new Realm({schema: [NotIndexed], path: '1.realm'});

        const IndexedSchema = {
            name: 'IndexedSchema',
        };
        TestCase.assertThrowsContaining(() => {
            IndexedSchema.properties = { floatCol: {type: 'float', indexed: true} };
            new Realm({schema: [IndexedSchema], path: '2.realm'});
        }, "Property 'IndexedSchema.floatCol' of type 'float' cannot be indexed.");

        TestCase.assertThrowsContaining(() => {
            IndexedSchema.properties = { doubleCol: {type: 'double', indexed: true} };
            new Realm({schema: [IndexedSchema], path: '3.realm'});
        }, "Property 'IndexedSchema.doubleCol' of type 'double' cannot be indexed.");

        TestCase.assertThrowsContaining(() => {
            IndexedSchema.properties = { dataCol: {type: 'data', indexed: true} };
            new Realm({schema: [IndexedSchema], path: '4.realm'});
        }, "Property 'IndexedSchema.dataCol' of type 'data' cannot be indexed.");

        // primary key
        IndexedSchema.properties = { intCol: {type: 'int', indexed: true} };
        IndexedSchema.primaryKey = 'intCol';

        // Test this doesn't throw
        new Realm({schema: [IndexedSchema], path: '5.realm'});
    },

    testRealmCreateWithDefaults: function() {
        let realm = new Realm({schema: [schemas.DefaultValues, schemas.TestObject]});

        const createAndTestObject = () => {
            const obj = realm.create('DefaultValuesObject', {});
            const properties = schemas.DefaultValues.properties;

            TestCase.assertEqual(obj.boolCol, properties.boolCol.default);
            TestCase.assertEqual(obj.intCol, properties.intCol.default);
            TestCase.assertEqualWithTolerance(obj.floatCol, properties.floatCol.default, 0.000001);
            TestCase.assertEqualWithTolerance(obj.doubleCol, properties.doubleCol.default, 0.000001);
            TestCase.assertEqual(obj.stringCol, properties.stringCol.default);
            TestCase.assertEqual(obj.dateCol.getTime(), properties.dateCol.default.getTime());
            TestCase.assertEqual(obj.dataCol.byteLength, properties.dataCol.default.byteLength);
            TestCase.assertEqual(obj.objectCol.doubleCol, properties.objectCol.default.doubleCol);
            TestCase.assertEqual(obj.nullObjectCol, null);
            TestCase.assertEqual(obj.arrayCol.length, properties.arrayCol.default.length);
            TestCase.assertEqual(obj.arrayCol[0].doubleCol, properties.arrayCol.default[0].doubleCol);
        };

        realm.write(createAndTestObject);
        realm.close();
    },

    testRealmCreateWithChangingDefaults: function() {
        const objectSchema = {
            name: 'IntObject',
            properties: {
                intCol: {type: 'int', default: 1},
            }
        };

        let realm = new Realm({schema: [objectSchema]});

        const createAndTestObject = () => {
            const object = realm.create('IntObject', {});
            TestCase.assertEqual(object.intCol, objectSchema.properties.intCol.default);
        };

        realm.write(createAndTestObject);

        objectSchema.properties.intCol.default++;

        realm = new Realm({schema: [objectSchema]});
        realm.write(createAndTestObject);
    },

    testRealmCreateWithConstructor: function() {
        let customCreated = 0;

        function CustomObject() {
            customCreated++;
        }
        CustomObject.schema = {
            name: 'CustomObject',
            properties: {
                intCol: 'int'
            }
        };

        function InvalidObject() {
            return {};
        }
        TestCase.assertThrowsContaining(() => new Realm({schema: [InvalidObject]}),
                                        "Realm object constructor must have a 'schema' property.");

        InvalidObject.schema = {
            name: 'InvalidObject',
            properties: {
                intCol: 'int'
            }
        };
        let realm = new Realm({schema: [CustomObject, InvalidObject]});

        realm.write(() => {
            let object = realm.create('CustomObject', {intCol: 1});
            TestCase.assertTrue(object instanceof CustomObject);
            TestCase.assertTrue(Object.getPrototypeOf(object) == CustomObject.prototype);
            TestCase.assertEqual(customCreated, 1);

            // Should be able to create object by passing in constructor.
            object = realm.create(CustomObject, {intCol: 2});
            TestCase.assertTrue(object instanceof CustomObject);
            TestCase.assertTrue(Object.getPrototypeOf(object) == CustomObject.prototype);
            TestCase.assertEqual(customCreated, 2);
        });

        TestCase.assertThrowsContaining(() => {
            realm.write(() => {
                realm.create('InvalidObject', {intCol: 1});
            });
        }, 'Realm object constructor must not return another value');

        // Only the original constructor should be valid.
        function InvalidCustomObject() {}
        InvalidCustomObject.schema = CustomObject.schema;

        TestCase.assertThrowsContaining(() => {
            realm.write(() => {
                realm.create(InvalidCustomObject, {intCol: 1});
            });
        }, 'Constructor was not registered in the schema for this Realm');
        realm.close();

        realm = new Realm({schema: [CustomObject, InvalidObject]});
        let obj = realm.objects('CustomObject')[0];
        TestCase.assertTrue(realm.objects('CustomObject')[0] instanceof CustomObject);
        TestCase.assertTrue(realm.objects(CustomObject).length > 0);
        realm.close();
    },

    testRealmCreateWithChangingConstructor: function() {
        function CustomObject() {}
        CustomObject.schema = {
            name: 'CustomObject',
            properties: {
                intCol: 'int'
            }
        };

        let realm = new Realm({schema: [CustomObject]});
        realm.write(() => {
            const object = realm.create('CustomObject', {intCol: 1});
            TestCase.assertTrue(object instanceof CustomObject);
        });

        function NewCustomObject() {}
        NewCustomObject.schema = CustomObject.schema;

        realm = new Realm({schema: [NewCustomObject]});
        realm.write(() => {
            const object = realm.create('CustomObject', {intCol: 1});
            TestCase.assertTrue(object instanceof NewCustomObject);
        });
    },

    testRealmDelete: function() {
        const realm = new Realm({schema: [schemas.TestObject]});

        realm.write(() => {
            for (let i = 0; i < 10; i++) {
                realm.create('TestObject', {doubleCol: i});
            }
        });

        const objects = realm.objects('TestObject');
        TestCase.assertThrowsContaining(() => realm.delete(objects[0]),
                                        "Can only delete objects within a transaction.");

        realm.write(() => {
            TestCase.assertThrowsContaining(() => realm.delete(),
                                            "object must be of type 'object', got (undefined)");

            realm.delete(objects[0]);
            TestCase.assertEqual(objects.length, 9, 'wrong object count');
            TestCase.assertEqual(objects[0].doubleCol, 1, "wrong property value");
            TestCase.assertEqual(objects[1].doubleCol, 2, "wrong property value");

            realm.delete([objects[0], objects[1]]);
            TestCase.assertEqual(objects.length, 7, 'wrong object count');
            TestCase.assertEqual(objects[0].doubleCol, 3, "wrong property value");
            TestCase.assertEqual(objects[1].doubleCol, 4, "wrong property value");

            const twoObjects = realm.objects('TestObject').filtered("doubleCol < 5");
            TestCase.assertEqual(twoObjects.length, 2, "wrong results count");
            realm.delete(twoObjects);
            TestCase.assertEqual(objects.length, 5, 'wrong object count');
            TestCase.assertEqual(twoObjects.length, 0, 'threeObject should have been deleted');

            const o = objects[0];
            realm.delete(o);
            TestCase.assertThrowsContaining(() => realm.delete(o),
                                            'Object is invalid. Either it has been previously deleted or the Realm it belongs to has been closed.');
        });
    },

    testDeleteAll: function() {
        const realm = new Realm({schema: [schemas.TestObject, schemas.IntPrimary]});

        realm.write(() => {
            realm.create('TestObject', {doubleCol: 1});
            realm.create('TestObject', {doubleCol: 2});
            realm.create('IntPrimaryObject', {primaryCol: 2, valueCol: 'value'});
        });

        TestCase.assertEqual(realm.objects('TestObject').length, 2);
        TestCase.assertEqual(realm.objects('IntPrimaryObject').length, 1);

        TestCase.assertThrowsContaining(() => realm.deleteAll(),
                                        "Can only delete objects within a transaction.");

        realm.write(() => {
            realm.deleteAll();
        });

        TestCase.assertEqual(realm.objects('TestObject').length, 0);
        TestCase.assertEqual(realm.objects('IntPrimaryObject').length, 0);
    },

    testDeleteAllAfterDeleteModel: function() {
        const realm = new Realm({schema: [schemas.TestObject, schemas.IntPrimary]});

        realm.write(() => {
            realm.create('TestObject', {doubleCol: 1});
            realm.create('TestObject', {doubleCol: 2});
            realm.create('IntPrimaryObject', {primaryCol: 2, valueCol: 'value'});
        });

        TestCase.assertEqual(realm.objects('TestObject').length, 2);
        TestCase.assertEqual(realm.objects('IntPrimaryObject').length, 1);

        realm.write(() => {
            realm.deleteModel('IntPrimaryObject');
        });
        realm.write(() => {
            realm.deleteAll();
        });

        TestCase.assertEqual(realm.objects('TestObject').length, 0);
        TestCase.assertThrows(() => realm.objects('IntPrimaryObject'));
    },

    testRealmObjects: function() {
        const realm = new Realm({schema: [schemas.PersonObject, schemas.DefaultValues, schemas.TestObject]});

        realm.write(() => {
            realm.create('PersonObject', {name: 'Ari', age: 10});
            realm.create('PersonObject', {name: 'Tim', age: 11});
            realm.create('PersonObject', {name: 'Bjarne', age: 12});
            realm.create('PersonObject', {name: 'Alex', age: 12, married: true});
        });

        // Should be able to pass constructor for getting objects.
        const objects = realm.objects(schemas.PersonObject);
        TestCase.assertTrue(objects[0] instanceof schemas.PersonObject);

        function InvalidPerson() {}
        InvalidPerson.schema = schemas.PersonObject.schema;

        TestCase.assertThrowsContaining(() => realm.objects(), "objectType must be of type 'string', got (undefined)");
        TestCase.assertThrowsContaining(() => realm.objects([]), "objectType must be of type 'string', got ()");
        TestCase.assertThrowsContaining(() => realm.objects('InvalidClass'), "Object type 'InvalidClass' not found in schema.");
        TestCase.assertThrowsContaining(() => realm.objects('PersonObject', 'truepredicate'),
                                        "Invalid arguments: at most 1 expected, but 2 supplied.");
        TestCase.assertThrowsContaining(() => realm.objects(InvalidPerson),
                                        'Constructor was not registered in the schema for this Realm');

        const person = realm.objects('PersonObject')[0];
        const listenerCallback = () => {};
        realm.addListener('change', listenerCallback);

        // The tests below assert that everthing throws when
        // operating on a closed realm
        realm.close();

        TestCase.assertThrowsContaining(() => console.log("Name: ", person.name),
                                        'Accessing object of type PersonObject which has been invalidated or deleted');

        TestCase.assertThrowsContaining(() => realm.objects('PersonObject'), 'Cannot access realm that has been closed');
        TestCase.assertThrowsContaining(() => realm.addListener('change', () => {}), 'Cannot access realm that has been closed');
        TestCase.assertThrowsContaining(() => realm.create('PersonObject', {name: 'Ari', age: 10}), 'Cannot access realm that has been closed');
        TestCase.assertThrowsContaining(() => realm.delete(person), 'Cannot access realm that has been closed');
        TestCase.assertThrowsContaining(() => realm.deleteAll(), 'Cannot access realm that has been closed');
        TestCase.assertThrowsContaining(() => realm.write(() => {}), 'Cannot access realm that has been closed');
        TestCase.assertThrowsContaining(() => realm.removeListener('change', listenerCallback), 'Cannot access realm that has been closed');
        TestCase.assertThrowsContaining(() => realm.removeAllListeners(), 'Cannot access realm that has been closed');
    },

    testRealmObjectForPrimaryKey: function() {
        const realm = new Realm({schema: [schemas.IntPrimary, schemas.StringPrimary, schemas.TestObject]});

        realm.write(() => {
            realm.create('IntPrimaryObject', {primaryCol: 0, valueCol: 'val0'});
            realm.create('IntPrimaryObject', {primaryCol: 1, valueCol: 'val1'});

            realm.create('StringPrimaryObject', {primaryCol: '', valueCol: -1});
            realm.create('StringPrimaryObject', {primaryCol: 'val0', valueCol: 0});
            realm.create('StringPrimaryObject', {primaryCol: 'val1', valueCol: 1});

            realm.create('TestObject', {doubleCol: 0});
        });

        TestCase.assertEqual(realm.objectForPrimaryKey('IntPrimaryObject', -1), undefined);
        TestCase.assertEqual(realm.objectForPrimaryKey('IntPrimaryObject', 0).valueCol, 'val0');
        TestCase.assertEqual(realm.objectForPrimaryKey('IntPrimaryObject', 1).valueCol, 'val1');

        TestCase.assertEqual(realm.objectForPrimaryKey('StringPrimaryObject', 'invalid'), undefined);
        TestCase.assertEqual(realm.objectForPrimaryKey('StringPrimaryObject', '').valueCol, -1);
        TestCase.assertEqual(realm.objectForPrimaryKey('StringPrimaryObject', 'val0').valueCol, 0);
        TestCase.assertEqual(realm.objectForPrimaryKey('StringPrimaryObject', 'val1').valueCol, 1);

        TestCase.assertThrowsContaining(() => realm.objectForPrimaryKey('TestObject', 0),
                                        "'TestObject' does not have a primary key defined");
        TestCase.assertThrowsContaining(() => realm.objectForPrimaryKey(),
                                        "objectType must be of type 'string', got (undefined)");
        TestCase.assertThrowsContaining(() => realm.objectForPrimaryKey('IntPrimaryObject'),
                                        "Invalid null value for non-nullable primary key.");
        TestCase.assertThrowsContaining(() => realm.objectForPrimaryKey('InvalidClass', 0),
                                        "Object type 'InvalidClass' not found in schema.");
    },

    testNotifications: function() {
        const realm = new Realm({schema: []});
        let notificationCount = 0;
        let notificationName;

        realm.addListener('change', (realm, name) => {
            notificationCount++;
            notificationName = name;
        });

        TestCase.assertEqual(notificationCount, 0);
        realm.write(() => {});
        TestCase.assertEqual(notificationCount, 1);
        TestCase.assertEqual(notificationName, 'change');

        let secondNotificationCount = 0;
        function secondNotification() {
            secondNotificationCount++;
        }

        // The listener should only be added once.
        realm.addListener('change', secondNotification);
        realm.addListener('change', secondNotification);

        realm.write(() => {});
        TestCase.assertEqual(notificationCount, 2);
        TestCase.assertEqual(secondNotificationCount, 1);

        realm.removeListener('change', secondNotification);
        realm.write(() => {});
        TestCase.assertEqual(notificationCount, 3);
        TestCase.assertEqual(secondNotificationCount, 1);

        realm.removeAllListeners();
        realm.write(() => {});
        TestCase.assertEqual(notificationCount, 3);
        TestCase.assertEqual(secondNotificationCount, 1);

        TestCase.assertThrowsContaining(() => realm.addListener('invalid', () => {}),
                                        "Unknown event name 'invalid': only 'change', 'schema' and 'beforenotify' are supported.");

        realm.addListener('change', () => {
            throw new Error('expected error message');
        });

        TestCase.assertThrowsContaining(() => realm.write(() => {}),
                                        'expected error message');
    },

    testSchema: function() {
        const originalSchema = [schemas.TestObject, schemas.AllTypes, schemas.LinkToAllTypes,
                                schemas.IndexedTypes, schemas.IntPrimary, schemas.PersonObject,
                                schemas.LinkTypes, schemas.LinkingObjectsObject];

        const schemaMap = {};
        originalSchema.forEach(objectSchema => {
            if (objectSchema.schema) { // for PersonObject
                schemaMap[objectSchema.schema.name] = objectSchema;
            } else {
                schemaMap[objectSchema.name] = objectSchema;
            }
        });

        const realm = new Realm({schema: originalSchema});

        const schema = realm.schema;
        TestCase.assertEqual(schema.length, originalSchema.length);

        const normalizeProperty = (val) => {
            let prop;
            if (typeof val !== 'string' && !(val instanceof String)) {
                prop = val;
                prop.optional = val.optional || false;
                prop.indexed = val.indexed || false;
            }
            else {
                prop = {type: val, indexed: false, optional: false};
            }
            if (prop.type.includes('?')) {
                prop.optional = true;
                prop.type = prop.type.replace('?', '');
            }
            if (prop.type.includes('[]')) {
                prop.objectType = prop.type.replace('[]', '');
                prop.type = 'list';
            }
            return prop;
        };

        for (const objectSchema of schema) {
            let original = schemaMap[objectSchema.name];
            if (original.schema) {
                original = original.schema;
            }

            TestCase.assertEqual(objectSchema.primaryKey, original.primaryKey);
            for (const propName in objectSchema.properties) {
                TestCase.assertDefined(original.properties[propName], `schema has unexpected property ${propName}`);

                const actual = objectSchema.properties[propName];
                const expected = normalizeProperty(original.properties[propName]);
                TestCase.assertEqual(actual.name, propName);
                TestCase.assertEqual(actual.indexed, expected.indexed);

                if (actual.type == 'object') {
                    TestCase.assertEqual(actual.objectType, expected.type === 'object' ? expected.objectType : expected.type);
                    TestCase.assertEqual(actual.optional, true);
                    TestCase.assertUndefined(actual.property);
                }
                else if (actual.type == 'list') {
                    TestCase.assertEqual(actual.type, expected.type);
                    TestCase.assertEqual(actual.objectType, expected.objectType);
                    TestCase.assertEqual(actual.optional, expected.optional);
                    TestCase.assertUndefined(actual.property);
                }
                else if (actual.type == 'linkingObjects') {
                    TestCase.assertEqual(actual.type, expected.type);
                    TestCase.assertEqual(actual.objectType, expected.objectType);
                    TestCase.assertEqual(actual.property, expected.property);
                    TestCase.assertEqual(actual.optional, false);
                }
                else {
                    TestCase.assertEqual(actual.type, expected.type);
                    TestCase.assertEqual(actual.optional, expected.optional);
                    TestCase.assertUndefined(actual.property);
                    TestCase.assertUndefined(actual.objectType);
                }
            }
        }
    },

    // FIXME: reenable this test!
/*    testCopyBundledRealmFiles: function() {
        let config = {path: 'realm-bundle.realm', schema: [schemas.DateObject]};
        if (Realm.exists(config)) {
            Realm.deleteFile(config);
        }
        Realm.copyBundledRealmFiles();
        TestCase.assertTrue(Realm.exists(config));

        let realm = new Realm(config);
        TestCase.assertEqual(realm.objects('Date').length, 2);
        TestCase.assertEqual(realm.objects('Date')[0].currentDate.getTime(), 1462500087955);

        const newDate = new Date(1);
        realm.write(() => {
            realm.objects('Date')[0].currentDate = newDate;
        });
        realm.close();

        // copy should not overwrite existing files
        Realm.copyBundledRealmFiles();
        realm = new Realm(config);
        TestCase.assertEqual(realm.objects('Date')[0].currentDate.getTime(), 1);
    },*/

    testErrorMessageFromInvalidWrite: function() {
        const realm = new Realm({schema: [schemas.PersonObject]});

        TestCase.assertThrowsException(() => {
            realm.write(() => {
                const p1 = realm.create('PersonObject', { name: 'Ari', age: 10 });
                p1.age = "Ten";
            });
        }, new Error("PersonObject.age must be of type 'number', got 'string' ('Ten')"));
    },

    testErrorMessageFromInvalidCreate: function() {
        const realm = new Realm({schema: [schemas.PersonObject]});

        TestCase.assertThrowsException(() => {
            realm.write(() => {
                const p1 = realm.create('PersonObject', { name: 'Ari', age: 'Ten' });
            });
        }, new Error("PersonObject.age must be of type 'number', got 'string' ('Ten')"));
    },

    testValidTypesForListProperties: function() {
        const realm = new Realm({schema: [schemas.PersonObject]});
        realm.write(() => {
            const p1 = realm.create('PersonObject', { name: 'Ari', age: 10 });
            const p2 = realm.create('PersonObject', { name: 'Harold', age: 55, children: realm.objects('PersonObject').filtered('age < 15') });
            TestCase.assertEqual(p2.children.length, 1);
            const p3 = realm.create('PersonObject', { name: 'Wendy', age: 52, children: p2.children });
            TestCase.assertEqual(p3.children.length, 1);
        });
    },

    testEmpty: function() {
        const realm = new Realm({schema: [schemas.PersonObject]});
        TestCase.assertTrue(realm.empty);

        realm.write(() => realm.create('PersonObject', { name: 'Ari', age: 10 }));
        TestCase.assertTrue(!realm.empty);

        realm.write(() => realm.delete(realm.objects('PersonObject')));
        TestCase.assertTrue(realm.empty);
    },

    testManualTransaction: function() {
        const realm = new Realm({schema: [schemas.TestObject]});
        TestCase.assertTrue(realm.empty);

        realm.beginTransaction();
        realm.create('TestObject', {doubleCol: 3.1415});
        realm.commitTransaction();

        TestCase.assertEqual(realm.objects('TestObject').length, 1);
    },

    testCancelTransaction: function() {
        const realm = new Realm({schema: [schemas.TestObject]});
        TestCase.assertTrue(realm.empty);

        realm.beginTransaction();
        realm.create('TestObject', {doubleCol: 3.1415});
        realm.cancelTransaction();

        TestCase.assertTrue(realm.empty);
    },

    testIsInTransaction: function() {
        const realm = new Realm({schema: [schemas.TestObject]});
        TestCase.assertTrue(!realm.isInTransaction);
        realm.beginTransaction();
        TestCase.assertTrue(realm.isInTransaction);
        realm.cancelTransaction();
        TestCase.assertTrue(!realm.isInTransaction);
    },

    testCompact: function() {
        let wasCalled = false;
        const count = 1000;
        // create compactable Realm
        const realm1 = new Realm({schema: [schemas.StringOnly]});
        realm1.write(() => {
            realm1.create('StringOnlyObject', { stringCol: 'A' });
            for (let i = 0; i < count; i++) {
                realm1.create('StringOnlyObject', { stringCol: 'ABCDEFG' });
            }
            realm1.create('StringOnlyObject', { stringCol: 'B' });
        });
        realm1.close();

        // open Realm and see if it is compacted
        const shouldCompact = (totalBytes, usedBytes) => {
            wasCalled = true;
            const fiveHundredKB = 500*1024;
            return (totalBytes > fiveHundredKB) && (usedBytes / totalBytes) < 0.2;
        };
        const realm2 = new Realm({schema: [schemas.StringOnly], shouldCompactOnLaunch: shouldCompact});
        TestCase.assertTrue(wasCalled);
        TestCase.assertEqual(realm2.objects('StringOnlyObject').length, count + 2);
        // we don't check if the file is smaller as we assume that Object Store does it
        realm2.close();
    },

    testManualCompact: function() {
        const realm1 = new Realm({schema: [schemas.StringOnly]});
        realm1.write(() => {
            realm1.create('StringOnlyObject', { stringCol: 'A' });
        });
        TestCase.assertTrue(realm1.compact());
        realm1.close();

        const realm2 = new Realm({schema: [schemas.StringOnly]});
        TestCase.assertEqual(realm2.objects('StringOnlyObject').length, 1);
        realm2.close();
    },

    testManualCompactInWrite: function() {
        const realm = new Realm({schema: [schemas.StringOnly]});
        realm.write(() => {
            TestCase.assertThrowsContaining(() => {
                realm.compact();
            }, 'Cannot compact a Realm within a transaction.');
        });
        TestCase.assertTrue(realm.empty);
    },

    testManualCompactMultipleInstances: function() {
        const realm1 = new Realm({schema: [schemas.StringOnly]});
        const realm2 = new Realm({schema: [schemas.StringOnly]});
        // realm1 and realm2 are wrapping the same Realm instance
        realm2.objects('StringOnlyObject');
        TestCase.assertTrue(realm1.compact());
    },

    testRealmDeleteFileDefaultConfigPath: function() {
        const config = {schema: [schemas.TestObject]};
        const realm = new Realm(config);

        realm.write(() => {
            realm.create('TestObject', {doubleCol: 1});
        });

        TestCase.assertEqual(realm.objects('TestObject').length, 1);
        realm.close();

        Realm.deleteFile(config);

        const realm2 = new Realm(config);
        TestCase.assertEqual(realm2.objects('TestObject').length, 0);
        realm2.close();
    },

    testRealmDeleteFileCustomConfigPath: function() {
        const config = {schema: [schemas.TestObject], path: 'test-realm-delete-file.realm'};
        const realm = new Realm(config);

        realm.write(() => {
            realm.create('TestObject', {doubleCol: 1});
        });

        TestCase.assertEqual(realm.objects('TestObject').length, 1);
        realm.close();

        Realm.deleteFile(config);

        const realm2 = new Realm(config);
        TestCase.assertEqual(realm2.objects('TestObject').length, 0);
        realm2.close();
    },

    testRealmDeleteFileSyncConfig: function() {
        if (!global.enableSyncTests) {
            return Promise.resolve();
        }

        //TODO: remove when MongoDB Realm test server can be hosted on Mac or other options exists
        if (!isNodeProcess) {
            return Promise.resolve();
        }

        const appConfig = nodeRequire('./support/testConfig').integrationAppConfig;

        let app = new Realm.App(appConfig);
        return app.logIn(Realm.Credentials.anonymous())
            .then(user => {
                const config = {
                    schema: [schemas.TestObjectWithPk],
                    sync: {user, partitionValue: '"Lolo"' },
                };

                const realm = new Realm(config);
                const path = realm.path;
                realm.close();

                return fs.exists(path)
                    .then(pathExistBeforeDelete => {
                        TestCase.assertTrue(pathExistBeforeDelete);
                        Realm.deleteFile(config);

                        return fs.exists(path)
                    })
                    .then(pathExistAfterDelete => {
                        TestCase.assertFalse(pathExistAfterDelete);
                    });
            });
    },

    //TODO: enable when v10 CI is green
    /*testNoMigrationOnSync: function() {
        if (!global.enableSyncTests) {
            return Promise.resolve();
        }

        const appConfig = require('./support/testConfig').integrationAppConfig;
        let app = new Realm.App(appConfig);
        return app.logIn(Realm.Credentials.anonymous())
        .then(user => {
            const config = {
                schema: [schemas.TestObject],
                sync: {user, partitionValue: '"Lolo"' },
                deleteRealmIfMigrationNeeded: true,
            };

            TestCase.assertThrows(function() {
                new Realm(config);
            }, "Cannot set 'deleteRealmIfMigrationNeeded' when sync is enabled ('sync.partitionValue' is set).");
        });
    },*/

    testRealmDeleteRealmIfMigrationNeededVersionChanged: function() {
        const schema = [{
            name: 'TestObject',
            properties: {
                prop0: 'string',
                prop1: 'int',
            }
        }];

        var realm = new Realm({schema: schema});

        realm.write(function() {
            realm.create('TestObject', ['stringValue', 1]);
        });

        realm.close();


        realm = new Realm({schema: schema, deleteRealmIfMigrationNeeded: true, schemaVersion: 1, migration: undefined });

        // object should be gone as Realm should get deleted
        TestCase.assertEqual(realm.objects('TestObject').length, 0);

        // create a new object
        realm.write(function() {
            realm.create('TestObject', ['stringValue', 1]);
        });

        realm.close();

        var migrationWasCalled = false;
        realm = new Realm({schema: schema, deleteRealmIfMigrationNeeded: false, schemaVersion: 2, migration: function(oldRealm, newRealm) {
            migrationWasCalled = true;
        }});

        // migration function should get called as deleteRealmIfMigrationNeeded is false
        TestCase.assertEqual(migrationWasCalled, true);

        // object should be there because Realm shouldn't get deleted
        TestCase.assertEqual(realm.objects('TestObject').length, 1);
        realm.close();
    },

    testRealmDeleteRealmIfMigrationNeededSchemaChanged: function() {
        const schema = [{
            name: 'TestObject',
            properties: {
                prop0: 'string',
                prop1: 'int',
            }
        }];

        const schema1 = [{
            name: 'TestObject',
            properties: {
                prop0: 'string',
                prop1: 'int',
                prop2: 'float',
            }
        }];

        const schema2 = [{
            name: 'TestObject',
            properties: {
                prop0: 'string',
                prop1: 'int',
                prop2: 'float',
                prop3: 'double'
            }
        }];

        var realm = new Realm({schema: schema});

        realm.write(function() {
            realm.create('TestObject', {prop0: 'stringValue', prop1: 1});
        });

        realm.close();


        // change schema
        realm = new Realm({schema: schema1, deleteRealmIfMigrationNeeded: true, migration: undefined});

        // object should be gone as Realm should get deleted
        TestCase.assertEqual(realm.objects('TestObject').length, 0);

        // create a new object
        realm.write(function() {
            realm.create('TestObject', {prop0: 'stringValue', prop1: 1, prop2: 1.0});
        });

        realm.close();


        TestCase.assertThrows(function(e) {
            // updating schema without changing schemaVersion OR setting deleteRealmIfMigrationNeeded = true should raise an error
            new Realm({schema: schema2, deleteRealmIfMigrationNeeded: false, migration: function(oldRealm, newRealm) {}});
        });

        var migrationWasCalled = false;

        // change schema again, but increment schemaVersion
        realm = new Realm({schema: schema2, deleteRealmIfMigrationNeeded: false, schemaVersion: 1, migration: function(oldRealm, newRealm) {
            migrationWasCalled = true;
        }});

        // migration function should get called as deleteRealmIfMigrationNeeded is false
        TestCase.assertEqual(migrationWasCalled, true);

        // object should be there because Realm shouldn't get deleted
        TestCase.assertEqual(realm.objects('TestObject').length, 1);
        realm.close();
    },

    testRealmDeleteRealmIfMigrationNeededIncompatibleConfig: function() {
        const schema = [{
            name: 'TestObject',
            properties: {
                prop0: 'string',
                prop1: 'int',
            }
        }];

        TestCase.assertThrows(function() {
            new Realm({schema: schema, deleteRealmIfMigrationNeeded: true, readOnly: true});
        }, "Cannot set 'deleteRealmIfMigrationNeeded' when 'readOnly' is set.");

        TestCase.assertThrows(function() {
            new Realm({schema: schema, deleteRealmIfMigrationNeeded: true, migration: function(oldRealm, newRealm) {}});
        }, "Cannot include 'migration' when 'deleteRealmIfMigrationNeeded' is set.");
    },

    testDisableFileFormatUpgrade: function() {
        let config = { path: 'realm-bundle.realm' };
        if (Realm.exists(config)) {
            Realm.deleteFile(config);
        }
        Realm.copyBundledRealmFiles();
        TestCase.assertTrue(Realm.exists(config));

        TestCase.assertThrowsContaining(() => {
            new Realm({ path: 'realm-bundle.realm', disableFormatUpgrade: true });
        }, 'The Realm file format must be allowed to be upgraded in order to proceed.');
    },


    // FIXME: We need to test adding a property also calls the listener
    testSchemaUpdatesNewClass: function() {
        let realm1 = new Realm();
        TestCase.assertTrue(realm1.empty);
        TestCase.assertEqual(realm1.schema.length, 0);  // empty schema

        const schema = [{
            name: 'TestObject',
            properties: {
                prop0: 'string',
            }
        }];

        return new Promise((resolve, reject) => {
            realm1.addListener('schema', (realm, event, schema) => {
                try {
                    TestCase.assertEqual(event, 'schema');
                    TestCase.assertEqual(schema.length, 1);
                    TestCase.assertEqual(realm.schema.length, 1);
                    TestCase.assertEqual(schema[0].name, 'TestObject');
                    TestCase.assertEqual(realm1.schema.length, 1);
                    TestCase.assertEqual(realm.schema[0].name, 'TestObject');
                    setTimeout(resolve, 1);
                }
                catch (e) {
                    setTimeout(() => reject(e), 1);
                }
            });

            let realm2 = new Realm({ schema: schema });
            // Not updated until we return to the event loop and the autorefresh can happen
            TestCase.assertEqual(realm1.schema.length, 0);
            TestCase.assertEqual(realm2.schema.length, 1);

            // give some time to let advance_read to complete
            // in real world, a Realm will not be closed just after its
            // schema has been updated
            setTimeout(() => reject(new Error('Schema change listener was not called')), 15000);
        });
    },

    testCreateTemplateObject: function() {
        var realm = new Realm({schema: [
            schemas.AllTypes,
            schemas.DefaultValues,
            schemas.TestObject,
            schemas.LinkToAllTypes
        ]});
        realm.beginTransaction();

        // Test all simple data types
        let template = Realm.createTemplateObject(schemas.AllTypes);
        TestCase.assertEqual(Object.keys(template).length, 7);
        let unmanagedObj = Object.assign(template, { boolCol: true, dataCol: new ArrayBuffer(1) });
        let managedObj = realm.create(schemas.AllTypes.name, unmanagedObj) ;
        TestCase.assertEqual(managedObj.boolCol, true);

        // Default values
        unmanagedObj = Realm.createTemplateObject(schemas.DefaultValues);
        TestCase.assertEqual(Object.keys(unmanagedObj).length, 10);
        managedObj = realm.create(schemas.DefaultValues.name, unmanagedObj);
        TestCase.assertEqual(managedObj.boolCol, true);
        TestCase.assertEqual(managedObj.intCol, -1);
        TestCase.assertEqualWithTolerance(managedObj.floatCol, -1.1, 0.000001);
        TestCase.assertEqualWithTolerance(managedObj.doubleCol, -1.11, 0.000001);
        TestCase.assertEqual(managedObj.stringCol, 'defaultString');
        TestCase.assertEqual(managedObj.dateCol.getTime(), 1);
        TestCase.assertEqual(managedObj.dataCol.byteLength, 1);
        TestCase.assertEqual(managedObj.objectCol.doubleCol, 1);
        TestCase.assertEqual(managedObj.nullObjectCol, null);
        TestCase.assertEqual(managedObj.arrayCol[0].doubleCol, 2);

        realm.close();
    },

    testWriteCopyTo: function() {
        const realm = new Realm({schema: [schemas.IntPrimary, schemas.AllTypes, schemas.TestObject, schemas.LinkToAllTypes]});

        realm.write(() => {
            realm.create('TestObject', {doubleCol: 1});
        });
        TestCase.assertEqual(1, realm.objects('TestObject').length);

        TestCase.assertThrowsContaining(() => {
            realm.writeCopyTo();
        }, "At least path has to be provided for 'writeCopyTo'");

        TestCase.assertThrowsContaining(() => {
            realm.writeCopyTo(34);
        }, "Argument to 'writeCopyTo' must be a String.");

        // make sure that copies are in the same directory as the original file
        // that is important for running tests on mobile devices,
        // so we don't have issues with permissisons
        const copyName = realm.path + ".copy.realm";

        realm.writeCopyTo(copyName);

        const copyConfig = { path: copyName };
        const realmCopy = new Realm(copyConfig);
        TestCase.assertEqual(1, realmCopy.objects('TestObject').length);
        realmCopy.close();

        TestCase.assertThrowsContaining(() => {
            realm.writeCopyTo(realm.path + ".copy-invalid-key.realm", "hello");
        }, "Encryption key for 'writeCopyTo' must be a Binary.");

        const encryptedCopyName = realm.path + ".copy-encrypted.realm";

        var encryptionKey = new Int8Array(64);
        for(let i=0; i < 64; i++) {
            encryptionKey[i] = 1;
        }
        realm.writeCopyTo(encryptedCopyName, encryptionKey);

        const encryptedCopyConfig = { path: encryptedCopyName, encryptionKey: encryptionKey };
        const encryptedRealmCopy = new Realm(encryptedCopyConfig);
        TestCase.assertEqual(1, encryptedRealmCopy.objects('TestObject').length);
        encryptedRealmCopy.close();

        realm.close();
    },

    testObjectWithoutProperties: function() {
        const realm = new Realm({schema: [schemas.ObjectWithoutProperties]});
        realm.write(() => {
            realm.create(schemas.ObjectWithoutProperties.name, {});
        });
        realm.objects(schemas.ObjectWithoutProperties.name);
        realm.close();
    },

    testDecimal128: function() {
        const realm = new Realm({schema: [schemas.Decimal128Object]});

        let numbers = [42, 3.1415, 6.022e23, -7, -100.2, 1.02E9];

        numbers.forEach(number => {
            let d = Decimal128.fromString(number.toString());
            realm.write(() => {
                realm.create(schemas.Decimal128Object.name, { decimal128Col: d});
            });
        });

        let objects = realm.objects(schemas.Decimal128Object.name);
        TestCase.assertEqual(objects.length, numbers.length);

        var d128Col = objects[0].objectSchema().properties.decimal128Col;
        TestCase.assertEqual(d128Col.type, "decimal128");

        for (let i = 0; i < numbers.length; i++) {
            let d128 = objects[i]["decimal128Col"];
            TestCase.assertTrue(d128 instanceof Decimal128);
            TestCase.assertEqual(d128.toString(), numbers[i].toString().toUpperCase());
        }

        realm.close();
    },

    testDecimal128_LargeNumbers: function() {
        const realm = new Realm({schema: [schemas.Decimal128Object]});
        // Core doesn't support numbers like 9.99e+6143 yet.
        let numbers = ["1.02e+6102", "-1.02e+6102", "1.02e-6102", /*"9.99e+6143",*/ "1e-6142"];

        numbers.forEach(number => {
            let d = Decimal128.fromString(number);
            realm.write(() => {
                realm.create(schemas.Decimal128Object.name, { decimal128Col: d});
            });
        });

        let objects = realm.objects(schemas.Decimal128Object.name);
        TestCase.assertEqual(objects.length, numbers.length);

        for (let i = 0; i < numbers.length; i++) {
            let d128 = objects[i]["decimal128Col"];
            TestCase.assertTrue(d128 instanceof Decimal128);
            TestCase.assertEqual(d128.toString(), numbers[i].toUpperCase());
        }

        realm.close();
    },

    testObjectId: function() {
        const realm = new Realm({schema: [schemas.ObjectIdObject]});
        let values = ["0000002a9a7969d24bea4cf2", "0000002a9a7969d24bea4cf3"];
        let oids = [];

        values.forEach(v => {
            let oid = new ObjectId(v);
            realm.write(() => {
                realm.create(schemas.ObjectIdObject.name, { id: oid });
            });
            oids.push(oid);
        });

        let objects = realm.objects(schemas.ObjectIdObject.name);
        TestCase.assertEqual(objects.length, values.length);

        var idCol = objects[0].objectSchema().properties.id;
        TestCase.assertEqual(idCol.type, "objectId");

        for (let i = 0; i < values.length; i++) {
            let oid2 = objects[i]["id"];
            TestCase.assertTrue(oid2 instanceof ObjectId, "instanceof");
            TestCase.assertTrue(oids[i].equals(oid2), "equal");
            TestCase.assertEqual(oid2.toHexString(), oids[i].toHexString());
        }

        realm.close();
    },

    testObjectIdFromTimestamp: function() {
        const realm = new Realm({schema: [schemas.ObjectIdObject]});
        let values = [1, 1000000000, 2000000000];
        let oids = [];

        values.forEach(v => {
            let oid = ObjectId.createFromTime(v);
            realm.write(() => {
                realm.create(schemas.ObjectIdObject.name, { id: oid });
            });
            oids.push(oid);
        });

        let objects = realm.objects(schemas.ObjectIdObject.name);
        TestCase.assertEqual(objects.length, values.length);

        for (let i = 0; i < values.length; i++) {
            let oid2 = objects[i]["id"];
            TestCase.assertTrue(oid2 instanceof ObjectId, "instaceof");
            TestCase.assertTrue(oids[i].equals(oid2), "equal");
            TestCase.assertEqual(oid2.toHexString(), oids[i].toHexString());
            TestCase.assertEqual(oid2.getTimestamp().toISOString(), oids[i].getTimestamp().toISOString());
        }

        realm.close();
    },

    // TODO: Cleanup debugging logs.
    testUUIDAutogenerated: function() {
        const realm = new Realm({schema: [schemas.UUIDObject]});
        // Check schema
        TestCase.assertEqual(realm.schema.length, 1);
        TestCase.assertEqual(realm.schema[0].properties["id"].type, "uuid");
        
        // Auto-generate checks
        const uuid = new UUID();
        realm.write(() => {
            realm.create(schemas.UUIDObject.name, { id: uuid });
        });

        TestCase.assertEqual(realm.objects(schemas.UUIDObject.name).length, 1);
        const obj = realm.objects(schemas.UUIDObject.name)[0];

        TestCase.assertTrue(obj.id instanceof UUID, "Roundtrip data is instance of UUID.");
        TestCase.assertTrue(obj.id.equals(uuid), "Roundtrip data UUID instance 'equal' compare.");
        TestCase.assertTrue(UUID.isValid(obj.id.toString()), "Stringified format conforms to required format.");

        // "cleanup"
        realm.close();
    },

    testUUIDPredefined: function() {
        const realm = new Realm({schema: [schemas.UUIDObject]});
        // Check schema
        TestCase.assertEqual(realm.schema.length, 1);
        TestCase.assertEqual(realm.schema[0].properties["id"].type, "uuid");

        // Predefined uuid checks
        const uuidStr = "af4f40c0-e833-4ab1-b026-484cdeadd782";
        const uuid = new UUID(uuidStr);
        realm.write(() => {
            realm.create(schemas.UUIDObject.name, { id: uuid });
        });

        TestCase.assertEqual(realm.objects(schemas.UUIDObject.name).length, 1);
        const obj = realm.objects(schemas.UUIDObject.name)[0];

        TestCase.assertTrue(obj.id instanceof UUID, "Roundtrip data is instance of UUID.");
        TestCase.assertTrue(obj.id.equals(uuid), "Roundtrip data UUID instance 'equal' compare.");
        TestCase.assertEqual(obj.id.toString(), uuidStr, "Roundtrip string representation equals predefined input string.");

        // "cleanup"
        realm.close();
    },

    testUUIDPkSingleQuery: function() {
        const realm = new Realm({schema: [schemas.UUIDPkObject]});

        const uuidStr = "188a7e3b-26d4-44ba-91e2-844c1c73a963";
        const uuid = new UUID(uuidStr);
        realm.write(() => {
            realm.create(schemas.UUIDObject.name, { _id: uuid });
        });
        const obj = realm.objectForPrimaryKey(schemas.UUIDPkObject.name, uuid);
        TestCase.assertDefined(obj, `Object not found for PK "${uuidStr}".`);
        TestCase.assertTrue(obj._id instanceof UUID, "Objects PK is instance of UUID.");
        TestCase.assertEqual(obj._id.toString(), uuidStr, "Roundtrip string representation equals predefined input string.");

        // "cleanup"
        realm.close();
    },

    testExpandEmbeddedObjectSchemas: function() {
        const realm = new Realm({schema: schemas.EmbeddedObjectSchemas});

        const schema = realm.schema;

        TestCase.assertArrayLength(schema, 4);

        let tableNames = [];
        schema.forEach(os => tableNames.push(os.name));
        tableNames.sort();
        TestCase.assertArraysEqual(tableNames, ['Car', 'Cat', 'Dog', 'Person']);

        schema.forEach(os => {
            switch (os.name) {
                case 'Car':
                    TestCase.assertFalse(os.embedded);
                    TestCase.assertEqual(os.primaryKey, 'id');
                    break;
                case 'Cat':
                    TestCase.assertTrue(os.embedded);
                    TestCase.assertUndefined(os.primaryKey);
                    break;
                case 'Dog':
                    TestCase.assertTrue(os.embedded);
                    TestCase.assertUndefined(os.primaryKey);
                    break;
                case 'Person':
                    TestCase.assertFalse(os.embedded);
                    TestCase.assertUndefined(os.primaryKey);
                    break;
            }
        });

        realm.close();
    }
};<|MERGE_RESOLUTION|>--- conflicted
+++ resolved
@@ -32,13 +32,7 @@
 const TestCase = require('./asserts');
 const schemas = require('./schemas');
 const Utils = require('./test-utils');
-<<<<<<< HEAD
 const { Decimal128, ObjectId, UUID } = Realm.BSON;
-=======
-
-// Using Realm.BSON instead of require("bson") to ensure the same package is used (which the symlinked "realm" package breaks)
-const { Decimal128, ObjectId } = Realm.BSON;
->>>>>>> 0fa02c0e
 
 let pathSeparator = '/';
 const isNodeProcess = typeof process === 'object' && process + '' === '[object process]';
@@ -722,7 +716,7 @@
             // Create Initial object
             realm.create('AllPrimaryTypesObject', Object.assign(template, {
                 primaryCol: '35',
-                dataCol: new ArrayBuffer(1), 
+                dataCol: new ArrayBuffer(1),
                 boolCol: false,
             }));
             realm.create('AllPrimaryTypesObject', Object.assign(template, {
@@ -2052,7 +2046,7 @@
         // Check schema
         TestCase.assertEqual(realm.schema.length, 1);
         TestCase.assertEqual(realm.schema[0].properties["id"].type, "uuid");
-        
+
         // Auto-generate checks
         const uuid = new UUID();
         realm.write(() => {
