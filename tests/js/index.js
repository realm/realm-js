////////////////////////////////////////////////////////////////////////////
//
// Copyright 2016 Realm Inc.
//
// Licensed under the Apache License, Version 2.0 (the "License");
// you may not use this file except in compliance with the License.
// You may obtain a copy of the License at
//
// http://www.apache.org/licenses/LICENSE-2.0
//
// Unless required by applicable law or agreed to in writing, software
// distributed under the License is distributed on an "AS IS" BASIS,
// WITHOUT WARRANTIES OR CONDITIONS OF ANY KIND, either express or implied.
// See the License for the specific language governing permissions and
// limitations under the License.
//
////////////////////////////////////////////////////////////////////////////

'use strict';

const Realm = require('realm');

if (typeof Realm.App !== 'undefined' && Realm.App !== null) {
    global.WARNING = "global is not available in React Native. Use it only in tests";
    global.enableSyncTests = true;
    global.APPID = "default-fkmbq"; // FIXME: Get the app-id from the running server
    global.APPURL = "http://localhost:9090";
}

const isNodeProcess = typeof process === 'object' && process + '' === '[object process]';
const isElectronProcess = typeof process === 'object' && process.versions && process.versions.electron;
const require_method = require;
function node_require(module) { return require_method(module); }

if (isNodeProcess && process.platform === 'win32') {
    global.enableSyncTests = false;
}

var TESTS = {
    ListTests: require('./list-tests'),
    LinkingObjectsTests: require('./linkingobjects-tests'),
    ObjectTests: require('./object-tests'),
    RealmTests: require('./realm-tests'),
    ResultsTests: require('./results-tests'),
    QueryTests: require('./query-tests'),
    MigrationTests: require('./migration-tests'),
    EncryptionTests: require('./encryption-tests'),
    ObjectIDTests: require('./object-id-tests'),
    AliasTests: require('./alias-tests'),
    BsonTests: require('./bson-tests'),
    // Garbagecollectiontests: require('./garbage-collection'),
};

// If sync is enabled, run the sync tests
if (global.enableSyncTests) {
<<<<<<< HEAD
    TESTS.AppTests = require('./app-tests'),
    // TESTS.OpenBehaviorTests = require('./open-behavior-tests');
=======
    // TESTS.OpenBehaviorTests = require('./open-behavior-tests'); // FIXME: figure out how to enable them
>>>>>>> 5f8b3cc4
    TESTS.UserTests = require('./user-tests');
    TESTS.SessionTests = require('./session-tests');
}

// If on node, run the async tests
if (isNodeProcess && process.platform !== 'win32') {
    TESTS.AsyncTests = node_require('./async-tests');
}

if (global.enableSyncTests) {
    // Ensure that the sync manager is initialized as initializing it
    // after calling clearTestState() doesn't work
    // Realm.Sync.User.all;
}

var SPECIAL_METHODS = {
    beforeEach: true,
    afterEach: true,
};

exports.getTestNames = function() {
    var testNames = {};

    for (var suiteName in TESTS) {
        var testSuite = TESTS[suiteName];

        testNames[suiteName] = Object.keys(testSuite).filter(function(testName) {
            return !(testName in SPECIAL_METHODS) && typeof testSuite[testName] == 'function';
        });
    }

    return testNames;
};

exports.registerTests = function(tests) {
    for (var suiteName in tests) {
        TESTS[suiteName] = tests[suiteName];
    }
};

exports.prepare = function (done) {
    done();
};

exports.runTest = function(suiteName, testName) {
    const testSuite = TESTS[suiteName];
    const testMethod = testSuite && testSuite[testName];

    if (testMethod) {
        Realm.clearTestState();
        console.warn("Starting test " + testName);
        var result = testMethod.call(testSuite);

        //make sure v8 GC can collect garbage after each test and does not fail
        if (isNodeProcess || isElectronProcess) {
            if (result instanceof Promise) {
                result.finally(() => global.gc());
                return result;
            }
            else {
                global.gc();
            }
        }

        return result;
    }

    if (!testSuite || !(testName in SPECIAL_METHODS)) {
        throw new Error(`Missing test: ${suiteName}.${testName}`);
    }
}<|MERGE_RESOLUTION|>--- conflicted
+++ resolved
@@ -53,12 +53,8 @@
 
 // If sync is enabled, run the sync tests
 if (global.enableSyncTests) {
-<<<<<<< HEAD
     TESTS.AppTests = require('./app-tests'),
-    // TESTS.OpenBehaviorTests = require('./open-behavior-tests');
-=======
     // TESTS.OpenBehaviorTests = require('./open-behavior-tests'); // FIXME: figure out how to enable them
->>>>>>> 5f8b3cc4
     TESTS.UserTests = require('./user-tests');
     TESTS.SessionTests = require('./session-tests');
 }
