////////////////////////////////////////////////////////////////////////////
//
// Copyright 2016 Realm Inc.
//
// Licensed under the Apache License, Version 2.0 (the "License");
// you may not use this file except in compliance with the License.
// You may obtain a copy of the License at
//
// http://www.apache.org/licenses/LICENSE-2.0
//
// Unless required by applicable law or agreed to in writing, software
// distributed under the License is distributed on an "AS IS" BASIS,
// WITHOUT WARRANTIES OR CONDITIONS OF ANY KIND, either express or implied.
// See the License for the specific language governing permissions and
// limitations under the License.
//
////////////////////////////////////////////////////////////////////////////

/* eslint-env es6, node */

'use strict';

/* global REALM_MODULE_PATH */

// Run these tests with the `DEBUG=tests:session` environment variable set to get the stdout of sub-processes.

const debug = require('debug')('tests:session');
const Realm = require('realm');
const { ObjectId } = require("bson");

const TestCase = require('./asserts');
const Utils = require('./test-utils');
let schemas = require('./schemas');
const AppConfig = require('./support/testConfig');

const isNodeProcess = typeof process === 'object' && process + '' === '[object process]';
const isElectronProcess = typeof process === 'object' && process.versions && process.versions.electron;

const platformSupported = isNodeProcess && !isElectronProcess;

const require_method = require;
function node_require(module) {
    return require_method(module);
}

let fetch;
if (isNodeProcess) {
    fetch = node_require('node-fetch');
}

let tmp;
let fs;
let execFile;
let path;
if (isNodeProcess) {
    tmp = node_require('tmp');
    fs = node_require('fs');
    execFile = node_require('child_process').execFile;
    tmp.setGracefulCleanup();
    path = node_require("path");
}

let appConfig = AppConfig.integrationAppConfig;

function getSyncConfiguration(user, partition) {
    const realmConfig = {
        schema: [{
            name: 'Dog',
            primaryKey: '_id',
            properties: {
                _id: 'objectId?',
                breed: 'string?',
                name: 'string',
                realm_id: 'string?',
            }
        }],
        sync: {
            user: user,
            partitionValue: partition
        }
    };
    return realmConfig;
}

function copyFileToTempDir(filename) {
    let tmpDir = tmp.dirSync();
    let content = fs.readFileSync(filename);
    let tmpFile = tmp.fileSync({ dir: tmpDir.name });
    fs.appendFileSync(tmpFile.fd, content);
    return tmpFile.name;
}

function runOutOfProcess() {
    const args = Array.prototype.slice.call(arguments);
    let tmpDir = tmp.dirSync();
    debug(`runOutOfProcess : ${args.join(' ')}`);
    return new Promise((resolve, reject) => {
        try {
            execFile(process.execPath, args, { cwd: tmpDir.name }, (error, stdout, stderr) => {
                if (error) {
                    console.error("runOutOfProcess failed\n", error, stdout, stderr);
                    reject(new Error(`Running ${args[0]} failed. error: ${error}`));
                    return;
                }

                debug('runOutOfProcess success\n' + stdout);
                resolve();
            });
        }
        catch (e) {
            reject(e);
        }
    });
}

function waitForConnectionState(session, state) {
    return new Promise((resolve, reject) => {
        let callback = (newState) => {
            if (newState === state) {
                session.removeConnectionNotification(callback);
                resolve();
            }
        };
        session.addConnectionNotification(callback);
        callback(session.connectionState);
        setTimeout(() => { reject('Connection state notification timed out'); }, 10000);
    });
}

function unexpectedError(e) {
    function printObject(o) {
        var out = '';
        for (var p in o) {
            out += p + ': ' + o[p] + '\n';
        }
        return out;
    }

    return `Failed with unexpected error ${e}: ${printObject(e)}`;
}

module.exports = {
    testLocalRealmHasNoSession() {
        let realm = new Realm();
        TestCase.assertNull(realm.syncSession);
    },

    testRealmOpen() {
        if (!isNodeProcess) {
            return;
        }

        const partition = Utils.genPartition();
        const expectedObjectsCount = 3;

        let user, config;
        let credentials = Realm.Credentials.anonymous();
        let app = new Realm.App(appConfig);
        return runOutOfProcess(__dirname + '/download-api-helper.js', appConfig.id, appConfig.url, partition, REALM_MODULE_PATH)
            .then(() => { return app.logIn(credentials) })
            .then(u => {
                user = u;
                config = getSyncConfiguration(u, partition);
                return Realm.open(config)
            }).then(realm => {
                let actualObjectsCount = realm.objects('Dog').length;
                TestCase.assertEqual(actualObjectsCount, expectedObjectsCount, "Synced realm does not contain the expected objects count");

                const session = realm.syncSession;
                TestCase.assertInstanceOf(session, Realm.App.Sync.Session);
                TestCase.assertEqual(session.user.id, user.id);
                TestCase.assertEqual(session.config.url, config.sync.url);
                TestCase.assertEqual(session.config.partitionValue, config.sync.partitionValue);
                TestCase.assertEqual(session.config.user.id, config.sync.user.id);
                TestCase.assertEqual(session.state, 'active');
                return user.logOut();
            });
    },

    async testRealmOpenWithDestructiveSchemaUpdate() {
        if (!isNodeProcess) {
            return;
        }

        const partition = Utils.genPartition();

        await runOutOfProcess(__dirname + "/download-api-helper.js", appConfig.id, appConfig.url, partition, REALM_MODULE_PATH);

        const app = new Realm.App(appConfig);
        const user = await app.logIn(Realm.Credentials.anonymous());
        const config = getSyncConfiguration(user, partition);

        const realm = await Realm.open(config)
        realm.close();

        // change the 'breed' property from 'string?' to 'string' to trigger a non-additive-only error.
        config.schema[0].properties.breed = "string";

        await TestCase.assertThrowsAsyncContaining(
            async() => await Realm.open(config), // This crashed in bug #3414.
            "The following changes cannot be made in additive-only schema mode:");
    },

    testRealmOpenWithExistingLocalRealm() {
        if (!platformSupported) {
            return;
        }

        const partition = Utils.genPartition();
        const expectedObjectsCount = 3;

        let user, config;
        let app = new Realm.App(appConfig);
        const credentials = Realm.Credentials.anonymous();
        return runOutOfProcess(__dirname + '/download-api-helper.js', appConfig.id, appConfig.url, partition, REALM_MODULE_PATH)
            .then(() => app.logIn(credentials))
            .then(u => {
                user = u;
                config = getSyncConfiguration(user, partition);
                config.schemaVersion = 1;

                // Open the Realm with a schema version of 1, then immediately close it.
                // This verifies that Realm.open doesn't hit issues when the schema version
                // of an existing, local Realm is different than the one passed in the configuration.
                let realm = new Realm(config);
                realm.close();

                config.schemaVersion = 2;
                return Realm.open(config)
            }).then(realm => {
                let actualObjectsCount = realm.objects('Dog').length;
                TestCase.assertEqual(actualObjectsCount, expectedObjectsCount, "Synced realm does not contain the expected objects count");

                const session = realm.syncSession;
                TestCase.assertInstanceOf(session, Realm.App.Sync.Session);
                TestCase.assertEqual(session.user.id, user.id);
                TestCase.assertEqual(session.config.url, config.sync.url);
                TestCase.assertEqual(session.config.user.id, config.sync.user.id);
                TestCase.assertEqual(session.state, 'active');
                realm.close()
            });
    },

    testRealmOpenLocalRealm() {
        const expectedObjectsCount = 3;

        let config = {
            schema: [{ name: 'Dog', properties: { name: 'string' } }],
        };

        return Realm.open(config).then(realm => {
            realm.write(() => {
                for (let i = 1; i <= 3; i++) {
                    realm.create('Dog', { name: `Lassy ${i}` });
                }
            });

            let actualObjectsCount = realm.objects('Dog').length;
            TestCase.assertEqual(actualObjectsCount, expectedObjectsCount, "Local realm does not contain the expected objects count");
            realm.close()
        });
    },

    testErrorHandling() {
        let app = new Realm.App(appConfig);
        const partition = Utils.genPartition();
        const credentials = Realm.Credentials.anonymous();
        return app.logIn(credentials).then(user => {
            return new Promise((resolve, _reject) => {
                const config = getSyncConfiguration(user, partition);
                config.sync.error = (_, error) => {
                    try {
                        TestCase.assertEqual(error.message, 'simulated error');
                        TestCase.assertEqual(error.code, 123);
                        resolve();
                    }
                    catch (e) {
                        _reject(e);
                    }
                };
                const realm = new Realm(config);
                const session = realm.syncSession;

                TestCase.assertEqual(session.config.error, config.sync.error);
                session._simulateError(123, 'simulated error');
            });
        });
    },

    /* testListNestedSync() {
        if (!platformSupported) {
            return;
        }

        const partition = Utils.genPartition();
        let app = new Realm.App(appConfig);
        const credentials = Realm.Credentials.anonymous();
        return runOutOfProcess(__dirname + '/nested-list-helper.js', appConfig.id, appConfig.url, partition, REALM_MODULE_PATH)
            .then(() => {
                return app.logIn(credentials)
            })
            .then(user => {
                let config = {
                    // FIXME: schema not working yet
                    schema: [schemas.ParentObject, schemas.NameObject],
                    sync: { user, partitionValue: partition }
                };
                Realm.deleteFile(config);
                return Realm.open(config)
            }).then(realm => {
                let objects = realm.objects('ParentObject');

                let json = JSON.stringify(objects);
                // TestCase.assertEqual(json, '{"0":{"id":1,"name":{"0":{"family":"Larsen","given":{"0":"Hans","1":"Jørgen"},"prefix":{}},"1":{"family":"Hansen","given":{"0":"Ib"},"prefix":{}}}},"1":{"id":2,"name":{"0":{"family":"Petersen","given":{"0":"Gurli","1":"Margrete"},"prefix":{}}}}}');
                TestCase.assertEqual(objects.length, 2);
                TestCase.assertEqual(objects[0].name.length, 2);
                TestCase.assertEqual(objects[0].name[0].given.length, 2);
                TestCase.assertEqual(objects[0].name[0].prefix.length, 0);
                TestCase.assertEqual(objects[0].name[0].given[0], 'Hans');
                TestCase.assertEqual(objects[0].name[0].given[1], 'Jørgen')
                TestCase.assertEqual(objects[0].name[1].given.length, 1);
                TestCase.assertEqual(objects[0].name[1].given[0], 'Ib');
                TestCase.assertEqual(objects[0].name[1].prefix.length, 0);

                TestCase.assertEqual(objects[1].name.length, 1);
                TestCase.assertEqual(objects[1].name[0].given.length, 2);
                TestCase.assertEqual(objects[1].name[0].prefix.length, 0);
                TestCase.assertEqual(objects[1].name[0].given[0], 'Gurli');
                TestCase.assertEqual(objects[1].name[0].given[1], 'Margrete');
            });
    },*/

    testProgressNotificationsUnregisterForRealmConstructor() {
        if (!platformSupported) {
            return;
        }

        const partition = Utils.genPartition();

        let app = new Realm.App(appConfig);
        const credentials = Realm.Credentials.anonymous();
        return runOutOfProcess(__dirname + '/download-api-helper.js', appConfig.id, appConfig.url, partition, REALM_MODULE_PATH)
            .then(() => app.logIn(credentials))
            .then(user => {
                let config = getSyncConfiguration(user, partition);

                let realm = new Realm(config);
                let unregisterFunc;

                let writeDataFunc = () => {
                    realm.write(() => {
                        for (let i = 1; i <= 3; i++) {
                            realm.create('Dog', { _id: new ObjectId(), name: `Lassy ${i}` });
                        }
                    });
                }

                return new Promise((resolve, reject) => {
                    let syncFinished = false;
                    let failOnCall = false;
                    const progressCallback = (transferred, total) => {
                        if (failOnCall) {
                            reject(new Error("Progress callback should not be called after removeProgressNotification"));
                        }

                        syncFinished = transferred === total;

                        //unregister and write some new data.
                        if (syncFinished) {
                            failOnCall = true;
                            unregisterFunc();

                            //use second callback to wait for sync finished
                            realm.syncSession.addProgressNotification('upload', 'reportIndefinitely', (transferred, transferable) => {
                                if (transferred === transferable) {
                                    resolve();
                                }
                            });
                            writeDataFunc();
                        }
                    };

                    realm.syncSession.addProgressNotification('upload', 'reportIndefinitely', progressCallback);

                    unregisterFunc = () => {
                        realm.syncSession.removeProgressNotification(progressCallback);
                    };

                    writeDataFunc();
                });
            });
    },

    testProgressNotificationsForRealmOpen() {
        if (!platformSupported) {
            return;
        }

        const partition = Utils.genPartition();
        let progressCalled = false;

        const credentials = Realm.Credentials.anonymous();
        let app = new Realm.App(appConfig);
        return runOutOfProcess(__dirname + '/download-api-helper.js', appConfig.id, appConfig.url, partition, REALM_MODULE_PATH)
            .then(() => { return app.logIn(credentials) })
            .then(user => {
                let config = getSyncConfiguration(user, partition);

                return Promise.race([
                    Realm.open(config).progress((transferred, total) => { progressCalled = true; }),
                    new Promise((_, reject) => setTimeout(() => reject("Progress Notifications API failed to call progress callback for Realm constructor"), 5000))
                ]);
            }).then(() => TestCase.assertTrue(progressCalled));
    },

<<<<<<< HEAD

    testClientReset() {
        // FIXME: try to enable for React Native
=======
    /*
    testProgressNotificationsForRealmOpenAsync() {
>>>>>>> dc5c77d8
        if (!platformSupported) {
            return;
        }

<<<<<<< HEAD
        const partition = Utils.genPartition();
        let creds = Realm.Credentials.anonymous();
        let app = new Realm.App(appConfig);
        return app.logIn(creds).then(user => {
            return new Promise((resolve, _reject) => {
                var realm;
                const config = getSyncConfiguration(user, partition);
                config.sync.error = (sender, error) => {
                    try {
                        TestCase.assertEqual(error.name, 'ClientReset');
                        TestCase.assertDefined(error.config);
                        TestCase.assertNotEqual(error.config.path, '');
                        const path = realm.path;
                        realm.close();
                        Realm.Sync.initiateClientReset(path);
                        // open Realm with error.config, and copy required objects a Realm at `path`
                        resolve();
                    }
                    catch (e) {
                        _reject(e);
                    }
                };
                realm = new Realm(config);
                const session = realm.syncSession;

                TestCase.assertEqual(session.config.error, config.sync.error);
                session._simulateError(211, 'ClientReset'); // 211 -> divering histories
            });
        });
    },


    /*
    testClientResyncMode() {
        TestCase.assertEqual(Realm.Sync.ClientResyncMode.Discard, 'discard');
        TestCase.assertEqual(Realm.Sync.ClientResyncMode.Manual, 'manual');
        TestCase.assertEqual(Realm.Sync.ClientResyncMode.Recover, 'recover');
    },
    */
=======
        const username = Utils.uuid();
        const realmName = Utils.uuid();
>>>>>>> dc5c77d8

        const credentials = Realm.Sync.Credentials.nickname(username);
        return runOutOfProcess(__dirname + '/download-api-helper.js', username, realmName, REALM_MODULE_PATH)
            .then(() => Realm.Sync.User.login('http://127.0.0.1:9080', credentials))
            .then(user => {
                return new Promise((resolve, reject) => {
                    let config = {
                        sync: {
                            user,
                            url: `realm://127.0.0.1:9080/~/${realmName}`
                        },
                        schema: [{ name: 'Dog', properties: { name: 'string' } }],
                    };

                    let progressCalled = false;

                    Realm.openAsync(config,
                        (error, realm) => {
                            if (error) {
                                reject(error);
                                return;
                            }

                            TestCase.assertTrue(progressCalled);
                            resolve();
                        },
                        (transferred, total) => {
                            progressCalled = true;
                        });

                    setTimeout(function() {
                        reject("Progress Notifications API failed to call progress callback for Realm constructor");
                    }, 5000);
                });
            });
    },
*/

    /*
    async testClientResyncDiscard() {
        // FIXME: try to enable for React Native
        if (!platformSupported) {
            return;
        }
        const fetch = require('node-fetch');

        const realmUrl = 'realm://127.0.0.1:9080/~/myrealm';
        let user = await Realm.App.Sync.User.login('http://127.0.0.1:9080', Realm.App.Sync.Credentials.nickname('admin', true));
        const config1 = user.createConfiguration({ sync: { url: realmUrl } });
        config1.schema = [schemas.IntOnly];
        config1.sync.clientResyncMode = 'discard';
        config1._cache = false;

        // open, download, create an object, upload and close
        let realm1 = await Realm.open(config1);
        await realm1.syncSession.downloadAllServerChanges();
        realm1.write(() => {
            realm1.create(schemas.IntOnly.name, { intCol: 1 });
        });
        await realm1.syncSession.uploadAllLocalChanges();
        realm1.close();

        // delete Realm on server
        let encodedPath = encodeURIComponent(`${user.id}/myrealm`);
        let url = new URL(`/realms/files/${encodedPath}`, user.server);
        let options = {
            headers: {
                Authorization: `${user.accessToken}`,
                'Content-Type': 'application/json',
            },
            method: 'DELETE',
        };
        await fetch(url.toString(), options);

        // open the Realm again without schema and download
        const config2 = user.createConfiguration({ sync: { url: realmUrl } });
        config2.sync.clientResyncMode = 'discard';
        config2._cache = false;
        let realm2 = await Realm.open(config2);
        await realm2.syncSession.downloadAllServerChanges();
        TestCase.assertEqual(realm2.schema.length, 0);
        realm2.close();
    },
    */

    testAddConnectionNotification() {
        const partition = Utils.genPartition();
        let app = new Realm.App(appConfig);
        const credentials = Realm.Credentials.anonymous();
        return app.logIn(credentials).then((u) => {
            let config = getSyncConfiguration(u, partition);
            return Realm.open(config);
        }).then(realm => {
            return new Promise((resolve, reject) => {
                realm.syncSession.addConnectionNotification((newState, oldState) => {
                    if (oldState === Realm.App.Sync.ConnectionState.Connected && newState === Realm.App.Sync.ConnectionState.Disconnected) {
                        resolve();
                    }
                });
                realm.close();
            });
        });
    },

    testRemoveConnectionNotification() {
        let app = new Realm.App(appConfig);
        const credentials = Realm.Credentials.anonymous();
        const partition = Utils.genPartition();
        return app.logIn(credentials).then((u) => {
            let config = getSyncConfiguration(u, partition);
            return Realm.open(config);
        }).then(realm => {
            return new Promise((resolve, reject) => {
                let callback1 = () => {
                    reject("Should not be called");
                };
                let callback2 = (newState, oldState) => {
                    if (oldState === Realm.App.Sync.ConnectionState.Connected && newState === Realm.App.Sync.ConnectionState.Disconnected) {
                        resolve();
                    }
                };
                let session = realm.syncSession;
                session.addConnectionNotification(callback1);
                session.addConnectionNotification(callback2);
                session.removeConnectionNotification(callback1);
                realm.close();
            });
        });
    },

    testConnectionState() {
        if (!platformSupported) {
            return;
        }
        const partition = Utils.genPartition();
        let app = new Realm.App(appConfig);
        let credentials = Realm.Credentials.anonymous();
        return app.logIn(credentials).then((u) => {
            let config = getSyncConfiguration(u, partition);
            return Realm.open(config);
        }).then(realm => {
            let session = realm.syncSession;
            session.pause();
            TestCase.assertEqual(session.connectionState, Realm.App.Sync.ConnectionState.Disconnected);
            TestCase.assertFalse(session.isConnected());

            return new Promise((resolve, reject) => {
                session.addConnectionNotification((newState, _) => {
                    let state = session.connectionState;
                    let isConnected = session.isConnected();
                    switch (newState) {
                        case Realm.App.Sync.ConnectionState.Disconnected:
                            TestCase.assertEqual(state, Realm.App.Sync.ConnectionState.Disconnected);
                            TestCase.assertFalse(isConnected);
                            break;
                        case Realm.App.Sync.ConnectionState.Connecting:
                            TestCase.assertEqual(state, Realm.App.Sync.ConnectionState.Connecting);
                            TestCase.assertFalse(isConnected);
                            break;
                        case Realm.App.Sync.ConnectionState.Connected:
                            TestCase.assertEqual(state, Realm.App.Sync.ConnectionState.Connected);
                            TestCase.assertTrue(isConnected);
                            break;
                        default:
                            reject(`unknown connection value: ${newState}`);
                    }

                    if (newState === Realm.App.Sync.ConnectionState.Connected) {
                        resolve();
                    }
                });
                session.resume();
                setTimeout(() => { reject('timeout') }, 10000);
            });
        });
    },

    async testResumePause() {
        let app = new Realm.App(appConfig);
        let credentials = Realm.Credentials.anonymous();
        const user = await app.logIn(credentials);
        const partition = Utils.genPartition();
        let config = getSyncConfiguration(user, partition);

        const realm = await Realm.open(config);
        const session = realm.syncSession;
        await waitForConnectionState(session, Realm.App.Sync.ConnectionState.Connected);

        session.pause();
        await waitForConnectionState(session, Realm.App.Sync.ConnectionState.Disconnected);

        session.resume();
        await waitForConnectionState(session, Realm.App.Sync.ConnectionState.Connected);
    },

    async testMultipleResumes() {
        let app = new Realm.App(appConfig);
        let credentials = Realm.Credentials.anonymous();
        const user = await app.logIn(credentials);
        const partition = Utils.genPartition();
        let config = getSyncConfiguration(user, partition);

        const realm = await Realm.open(config);
        const session = realm.syncSession;
        await waitForConnectionState(session, Realm.App.Sync.ConnectionState.Connected);

        session.resume();
        session.resume();
        session.resume();

        await waitForConnectionState(session, Realm.App.Sync.ConnectionState.Connected);
        TestCase.assertTrue(session.isConnected());
    },

    async testMultiplePauses() {
        let app = new Realm.App(appConfig);
        let credentials = Realm.Credentials.anonymous();
        const user = await app.logIn(credentials);
        const partition = Utils.genPartition();
        let config = getSyncConfiguration(user, partition);

        const realm = await Realm.open(config);
        const session = realm.syncSession;
        await waitForConnectionState(session, Realm.App.Sync.ConnectionState.Connected);

        session.pause();
        session.pause();
        session.pause();

        await waitForConnectionState(session, Realm.App.Sync.ConnectionState.Disconnected);
        TestCase.assertFalse(session.isConnected());
    },

    testUploadDownloadAllChanges() {
        let app = new Realm.App(appConfig);

        let realm2;
        const realmPartition = Utils.genPartition();

        const credentials = Realm.Credentials.anonymous();
        return app.logIn(credentials)
            .then((user1) => {
                const config1 = getSyncConfiguration(user1, realmPartition);
                return Realm.open(config1);
            })
            .then((realm1) => {
                realm1.write(() => {
                    realm1.create('Dog', { _id: new ObjectId(), name: `Lassy` });
                });
                return realm1.syncSession.uploadAllLocalChanges(1000);
            })
            .then(() => {
                return app.logIn(Realm.Credentials.anonymous());
            })
            .then((user2) => {
                const config2 = getSyncConfiguration(user2, realmPartition);
                return Realm.open(config2).then(r => {
                    realm2 = r;
                    return realm2.syncSession.downloadAllServerChanges();
                });
            })
            .then(() => {
                TestCase.assertEqual(1, realm2.objects('Dog').length);
            });
    },

    testDownloadAllServerChangesTimeout() {
        if (!platformSupported) {
            return;
        }

        let app = new Realm.App(appConfig);
        const realmPartition = Utils.genPartition();
        let realm;
        return app.logIn(Realm.Credentials.anonymous())
            .then(user => {
                const config = getSyncConfiguration(user, realmPartition);
                realm = new Realm(config);
                return realm.syncSession.downloadAllServerChanges(1);
            }).then(() => { throw new Error('Download did not time out'); }, (e) => {
                TestCase.assertEqual(e, 'Downloading changes did not complete in 1 ms.');
                return realm.syncSession.downloadAllServerChanges();
            });
    },

    testUploadAllLocalChangesTimeout() {
        if (!platformSupported) {
            return;
        }

        let realm;
        let app = new Realm.App(appConfig);
        const realmPartition = Utils.genPartition();
        return app.logIn(Realm.Credentials.anonymous())
            .then(user => {
                const config = getSyncConfiguration(user, realmPartition);
                realm = new Realm(config);
                return realm.syncSession.uploadAllLocalChanges(1);
            }).then(() => { throw new Error('Upload did not time out'); }, (e) => {
                TestCase.assertEqual(e, 'Uploading changes did not complete in 1 ms.');
                return realm.syncSession.uploadAllLocalChanges();
            });
    },

    testReconnect() {
        let app = new Realm.App(appConfig);
        let credentials = Realm.Credentials.anonymous();
        const realmPartition = Utils.genPartition();
        return app.logIn(credentials).then(user => {
            const config = getSyncConfiguration(user, realmPartition);
            let realm = new Realm(config);

            // No real way to check if this works automatically.
            // This is just a smoke test, making sure the method doesn't crash outright.
            Realm.App.Sync.reconnect(app);
        });
    },

    test_hasExistingSessions() {
        let app = new Realm.App(appConfig);

        TestCase.assertFalse(Realm.App.Sync._hasExistingSessions(app));

        let credentials = Realm.Credentials.anonymous();
        const realmPartition = Utils.genPartition();
        return app.logIn(credentials).then(user => {
            const config = getSyncConfiguration(user, realmPartition);
            let realm = new Realm(config);
            realm.close();

            // Wait for the session to finish
            return new Promise((resolve, reject) => {
                let intervalId;
                let it = 50;
                intervalId = setInterval(function () {
                    if (!Realm.App.Sync._hasExistingSessions(app)) {
                        clearInterval(intervalId);
                        resolve();
                    } else if (it < 0) {
                        clearInterval(intervalId);
                        reject("Failed to cleanup session in time");
                    } else {
                        it--;
                    }
                }, 100);
            });
        });
    },

    async testGetSyncSession() {
        let app = new Realm.App(appConfig);
        let credentials = Realm.Credentials.anonymous();
        const realmPartition = Utils.genPartition();
        let user = await app.logIn(credentials);
        let session1 = Realm.App.Sync.getSyncSession(user, realmPartition);
        TestCase.assertNull(session1);

        const config = getSyncConfiguration(user, realmPartition);
        let realm = new Realm(config);
        let session2 = Realm.App.Sync.getSyncSession(user, realmPartition);
        TestCase.assertNotNull(session2);
        realm.close();
    },

    async testGetAllSyncSessions() {
        let app = new Realm.App(appConfig);
        let credentials = Realm.Credentials.anonymous();
        const realmPartition = Utils.genPartition();
        let user = await app.logIn(credentials);
        let sessions1 = Realm.App.Sync.getAllSyncSessions(user);
        TestCase.assertArrayLength(sessions1, 0);

        const config = getSyncConfiguration(user, realmPartition);
        let realm = new Realm(config);

        let sessions2 = Realm.App.Sync.getAllSyncSessions(user);
        TestCase.assertArrayLength(sessions2, 1);
        TestCase.assertNotNull(sessions2[0]);
        realm.close();
    },


    testSessionStopPolicy() {
        let app = new Realm.App(appConfig);
        let credentials = Realm.Credentials.anonymous();
        const realmPartition = Utils.genPartition();

        return app.logIn(credentials)
            .then((user) => {
                // Check valid input
                let config1 = getSyncConfiguration(user, realmPartition);
                config1.sync._sessionStopPolicy = 'after-upload';

                new Realm(config1).close();

                const config2 = config1;
                config2.sync._sessionStopPolicy = 'immediately';
                new Realm(config2).close();

                const config3 = config1;
                config3.sync._sessionStopPolicy = 'never';
                new Realm(config3).close();

                // Invalid input
                const config4 = config1;
                config4.sync._sessionStopPolicy = "foo";
                TestCase.assertThrows(() => new Realm(config4));
            });
    },

    async testAcceptedPartitionValueTypes() {
        const testPartitionValues = [
            Utils.genPartition(), // string
            Number.MAX_SAFE_INTEGER,
            6837697641419457,
            26123582,
            0,
            -12342908,
            -7482937500235834,
            -Number.MAX_SAFE_INTEGER,
            new ObjectId(),
            null
        ];

        for (const partitionValue of testPartitionValues) {
            console.log('>partitionValue', partitionValue)
            const app = new Realm.App(appConfig);

            const user = await app.logIn(Realm.Credentials.anonymous())

            const config = getSyncConfiguration(user, partitionValue);
            TestCase.assertEqual(partitionValue, config.sync.partitionValue);

            const realm = new Realm(config);
            TestCase.assertDefined(realm);

            const spv = realm.syncSession.config.partitionValue;

            // BSON types have their own 'equals' comparer
            if (spv instanceof ObjectId) {
                TestCase.assertTrue(spv.equals(partitionValue));
            } else {
                TestCase.assertEqual(spv, partitionValue);
            }

            realm.close();
        }
    },

    async testNonAcceptedPartitionValueTypes() {
        const testPartitionValues = [
            undefined,
            "",
            Number.MAX_SAFE_INTEGER + 1,
            1.2,
            0.0000000000000001,
            -0.0000000000000001,
            -1.3,
            -Number.MAX_SAFE_INTEGER - 1
        ];

        for (const partitionValue of testPartitionValues) {
            const app = new Realm.App(appConfig);

            const user = await app.logIn(Realm.Credentials.anonymous())

            const config = getSyncConfiguration(user, partitionValue);
            TestCase.assertThrows(() => new Realm(config));
        }
    },

    testSessionStopPolicyImmediately() {
        let app = new Realm.App(appConfig);
        let credentials = Realm.Credentials.anonymous();
        const realmPartition = Utils.genPartition();

        return app.logIn(credentials)
            .then((user) => {
                // Check valid input
                var config = getSyncConfiguration(user, realmPartition);
                config.sync._sessionStopPolicy = "immediately"

                {
                    TestCase.assertFalse(Realm.App.Sync._hasExistingSessions(app));
                    const realm = new Realm(config);
                    const session = realm.syncSession;
                    TestCase.assertTrue(Realm.App.Sync._hasExistingSessions(app));
                    realm.close();
                }
                TestCase.assertFalse(Realm.App.Sync._hasExistingSessions(app));
            });
    },

    testDeleteModelThrowsWhenSync() {
        if (!platformSupported) {
            return;
        }

        let app = new Realm.App(appConfig);
        const realmPartition = Utils.genPartition();
        return app.logIn(Realm.Credentials.anonymous()).then((u) => {
            const config = getSyncConfiguration(u, realmPartition);
            return Realm.open(config);
        }).then(realm => {
            realm.write(() => {
                TestCase.assertThrows(() => { realm.deleteModel(schemas.Dog.name); });
            });
            realm.close();
        });
    },

    async testAnalyticsSubmission() {
        const context = node_require('realm/package.json');
        const analytics = node_require('realm/lib/submit-analytics');

        const payload = await analytics.fetchPlatformData(context, 'TestEvent');

        TestCase.assertDefined(payload.webHook);
        TestCase.assertType(payload.webHook.event, 'string');
        TestCase.assertDefined(payload.webHook.properties);
        TestCase.assertType(payload.webHook.properties.Binding, 'string');
        TestCase.assertDefined(payload.mixPanel);
        TestCase.assertType(payload.mixPanel.event, 'string');
        TestCase.assertDefined(payload.mixPanel.properties);
        TestCase.assertType(payload.mixPanel.properties.Binding, 'string');

        await analytics.submitStageAnalytics('TestEvent');
    }
};<|MERGE_RESOLUTION|>--- conflicted
+++ resolved
@@ -413,19 +413,12 @@
             }).then(() => TestCase.assertTrue(progressCalled));
     },
 
-<<<<<<< HEAD
-
     testClientReset() {
         // FIXME: try to enable for React Native
-=======
-    /*
-    testProgressNotificationsForRealmOpenAsync() {
->>>>>>> dc5c77d8
         if (!platformSupported) {
             return;
         }
 
-<<<<<<< HEAD
         const partition = Utils.genPartition();
         let creds = Realm.Credentials.anonymous();
         let app = new Realm.App(appConfig);
@@ -440,7 +433,7 @@
                         TestCase.assertNotEqual(error.config.path, '');
                         const path = realm.path;
                         realm.close();
-                        Realm.Sync.initiateClientReset(path);
+                        Realm.App.Sync.initiateClientReset(app, path);
                         // open Realm with error.config, and copy required objects a Realm at `path`
                         resolve();
                     }
@@ -456,103 +449,6 @@
             });
         });
     },
-
-
-    /*
-    testClientResyncMode() {
-        TestCase.assertEqual(Realm.Sync.ClientResyncMode.Discard, 'discard');
-        TestCase.assertEqual(Realm.Sync.ClientResyncMode.Manual, 'manual');
-        TestCase.assertEqual(Realm.Sync.ClientResyncMode.Recover, 'recover');
-    },
-    */
-=======
-        const username = Utils.uuid();
-        const realmName = Utils.uuid();
->>>>>>> dc5c77d8
-
-        const credentials = Realm.Sync.Credentials.nickname(username);
-        return runOutOfProcess(__dirname + '/download-api-helper.js', username, realmName, REALM_MODULE_PATH)
-            .then(() => Realm.Sync.User.login('http://127.0.0.1:9080', credentials))
-            .then(user => {
-                return new Promise((resolve, reject) => {
-                    let config = {
-                        sync: {
-                            user,
-                            url: `realm://127.0.0.1:9080/~/${realmName}`
-                        },
-                        schema: [{ name: 'Dog', properties: { name: 'string' } }],
-                    };
-
-                    let progressCalled = false;
-
-                    Realm.openAsync(config,
-                        (error, realm) => {
-                            if (error) {
-                                reject(error);
-                                return;
-                            }
-
-                            TestCase.assertTrue(progressCalled);
-                            resolve();
-                        },
-                        (transferred, total) => {
-                            progressCalled = true;
-                        });
-
-                    setTimeout(function() {
-                        reject("Progress Notifications API failed to call progress callback for Realm constructor");
-                    }, 5000);
-                });
-            });
-    },
-*/
-
-    /*
-    async testClientResyncDiscard() {
-        // FIXME: try to enable for React Native
-        if (!platformSupported) {
-            return;
-        }
-        const fetch = require('node-fetch');
-
-        const realmUrl = 'realm://127.0.0.1:9080/~/myrealm';
-        let user = await Realm.App.Sync.User.login('http://127.0.0.1:9080', Realm.App.Sync.Credentials.nickname('admin', true));
-        const config1 = user.createConfiguration({ sync: { url: realmUrl } });
-        config1.schema = [schemas.IntOnly];
-        config1.sync.clientResyncMode = 'discard';
-        config1._cache = false;
-
-        // open, download, create an object, upload and close
-        let realm1 = await Realm.open(config1);
-        await realm1.syncSession.downloadAllServerChanges();
-        realm1.write(() => {
-            realm1.create(schemas.IntOnly.name, { intCol: 1 });
-        });
-        await realm1.syncSession.uploadAllLocalChanges();
-        realm1.close();
-
-        // delete Realm on server
-        let encodedPath = encodeURIComponent(`${user.id}/myrealm`);
-        let url = new URL(`/realms/files/${encodedPath}`, user.server);
-        let options = {
-            headers: {
-                Authorization: `${user.accessToken}`,
-                'Content-Type': 'application/json',
-            },
-            method: 'DELETE',
-        };
-        await fetch(url.toString(), options);
-
-        // open the Realm again without schema and download
-        const config2 = user.createConfiguration({ sync: { url: realmUrl } });
-        config2.sync.clientResyncMode = 'discard';
-        config2._cache = false;
-        let realm2 = await Realm.open(config2);
-        await realm2.syncSession.downloadAllServerChanges();
-        TestCase.assertEqual(realm2.schema.length, 0);
-        realm2.close();
-    },
-    */
 
     testAddConnectionNotification() {
         const partition = Utils.genPartition();
