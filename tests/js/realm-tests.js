////////////////////////////////////////////////////////////////////////////
//
// Copyright 2016 Realm Inc.
//
// Licensed under the Apache License, Version 2.0 (the "License");
// you may not use this file except in compliance with the License.
// You may obtain a copy of the License at
//
// http://www.apache.org/licenses/LICENSE-2.0
//
// Unless required by applicable law or agreed to in writing, software
// distributed under the License is distributed on an "AS IS" BASIS,
// WITHOUT WARRANTIES OR CONDITIONS OF ANY KIND, either express or implied.
// See the License for the specific language governing permissions and
// limitations under the License.
//
////////////////////////////////////////////////////////////////////////////

'use strict';

var Realm = require('realm');
var BaseTest = require('./base-test');
var TestCase = require('./asserts');
var schemas = require('./schemas');

module.exports = BaseTest.extend({
    testRealmConstructor: function() {
        var realm = new Realm({schema: []});
        TestCase.assertTrue(realm instanceof Realm);
    },

    testRealmConstructorPath: function() {
        TestCase.assertThrows(function() {
            new Realm('/invalidpath');
        }, 'Realm cannot be created with an invalid path');
        TestCase.assertThrows(function() {
            new Realm('test1.realm', 'invalidArgument');
        }, 'Realm constructor can only have 0 or 1 argument(s)');

        var defaultRealm = new Realm({schema: []});
        TestCase.assertEqual(defaultRealm.path, Realm.defaultPath);

        var defaultRealm2 = new Realm();
        TestCase.assertEqual(defaultRealm2.path, Realm.defaultPath);

        var defaultDir = Realm.defaultPath.substring(0, Realm.defaultPath.lastIndexOf("/") + 1)
        var testPath = 'test1.realm';
        var realm = new Realm({schema: [], path: testPath});
        //TestCase.assertTrue(realm instanceof Realm);
        TestCase.assertEqual(realm.path, defaultDir + testPath);

        var testPath2 = 'test2.realm';
        var realm2 = new Realm({schema: [], path: testPath2});
        //TestCase.assertTrue(realm2 instanceof Realm);
        TestCase.assertEqual(realm2.path, defaultDir + testPath2);
    },

    testRealmConstructorSchemaVersion: function() {
        var defaultRealm = new Realm({schema: []});
        TestCase.assertEqual(defaultRealm.schemaVersion, 0);

        TestCase.assertThrows(function() {
            new Realm({schemaVersion: 1});
        }, "Realm already opened at a different schema version");
        
        TestCase.assertEqual(new Realm().schemaVersion, 0);
        TestCase.assertEqual(new Realm({schemaVersion: 0}).schemaVersion, 0);

        var realm = new Realm({path: 'test1.realm', schema: [], schemaVersion: 1});
        TestCase.assertEqual(realm.schemaVersion, 1);
        // FIXME - enable once Realm exposes a schema object
        //TestCase.assertEqual(realm.schema.length, 0);
 
        realm.close();
        // FIXME - enable once realm initialization supports schema comparison
        // TestCase.assertThrows(function() {
        //     realm = new Realm({path: testPath, schema: [schemas.TestObject], schemaVersion: 1});
        // }, "schema changes require updating the schema version");

        realm = new Realm({path: 'test1.realm', schema: [schemas.TestObject], schemaVersion: 2});
        realm.write(function() {
            realm.create('TestObject', {doubleCol: 1});
        });
        TestCase.assertEqual(realm.objects('TestObject')[0].doubleCol, 1)
    },

    testRealmConstructorDynamicSchema: function() {
        var realm = new Realm({schema: [schemas.TestObject]});
        realm.write(function() {
            realm.create('TestObject', [1])
        });
        realm.close();

        realm = new Realm();
        var objects = realm.objects('TestObject');
        TestCase.assertEqual(objects.length, 1);
        TestCase.assertEqual(objects[0].doubleCol, 1.0);
    },

    testRealmConstructorSchemaValidation: function() {
        TestCase.assertThrows(function() {
            new Realm({schema: schemas.AllTypes});
        }, 'The schema should be an array');

        TestCase.assertThrows(function() {
            new Realm({schema: ['SomeType']});
        }, 'The schema should be an array of objects');

        TestCase.assertThrows(function() {
            new Realm({schema: [{}]});
        }, 'The schema should be an array of ObjectSchema objects');

        TestCase.assertThrows(function() {
            new Realm({schema: [{name: 'SomeObject'}]});
        }, 'The schema should be an array of ObjectSchema objects');

        TestCase.assertThrows(function() {
            new Realm({schema: [{properties: {intCol: Realm.Types.INT}}]});
        }, 'The schema should be an array of ObjectSchema objects');
    },

    testRealmConstructorReadOnly: function() {
        var realm = new Realm({schema: [schemas.TestObject]});
        realm.write(function() {
            realm.create('TestObject', [1])
        });
        TestCase.assertEqual(realm.readOnly, false);
        realm.close();

        realm = new Realm({readOnly: true, schema: [schemas.TestObject]});
        var objects = realm.objects('TestObject');
        TestCase.assertEqual(objects.length, 1);
        TestCase.assertEqual(objects[0].doubleCol, 1.0);
        TestCase.assertEqual(realm.readOnly, true);

        TestCase.assertThrows(function() {
            realm.write(function() {});
        });
        realm.close();

        realm = new Realm({readOnly: true});
        TestCase.assertEqual(realm.schema.length, 1);
        TestCase.assertEqual(realm.readOnly, true);
    },

    testDefaultPath: function() {
        var defaultRealm = new Realm({schema: []});
        TestCase.assertEqual(defaultRealm.path, Realm.defaultPath);

        var newPath = Realm.defaultPath.substring(0, Realm.defaultPath.lastIndexOf("/") + 1) + 'default2.realm';
        Realm.defaultPath = newPath;
        defaultRealm = new Realm({schema: []});
        TestCase.assertEqual(defaultRealm.path, newPath, "should use updated default realm path");
        TestCase.assertEqual(Realm.defaultPath, newPath, "defaultPath should have been updated");
    },

    testRealmSchemaVersion: function() {
        TestCase.assertEqual(Realm.schemaVersion(Realm.defaultPath), -1);
        
        var realm = new Realm({schema: []});
        TestCase.assertEqual(Realm.schemaVersion(Realm.defaultPath), 0);

        realm = new Realm({schema: [], schemaVersion: 2, path: 'another.realm'});
        TestCase.assertEqual(Realm.schemaVersion('another.realm'), 2);

        var encryptionKey = new Int8Array(64);
        realm = new Realm({schema: [], schemaVersion: 3, path: 'encrypted.realm', encryptionKey: encryptionKey});
        TestCase.assertEqual(Realm.schemaVersion('encrypted.realm', encryptionKey), 3);

        TestCase.assertThrows(function() {
            Realm.schemaVersion('encrypted.realm', encryptionKey, 'extra');
        });
        TestCase.assertThrows(function() {
            Realm.schemaVersion('encrypted.realm', 'asdf');
        });
    },

    testRealmWrite: function() {
        var realm = new Realm({schema: [schemas.IntPrimary, schemas.AllTypes, schemas.TestObject]});
            
        // exceptions should be propogated
        TestCase.assertThrows(function() {
            realm.write(function() {
                realm.invalid();
            });
        });

        // writes should be possible after caught exception
        realm.write(function() {
            realm.create('TestObject', {doubleCol: 1});
        });
        TestCase.assertEqual(1, realm.objects('TestObject').length);

        realm.write(function() {
            // nested transactions not supported
            TestCase.assertThrows(function() {
                realm.write(function() {});
            });
        });
    },

    testRealmCreate: function() {
        var realm = new Realm({schema: [schemas.TestObject]});

        TestCase.assertThrows(function() {
            realm.create('TestObject', {doubleCol: 1});
        }, 'can only create inside a write transaction');

        realm.write(function() {
            realm.create('TestObject', {doubleCol: 1});
            realm.create('TestObject', {doubleCol: 2});
        });

        var objects = realm.objects('TestObject');
        TestCase.assertEqual(objects.length, 2, 'wrong object count');
        TestCase.assertEqual(objects[0].doubleCol, 1, 'wrong object property value');
        TestCase.assertEqual(objects[1].doubleCol, 2, 'wrong object property value');
    },

    testRealmCreatePrimaryKey: function() {
        var realm = new Realm({schema: [schemas.IntPrimary]});

        realm.write(function() {
            var obj0 = realm.create('IntPrimaryObject', {
                primaryCol: 0,
                valueCol: 'val0',
            });

            TestCase.assertThrows(function() {
                realm.create('IntPrimaryObject', {
                    primaryCol: 0,
                    valueCol: 'val0',
                });
            }, 'cannot create object with conflicting primary key');

            realm.create('IntPrimaryObject', {
                primaryCol: 1,
                valueCol: 'val1',
            }, true);

            var objects = realm.objects('IntPrimaryObject');
            TestCase.assertEqual(objects.length, 2);

            realm.create('IntPrimaryObject', {
                primaryCol: 0,
                valueCol: 'newVal0',
            }, true);

            TestCase.assertEqual(obj0.valueCol, 'newVal0');
            TestCase.assertEqual(objects.length, 2);

            realm.create('IntPrimaryObject', {primaryCol: 0}, true);
            TestCase.assertEqual(obj0.valueCol, 'newVal0');
        });
    },

    testRealmCreateOptionals: function() {
        var realm = new Realm({schema: [schemas.NullableBasicTypes, schemas.LinkTypes, schemas.TestObject]});
        var basic, links;
        realm.write(function() {
            basic = realm.create('NullableBasicTypesObject', {});
            links = realm.create('LinkTypesObject', {});
        });
        for (var name in schemas.NullableBasicTypes.properties) {
            TestCase.assertEqual(basic[name], null);            
        }
        TestCase.assertEqual(links.objectCol, null);
        TestCase.assertEqual(links.arrayCol.length, 0);
    },

    testRealmCreateUpsert: function() {
        var realm = new Realm({schema: [schemas.IntPrimary, schemas.AllTypes, schemas.TestObject]});
        realm.write(function() {
            var values = {
                primaryCol: '0',
                boolCol:    true,
                intCol:     1,
                floatCol:   1.1,
                doubleCol:  1.11,
                stringCol:  '1',
                dateCol:    new Date(1),
                dataCol:    new ArrayBuffer(1),
                objectCol:  {doubleCol: 1},
                arrayCol:   [],
            };

            var obj0 = realm.create('AllTypesObject', values);

            TestCase.assertThrows(function() {
                realm.create('AllTypesObject', values);
            }, 'cannot create object with conflicting primary key');

            var obj1 = realm.create('AllTypesObject', {
                primaryCol: '1',
                boolCol:    false,
                intCol:     2,
                floatCol:   2.2,
                doubleCol:  2.22,
                stringCol:  '2',
                dateCol:    new Date(2),
                dataCol:    new ArrayBuffer(2),
                objectCol:  {doubleCol: 0},
                arrayCol:   [{doubleCol: 2}],
            }, true);

            var objects = realm.objects('AllTypesObject');
            TestCase.assertEqual(objects.length, 2);

            realm.create('AllTypesObject', {
                primaryCol: '0',
                boolCol:    false,
                intCol:     2,
                floatCol:   2.2,
                doubleCol:  2.22,
                stringCol:  '2',
                dateCol:    new Date(2),
                dataCol:    new ArrayBuffer(2),
                objectCol:  null,
                arrayCol:   [{doubleCol: 2}],
            }, true);

            TestCase.assertEqual(objects.length, 2);
            TestCase.assertEqual(obj0.stringCol, '2');
            TestCase.assertEqual(obj0.boolCol, false);
            TestCase.assertEqual(obj0.intCol, 2);
            TestCase.assertEqualWithTolerance(obj0.floatCol, 2.2, 0.000001);
            TestCase.assertEqualWithTolerance(obj0.doubleCol, 2.22, 0.000001);
            TestCase.assertEqual(obj0.dateCol.getTime(), 2);
            TestCase.assertEqual(obj0.dataCol.byteLength, 2);
            TestCase.assertEqual(obj0.objectCol, null);
            TestCase.assertEqual(obj0.arrayCol.length, 1);

            realm.create('AllTypesObject', {primaryCol: '0'}, true);
            realm.create('AllTypesObject', {primaryCol: '1'}, true);
            TestCase.assertEqual(obj0.stringCol, '2');
            TestCase.assertEqual(obj0.objectCol, null);
            TestCase.assertEqual(obj1.objectCol.doubleCol, 0);

            realm.create('AllTypesObject', {
                primaryCol: '0',
                stringCol:  '3',
                objectCol:  {doubleCol: 0},
            }, true);

            TestCase.assertEqual(obj0.stringCol, '3');
            TestCase.assertEqual(obj0.boolCol, false);
            TestCase.assertEqual(obj0.intCol, 2);
            TestCase.assertEqualWithTolerance(obj0.floatCol, 2.2, 0.000001);
            TestCase.assertEqualWithTolerance(obj0.doubleCol, 2.22, 0.000001);
            TestCase.assertEqual(obj0.dateCol.getTime(), 2);
            TestCase.assertEqual(obj0.dataCol.byteLength, 2);
            TestCase.assertEqual(obj0.objectCol.doubleCol, 0);
            TestCase.assertEqual(obj0.arrayCol.length, 1);

            realm.create('AllTypesObject', {primaryCol: '0', objectCol: undefined}, true);
            realm.create('AllTypesObject', {primaryCol: '1', objectCol: null}, true);
            TestCase.assertEqual(obj0.objectCol, null);
            TestCase.assertEqual(obj1.objectCol, null);
        });
    },

    testRealmWithIndexedProperties: function() {
        var realm = new Realm({schema: [schemas.IndexedTypes]});
        realm.write(function() {
            realm.create('IndexedTypesObject', {boolCol: true, intCol: 1, stringCol: '1', dateCol: new Date(1)});
        });

        var NotIndexed = {
            name: 'NotIndexedObject',
            properties: {
                floatCol: {type: 'float', indexed: false}
            }
        };

        new Realm({schema: [NotIndexed], path: '1.realm'});

        var IndexedSchema = {
            name: 'IndexedSchema',
        };
        TestCase.assertThrows(function() {
<<<<<<< HEAD
            IndexedTypes.properties = { floatCol: {type: 'float', indexed: true} }
            new Realm({schema: [IndexedTypes], path: '2.realm'});
        });

        TestCase.assertThrows(function() {
            IndexedTypes.properties = { doubleCol: {type: 'double', indexed: true} }
            new Realm({schema: [IndexedTypes], path: '3.realm'});
        });

        TestCase.assertThrows(function() {
            IndexedTypes.properties = { dataCol: {type: 'data', indexed: true} }
            new Realm({schema: [IndexedTypes], path: '4.realm'});
=======
            IndexedSchema.properties = { floatCol: {type: 'float', indexed: true} };
            new Realm({schema: [IndexedSchema], path: '2'});
        });

        TestCase.assertThrows(function() {
            IndexedSchema.properties = { doubleCol: {type: 'double', indexed: true} }
            new Realm({schema: [IndexedSchema], path: '3'});
        });

        TestCase.assertThrows(function() {
            IndexedSchema.properties = { dataCol: {type: 'data', indexed: true} }
            new Realm({schema: [IndexedSchema], path: '4'});
>>>>>>> 4a5ac413
        });

        // primary key
        IndexedSchema.properties = { boolCol: {type: 'bool', indexed: true} };
        IndexedSchema.primaryKey = 'boolCol';

        // Test this doesn't throw
<<<<<<< HEAD
        new Realm({schema: [IndexedTypes], path: '5.realm'});
=======
        new Realm({schema: [IndexedSchema], path: '5'});
>>>>>>> 4a5ac413
    },

    testRealmCreateWithDefaults: function() {
        var realm = new Realm({schema: [schemas.DefaultValues, schemas.TestObject]});

        realm.write(function() {
            var obj = realm.create('DefaultValuesObject', {});
            var properties = schemas.DefaultValues.properties;

            TestCase.assertEqual(obj.boolCol, properties.boolCol.default);
            TestCase.assertEqual(obj.intCol, properties.intCol.default);
            TestCase.assertEqualWithTolerance(obj.floatCol, properties.floatCol.default, 0.000001);
            TestCase.assertEqualWithTolerance(obj.doubleCol, properties.doubleCol.default, 0.000001);
            TestCase.assertEqual(obj.stringCol, properties.stringCol.default);
            TestCase.assertEqual(obj.dateCol.getTime(), properties.dateCol.default.getTime());
            TestCase.assertEqual(obj.dataCol.byteLength, properties.dataCol.default.byteLength);
            TestCase.assertEqual(obj.objectCol.doubleCol, properties.objectCol.default.doubleCol);
            TestCase.assertEqual(obj.nullObjectCol, null);
            TestCase.assertEqual(obj.arrayCol.length, properties.arrayCol.default.length);
            TestCase.assertEqual(obj.arrayCol[0].doubleCol, properties.arrayCol.default[0].doubleCol);
        });
    },

    testRealmCreateWithConstructor: function() {
        var customCreated = 0;

        function CustomObject() {
            customCreated++;
            this.intCol *= 100;
        }
        CustomObject.schema = {
            name: 'CustomObject',
            properties: {
                intCol: 'int'
            }
        }

        function InvalidObject() {
            return {};
        }
        TestCase.assertThrows(function() {
            new Realm({schema: [InvalidObject]});
        });

        InvalidObject.schema = {
            name: 'InvalidObject',
            properties: {
                intCol: 'int'
            }
        }

        var realm = new Realm({schema: [CustomObject, InvalidObject]});

        realm.write(function() {
            var object = realm.create('CustomObject', {intCol: 1});
            TestCase.assertTrue(object instanceof CustomObject);
            TestCase.assertTrue(Object.getPrototypeOf(object) == CustomObject.prototype);
            TestCase.assertEqual(customCreated, 1);

            // Should have been multiplied by 100 in the constructor.
            TestCase.assertEqual(object.intCol, 100);

            // Should be able to create object by passing in constructor.
            object = realm.create(CustomObject, {intCol: 2});
            TestCase.assertTrue(object instanceof CustomObject);
            TestCase.assertTrue(Object.getPrototypeOf(object) == CustomObject.prototype);
            TestCase.assertEqual(customCreated, 2);
            TestCase.assertEqual(object.intCol, 200);
        });

        TestCase.assertThrows(function() {
            realm.write(function() {
                realm.create('InvalidObject', {intCol: 1});
            });
        });

        // Only the original constructor should be valid.
        function InvalidCustomObject() {}
        InvalidCustomObject.schema = CustomObject.schema;

        TestCase.assertThrows(function() {
            realm.write(function() {
                realm.create(InvalidCustomObject, {intCol: 1});
            });
        });
    },

    testRealmDelete: function() {
        var realm = new Realm({schema: [schemas.TestObject]});

        realm.write(function() {
            for (var i = 0; i < 10; i++) {
                realm.create('TestObject', {doubleCol: i});
            }
        });

        var objects = realm.objects('TestObject');
        TestCase.assertThrows(function() {
            realm.delete(objects[0]);
        }, 'can only delete in a write transaction');

        realm.write(function() {
            TestCase.assertThrows(function() {
                realm.delete();
            });

            realm.delete(objects[0]);
            TestCase.assertEqual(objects.length, 9, 'wrong object count');
            TestCase.assertEqual(objects[0].doubleCol, 9, "wrong property value");
            TestCase.assertEqual(objects[1].doubleCol, 1, "wrong property value");

            realm.delete([objects[0], objects[1]]);
            TestCase.assertEqual(objects.length, 7, 'wrong object count');
            TestCase.assertEqual(objects[0].doubleCol, 7, "wrong property value");
            TestCase.assertEqual(objects[1].doubleCol, 8, "wrong property value");

            var threeObjects = realm.objects('TestObject').filtered("doubleCol < 5");
            TestCase.assertEqual(threeObjects.length, 3, "wrong results count");
            realm.delete(threeObjects);
            TestCase.assertEqual(objects.length, 4, 'wrong object count');
            TestCase.assertEqual(threeObjects.length, 0, 'threeObject should have been deleted');
        });
    },

    testDeleteAll: function() {
        var realm = new Realm({schema: [schemas.TestObject, schemas.IntPrimary]});

        realm.write(function() {
            realm.create('TestObject', {doubleCol: 1});
            realm.create('TestObject', {doubleCol: 2});
            realm.create('IntPrimaryObject', {primaryCol: 2, valueCol: 'value'});
        });

        TestCase.assertEqual(realm.objects('TestObject').length, 2);
        TestCase.assertEqual(realm.objects('IntPrimaryObject').length, 1);

        TestCase.assertThrows(function() {
            realm.deleteAll();
        }, 'can only deleteAll in a write transaction');

        realm.write(function() {
            realm.deleteAll();
        });

        TestCase.assertEqual(realm.objects('TestObject').length, 0);
        TestCase.assertEqual(realm.objects('IntPrimaryObject').length, 0);
    },

    testRealmObjects: function() {
        var realm = new Realm({schema: [schemas.PersonObject, schemas.DefaultValues, schemas.TestObject]});

        realm.write(function() {
            realm.create('PersonObject', {name: 'Ari', age: 10});
            realm.create('PersonObject', {name: 'Tim', age: 11});
            realm.create('PersonObject', {name: 'Bjarne', age: 12});
            realm.create('PersonObject', {name: 'Alex', age: 12, married: true});
        });

        // Should be able to pass constructor for getting objects.
        var objects = realm.objects(schemas.PersonObject);
        TestCase.assertTrue(objects[0] instanceof schemas.PersonObject);

        function InvalidPerson() {}
        InvalidPerson.schema = schemas.PersonObject.schema;

        TestCase.assertThrows(function() {
            realm.objects();
        });
        TestCase.assertThrows(function() {
            realm.objects([]);
        });
        TestCase.assertThrows(function() {
            realm.objects('InvalidClass');
        });
        TestCase.assertThrows(function() {
            realm.objects('PersonObject', 'truepredicate');
        });
        TestCase.assertThrows(function() {
            realm.objects(InvalidPerson);
        });
    },

    testNotifications: function() {
        var realm = new Realm({schema: []});
        var notificationCount = 0;
        var notificationName;

        realm.addListener('change', function(realm, name) {
            notificationCount++;
            notificationName = name;
        });

        TestCase.assertEqual(notificationCount, 0);
        realm.write(function() {});
        TestCase.assertEqual(notificationCount, 1);
        TestCase.assertEqual(notificationName, 'change');

        var secondNotificationCount = 0;
        function secondNotification(realm, name) {
            secondNotificationCount++;
        }

        // The listener should only be added once.
        realm.addListener('change', secondNotification);
        realm.addListener('change', secondNotification);

        realm.write(function() {});
        TestCase.assertEqual(notificationCount, 2);
        TestCase.assertEqual(secondNotificationCount, 1);

        realm.removeListener('change', secondNotification);
        realm.write(function() {});
        TestCase.assertEqual(notificationCount, 3);
        TestCase.assertEqual(secondNotificationCount, 1);

        realm.removeAllListeners();
        realm.write(function() {});
        TestCase.assertEqual(notificationCount, 3);
        TestCase.assertEqual(secondNotificationCount, 1);

        TestCase.assertThrows(function() {
            realm.addListener('invalid', function() {});
        });

        realm.addListener('change', function() {
            throw new Error('error');
        });

        TestCase.assertThrows(function() {
            realm.write(function() {});
        });
    },

    testSchema: function() {
        var originalSchema = [schemas.TestObject, schemas.BasicTypes, schemas.NullableBasicTypes, schemas.IndexedTypes, schemas.IntPrimary, 
            schemas.PersonObject, schemas.LinkTypes];
        
        var schemaMap = {};
        originalSchema.forEach(function(objectSchema) { schemaMap[objectSchema.name] = objectSchema; });

        var realm = new Realm({schema: originalSchema});

        var schema = realm.schema;
        TestCase.assertEqual(schema.length, originalSchema.length);

        function isString(val) {
            return typeof val === 'string' || val instanceof String;
        }

        function verifyObjectSchema(returned) {
            var original = schemaMap[returned.name];
            if (original.schema) {
                original = original.schema;
            }

            TestCase.assertEqual(returned.primaryKey, original.primaryKey);
            for (var propName in returned.properties) {
                var prop1 = returned.properties[propName];
                var prop2 = original.properties[propName];
                if (prop1.type == 'object') {
                    TestCase.assertEqual(prop1.objectType, isString(prop2) ? prop2 : prop2.objectType);    
                    TestCase.assertEqual(prop1.optional, true);
                }
                else if (prop1.type == 'list') {
                    TestCase.assertEqual(prop1.objectType, prop2.objectType);    
                    TestCase.assertEqual(prop1.optional, undefined);
                }
                else {
                    TestCase.assertEqual(prop1.type, isString(prop2) ? prop2 : prop2.type);    
                    TestCase.assertEqual(prop1.optional, prop2.optional || undefined);
                }

                TestCase.assertEqual(prop1.indexed, prop2.indexed || undefined);
            }
        }

        for (var i = 0; i < originalSchema.length; i++) {
            verifyObjectSchema(schema[i]);
        }
    },
});<|MERGE_RESOLUTION|>--- conflicted
+++ resolved
@@ -378,33 +378,18 @@
             name: 'IndexedSchema',
         };
         TestCase.assertThrows(function() {
-<<<<<<< HEAD
-            IndexedTypes.properties = { floatCol: {type: 'float', indexed: true} }
-            new Realm({schema: [IndexedTypes], path: '2.realm'});
-        });
-
-        TestCase.assertThrows(function() {
-            IndexedTypes.properties = { doubleCol: {type: 'double', indexed: true} }
-            new Realm({schema: [IndexedTypes], path: '3.realm'});
-        });
-
-        TestCase.assertThrows(function() {
-            IndexedTypes.properties = { dataCol: {type: 'data', indexed: true} }
-            new Realm({schema: [IndexedTypes], path: '4.realm'});
-=======
             IndexedSchema.properties = { floatCol: {type: 'float', indexed: true} };
-            new Realm({schema: [IndexedSchema], path: '2'});
+            new Realm({schema: [IndexedSchema], path: '2.realm'});
         });
 
         TestCase.assertThrows(function() {
             IndexedSchema.properties = { doubleCol: {type: 'double', indexed: true} }
-            new Realm({schema: [IndexedSchema], path: '3'});
+            new Realm({schema: [IndexedSchema], path: '3.realm'});
         });
 
         TestCase.assertThrows(function() {
             IndexedSchema.properties = { dataCol: {type: 'data', indexed: true} }
-            new Realm({schema: [IndexedSchema], path: '4'});
->>>>>>> 4a5ac413
+            new Realm({schema: [IndexedSchema], path: '4.realm'});
         });
 
         // primary key
@@ -412,11 +397,7 @@
         IndexedSchema.primaryKey = 'boolCol';
 
         // Test this doesn't throw
-<<<<<<< HEAD
-        new Realm({schema: [IndexedTypes], path: '5.realm'});
-=======
-        new Realm({schema: [IndexedSchema], path: '5'});
->>>>>>> 4a5ac413
+        new Realm({schema: [IndexedSchema], path: '5.realm'});
     },
 
     testRealmCreateWithDefaults: function() {
