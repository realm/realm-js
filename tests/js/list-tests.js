--- conflicted
+++ resolved
@@ -39,11 +39,6 @@
         });
         
         TestCase.assertThrowsContaining(() => new Realm.List(), 'constructor');
-<<<<<<< HEAD
-        TestCase.assertType(Realm.List, 'function');
-=======
-
->>>>>>> aed1ea10
         TestCase.assertInstanceOf(Realm.List, Function);
     },
 
