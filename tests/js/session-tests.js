--- conflicted
+++ resolved
@@ -26,13 +26,7 @@
 
 const debug = require('debug')('tests:session');
 const Realm = require('realm');
-<<<<<<< HEAD
 const { ObjectId, UUID } = Realm.BSON;
-=======
-
-// Using Realm.BSON instead of require("bson") to ensure the same package is used (which the symlinked "realm" package breaks)
-const { ObjectId } = Realm.BSON;
->>>>>>> 0fa02c0e
 
 const TestCase = require('./asserts');
 const Utils = require('./test-utils');
