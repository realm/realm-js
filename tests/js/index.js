////////////////////////////////////////////////////////////////////////////
//
// Copyright 2016 Realm Inc.
//
// Licensed under the Apache License, Version 2.0 (the "License");
// you may not use this file except in compliance with the License.
// You may obtain a copy of the License at
//
// http://www.apache.org/licenses/LICENSE-2.0
//
// Unless required by applicable law or agreed to in writing, software
// distributed under the License is distributed on an "AS IS" BASIS,
// WITHOUT WARRANTIES OR CONDITIONS OF ANY KIND, either express or implied.
// See the License for the specific language governing permissions and
// limitations under the License.
//
////////////////////////////////////////////////////////////////////////////

"use strict";

const Realm = require("realm");

if (typeof Realm.App !== "undefined" && Realm.App !== null) {
    global.WARNING = "global is not available in React Native. Use it only in tests";
    global.enableSyncTests = process.env.REALM_DISABLE_SYNC_TESTS ? false : true;
}

const isNodeProcess = typeof process === "object" && process + "" === "[object process]";
const isElectronProcess = typeof process === "object" && process.versions && process.versions.electron;
const require_method = require;
function node_require(module) { return require_method(module); }

if (isNodeProcess && process.platform === "win32") {
    global.enableSyncTests = false;
}

var TESTS = {
    ListTests: require("./list-tests"),
    LinkingObjectsTests: require("./linkingobjects-tests"),
    ObjectTests: require("./object-tests"),
    RealmTests: require("./realm-tests"),
    ResultsTests: require("./results-tests"),
    QueryTests: require("./query-tests"),
    MigrationTests: require("./migration-tests"),
    EncryptionTests: require("./encryption-tests"),
    AliasTests: require("./alias-tests"),
<<<<<<< HEAD
    BsonTests: require("./bson-tests"),
    MixedTests: require("./mixed-tests"),
    DictionaryTest: require("./dictionary-tests"),
    // Garbagecollectiontests: require('./garbage-collection'),
    ArrayBuffer: require("./array-buffer-tests"),
    SetTests: require("./set-tests"),
    MixedTests: require("./mixed-tests"),

};

=======
    ArrayBuffer: require("./array-buffer-tests")
    // Garbagecollectiontests: require('./garbage-collection'),
};

>>>>>>> 0fa02c0e
//TODO: remove when MongoDB Realm test server can be hosted on Mac or other options exists
if (isNodeProcess) {
    TESTS.ObjectIDTests = require("./object-id-tests");
}

// If sync is enabled, run the sync tests
if (global.enableSyncTests) {
    //TODO: remove when MongoDB Realm test server can be hosted on Mac or other options exists
    if (isNodeProcess) {
        TESTS.AppTests = require("./app-tests");
        TESTS.OpenBehaviorTests = require("./open-behavior-tests");
        TESTS.UserTests = require("./user-tests");
        TESTS.SessionTests = require("./session-tests");
<<<<<<< HEAD
        TESTS.UUIDSyncTests= node_require("./uuid-sync-tests");
        TESTS.PartitionValueTests = node_require("./partition-value-tests");
        TESTS.SetSyncTests = node_require("./set-sync-tests");
        TESTS.MixedSyncTests = node_require("./mixed-sync-tests");
=======
        TESTS.AnalyticsTests = require('./analytics-tests');
>>>>>>> 0fa02c0e
    }
}

// If on node, run the async tests
if (isNodeProcess && process.platform !== "win32") {
    TESTS.AsyncTests = node_require("./async-tests");
}

var SPECIAL_METHODS = {
    beforeEach: true,
    afterEach: true,
};

exports.getTestNames = function() {
    var testNames = {};

    for (var suiteName in TESTS) {
        var testSuite = TESTS[suiteName];

        testNames[suiteName] = Object.keys(testSuite).filter(function(testName) {
            return !(testName in SPECIAL_METHODS) && typeof testSuite[testName] == "function";
        });
    }

    return testNames;
};

exports.registerTests = function(tests) {
    for (var suiteName in tests) {
        TESTS[suiteName] = tests[suiteName];
    }
};

exports.prepare = function (done) {
    done();
};

exports.runTest = function(suiteName, testName) {
    const testSuite = TESTS[suiteName];
    const testMethod = testSuite && testSuite[testName];

    if (testMethod) {
        Realm.clearTestState();
        console.log("Starting test " + testName);
        var result = testMethod.call(testSuite);

        //make sure v8 GC can collect garbage after each test and does not fail
        if (isNodeProcess || isElectronProcess) {
            if (result instanceof Promise) {
                result.finally(() => global.gc());
                return result;
            }
            else {
                global.gc();
            }
        }

        return result;
    }

    if (!testSuite || !(testName in SPECIAL_METHODS)) {
        throw new Error(`Missing test: ${suiteName}.${testName}`);
    }
}<|MERGE_RESOLUTION|>--- conflicted
+++ resolved
@@ -44,7 +44,6 @@
     MigrationTests: require("./migration-tests"),
     EncryptionTests: require("./encryption-tests"),
     AliasTests: require("./alias-tests"),
-<<<<<<< HEAD
     BsonTests: require("./bson-tests"),
     MixedTests: require("./mixed-tests"),
     DictionaryTest: require("./dictionary-tests"),
@@ -55,12 +54,6 @@
 
 };
 
-=======
-    ArrayBuffer: require("./array-buffer-tests")
-    // Garbagecollectiontests: require('./garbage-collection'),
-};
-
->>>>>>> 0fa02c0e
 //TODO: remove when MongoDB Realm test server can be hosted on Mac or other options exists
 if (isNodeProcess) {
     TESTS.ObjectIDTests = require("./object-id-tests");
@@ -74,14 +67,11 @@
         TESTS.OpenBehaviorTests = require("./open-behavior-tests");
         TESTS.UserTests = require("./user-tests");
         TESTS.SessionTests = require("./session-tests");
-<<<<<<< HEAD
         TESTS.UUIDSyncTests= node_require("./uuid-sync-tests");
         TESTS.PartitionValueTests = node_require("./partition-value-tests");
         TESTS.SetSyncTests = node_require("./set-sync-tests");
         TESTS.MixedSyncTests = node_require("./mixed-sync-tests");
-=======
         TESTS.AnalyticsTests = require('./analytics-tests');
->>>>>>> 0fa02c0e
     }
 }
 
