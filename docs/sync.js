--- conflicted
+++ resolved
@@ -37,15 +37,9 @@
 /**
  * This describes the options to configure client reset.
  * @typedef {Object} Realm.App.Sync~ClientResetConfiguration
-<<<<<<< HEAD
  * @property {string} mode - Either "manual" (see also `Realm.App.Sync.initiateClientReset()`) or "discardLocal" (download a fresh copy from the server). Default is "discardLocal".
- * @property {callback(realm)|null} [clientResetBefore] - called before sync initiates a client reset.
- * @property {callback(beforeRealm, afterRealm)|null} [clientResetAfter] - called after client reset has been executed; `beforeRealm` and `afterRealm` are instances of the Realm before and after the client reset.
-=======
- * @property {string} mode - Either "manual" (deprecated, see also `Realm.App.Sync.initiateClientReset()`) or "discardLocal" (download a fresh copy from the server).
  * @property {callback(realm)|null} [onBefore] - called before sync initiates a client reset.
  * @property {callback(beforeRealm, afterRealm)|null} [onAfter] - called after client reset has been executed; `beforeRealm` and `afterRealm` are instances of the Realm before and after the client reset.
->>>>>>> f06c2f59
  * @since {10.11.0}
  */
 
