--- conflicted
+++ resolved
@@ -4,11 +4,6 @@
   "description": "A custom reporter for mocha",
   "main": "./dist/index.js",
   "scripts": {
-<<<<<<< HEAD
-    "build": "tsc ",
-    "prepare": "node -e \"require('fs-extra').emptyDir('dist');\" && npm run build",
-    "start": "tsc -w"
-=======
     "build": "wireit"
   },
   "wireit": {
@@ -17,7 +12,6 @@
       "files": ["src/**/*.ts", "tsconfig.json"],
       "output": ["dist/**/*.js", "dist/**/*.d.ts"]
     }
->>>>>>> c3464b9d
   },
   "files": [
     "dist"
