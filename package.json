{
  "name": "realm",
  "description": "Realm is a mobile database: an alternative to SQLite and key-value stores",
  "version": "1.3.0",
  "license": "Apache-2.0",
  "homepage": "https://realm.io",
  "keywords": [
    "database",
    "db",
    "react",
    "react-native",
    "persistence",
    "localstorage",
    "sqlite",
    "asyncstorage",
    "rocksdb",
    "leveldb",
    "realm"
  ],
  "author": {
    "name": "Realm",
    "email": "help@realm.io",
    "url": "https://realm.io"
  },
  "repository": {
    "type": "git",
    "url": "https://github.com/realm/realm-js.git"
  },
  "bugs": {
    "url": "https://github.com/realm/realm-js/issues"
  },
  "main": "lib/index.js",
  "files": [
    "android",
    "lib",
    "react-native",
    "scripts",
    "src",
    "tests",
    "vendor",
    "binding.gyp",
    "realm.gypi",
    "target_defaults.gypi",
    "dependencies.list"
  ],
  "scripts": {
    "get-version": "node -p process.env.npm_package_version",
    "set-version": "scripts/set-version.sh",
<<<<<<< HEAD
    "lint": "eslint",
=======
    "get-core-version": "env-cmd ./dependencies.list node -p process.env.REALM_CORE_VERSION",
    "get-sync-version": "env-cmd ./dependencies.list node -p process.env.REALM_SYNC_VERSION",
    "lint": "eslint", 
>>>>>>> be328acc
    "test": "scripts/test.sh",
    "install": "node-pre-gyp install --fallback-to-build",
    "build-changes": "node-pre-gyp build --fallback-to-build --debug --build-from-source",
    "rebuild-changes": "node-pre-gyp install --fallback-to-build --debug --build-from-source && cd tests && npm install",
    "prepublish": "echo prepublishing && node scripts/prepublish.js",
    "eslint": "npm install && npm run lint .",
    "license-check": "npm install && license-checker --exclude \"MIT,ISC,BSD,Apache-2.0,BSD-2-Clause,BSD-3-Clause,WTFPL,Unlicense,(MIT AND CC-BY-3.0)\" | node scripts/handle-license-check.js",
    "jsdoc:clean": "rimraf ./docs/output",
    "jsdoc": "npm install && npm run jsdoc:clean && jsdoc -c docs/conf.json",
    "prenode-tests": "npm install --build-from-source && cd tests && npm install",
    "node-tests": "cd tests && npm run test && cd ..",
    "test-runner:ava": "cd tests/test-runners/ava && npm install && npm test",
    "test-runner:mocha": "cd tests/test-runners/mocha && npm install && npm test",
    "test-runner:jest": "cd tests/test-runners/jest && npm install && npm test",
    "test-runners": "npm run test-runner:ava && npm run test-runner:mocha && npm run test-runner:jest",
    "isMac": "node -p \"if (process.platform == 'darwin') { process.exit(0); } else { process.exit(-1); }\"",
    "testMac": "npm run isMac -s && echo this is mac || echo . ",
    "isWin": "node -p \"if (process.platform == 'win32') { process.exit(0); } else { process.exit(-1); }\"",
    "prealias:win:apply": "git config alias.apply-win-symlink-aliases \"!f() { $(scripts/git-win-symlink-aliases); }; f\"",
    "alias:win:apply": "git apply-win-symlink-aliases",
    "postalias:win:apply": "git config --unset alias.apply-win-symlink-aliases",
    "alias:win:revert": "git config alias.rm-symlink \"\" && git config alias.rm-symlinks \"\" && git config alias.checkout-symlinks \"\"",
    "win-fix-symlinks": "npm run isWin -s && npm run alias:win:apply && git checkout-symlinks && git rm-symlinks || echo . ",
    "win-revert-symlinks": "npm run isWin -s &&  npm run alias:win:apply && git checkout-symlinks && npm run alias:win:revert || echo .",
    "prereact-tests-android": "npm run isWin -s && npm run win-fix-symlinks || echo . ",
    "react-tests-android": "node scripts/react-tests-android.js || npm run postreact-tests-android",
    "postreact-tests-android": "npm run win-revert-symlinks"
  },
  "dependencies": {
    "extract-zip": "^1.6.0",
    "ini": "^1.3.4",
    "nan": "^2.3.3",
    "node-fetch": "^1.6.3",
    "node-pre-gyp": "^0.6.30",
    "request": "^2.78.0",
    "sync-request": "^3.0.1",
    "url-parse": "^1.1.7"
  },
  "devDependencies": {
    "babel-eslint": "^6.0.4",
    "eslint": "^3.2.2",
    "eslint-plugin-jasmine": "^2.1.0",
    "eslint-plugin-react": "^6.7.0",
    "jsdoc": "^3.4.0",
    "license-checker": "^8.0.3",
    "mockery": "^2.0.0",
    "rimraf": "^2.6.1",
    "semver": "^5.1.0",
    "shelljs": "^0.7.7",
    "shx": "^0.2.2"
  },
  "rnpm": {
    "ios": {
      "project": "react-native/ios/RealmReact.xcodeproj",
      "sharedLibraries": [
        "libc++",
        "libz"
      ]
    }
  },
  "engines": {
    "node": ">=4"
  },
  "binary": {
    "module_name": "realm",
    "module_path": "./compiled/{node_abi}_{platform}_{arch}/",
    "host": "https://static.realm.io",
    "remote_path": "/node-pre-gyp"
  }
}<|MERGE_RESOLUTION|>--- conflicted
+++ resolved
@@ -46,13 +46,7 @@
   "scripts": {
     "get-version": "node -p process.env.npm_package_version",
     "set-version": "scripts/set-version.sh",
-<<<<<<< HEAD
     "lint": "eslint",
-=======
-    "get-core-version": "env-cmd ./dependencies.list node -p process.env.REALM_CORE_VERSION",
-    "get-sync-version": "env-cmd ./dependencies.list node -p process.env.REALM_SYNC_VERSION",
-    "lint": "eslint", 
->>>>>>> be328acc
     "test": "scripts/test.sh",
     "install": "node-pre-gyp install --fallback-to-build",
     "build-changes": "node-pre-gyp build --fallback-to-build --debug --build-from-source",
