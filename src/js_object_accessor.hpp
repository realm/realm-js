--- conflicted
+++ resolved
@@ -102,21 +102,10 @@
     template<typename T>
     T unbox(ValueType value, realm::CreatePolicy policy = realm::CreatePolicy::Skip, ObjKey current_obj = ObjKey());
 
-<<<<<<< HEAD
     Obj create_embedded_object() {
         return m_parent.create_and_set_linked_object(m_property->column_key);
     }
 
-=======
-    // Obj unbox_embedded(ValueType value, CreatePolicy policy, Obj& parent, ColKey col, size_t ndx) {
-    //     return realm::Object::create_embedded(*this, m_realm, *m_object_schema, value, policy, parent, col, ndx).obj();
-    // }
-
-    Obj create_embedded_object() {
-        return m_parent.create_and_set_linked_object(m_property->column_key);
-    }
-
->>>>>>> 64128aff
     template<typename T>
     util::Optional<T> unbox_optional(ValueType value) {
         return is_null(value) ? util::none : util::make_optional(unbox<T>(value));
@@ -370,12 +359,6 @@
                 throw std::runtime_error("Realm object is from another Realm");
             }
         }
-<<<<<<< HEAD
-=======
-        if (!policy.create) {
-            throw NonRealmObjectException();
-        }
->>>>>>> 64128aff
 
         if (Value::is_array(ctx->m_ctx, object)) {
             object = Schema<JSEngine>::dict_for_property_array(ctx->m_ctx, *ctx->m_object_schema, object);
