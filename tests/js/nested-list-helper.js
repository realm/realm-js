/*
This script creates new nested objects into a new Realm.
*/

'use strict';
console.log("nested-list-helper started", JSON.stringify(process.argv));
const appid = process.argv[2];
const appurl = process.argv[3];
const realmName = process.argv[4];
const realmModule = process.argv[5];

const Realm = require(realmModule);
const { ObjectId, serialize } = require("bson");

let schemas = {};
schemas.ParentObject = {
    name: 'ParentObject',
    primaryKey: '_id',
    properties: {
        _id:           'objectId?',
        id:            'int',
        name:          'NameObject[]'
    }
};

schemas.NameObject = {
    name: 'NameObject',
    primaryKey: '_id',
    properties: {
        _id:          'objectId?',
        family:       'string',
        given:        'string[]',
        prefix:       'string[]'
    }
};

function createObjects(user) {
    const config = {
        sync: {
            user,
            partitionValue: "LoLo",
            error: err => console.log(err)
        },
        schema: [schemas.ParentObject, schemas.NameObject],
    };

<<<<<<< HEAD
    Realm.deleteFile(config);
    let realm = new Realm(config);
    realm.write(() => {
        realm.deleteAll();
        realm.create('ParentObject', {
            id: 1,
            _id: new ObjectId(),
            name: [
                { _id: new ObjectId(), family: 'Larsen', given: ['Hans', 'Jørgen'], prefix: [] },
                { _id: new ObjectId(), family: 'Hansen', given: ['Ib'], prefix: [] }
            ]
        });
        realm.create('ParentObject', {
            id: 2,
            _id: new ObjectId(),
            name: [
                { _id: new ObjectId(), family: 'Petersen', given: ['Gurli', 'Margrete'], prefix: [] }
            ]
=======
    return Realm.open(config).then(realm => {
        realm.write(() => {
            realm.create('ParentObject', {
                id: 1,
                name: [
                    { family: 'Larsen', given: ['Hans', 'Jørgen'], prefix: [] },
                    { family: 'Hansen', given: ['Ib'], prefix: [] }
                ]
            });
            realm.create('ParentObject', {
                id: 2,
                name: [
                    { family: 'Petersen', given: ['Gurli', 'Margrete'], prefix: [] }
                ]
            });
>>>>>>> 0565a2bd
        });

        console.log("JSON: " + JSON.stringify(realm.objects('ParentObject')));

        let session = realm.syncSession;
        return new Promise((resolve, reject) => {
            let callback = (transferred, total) => {
                if (transferred === total) {
                    session.removeProgressNotification(callback);
                    resolve(realm);
                }
            }
            session.addProgressNotification('upload', 'forCurrentlyOutstandingWork', callback);
        });
    });
}

const config = {
    id: appid,
    url: appurl,
    timeout: 1000,
    app: {
        name: 'default',
        version: '0'
    }
};
const credentials = Realm.Credentials.anonymous();
const app = new Realm.App(config);
app.logIn(credentials)
    .catch((error) => {
        const loginError = JSON.stringify(error);
        console.error(`nested-list-helper failed:\n User login error:\n${loginError}`);
        process.exit(-2);
    })
    .then((user) => createObjects(user))
    .then((realm) => { realm.close(); process.exit(0); });<|MERGE_RESOLUTION|>--- conflicted
+++ resolved
@@ -44,7 +44,6 @@
         schema: [schemas.ParentObject, schemas.NameObject],
     };
 
-<<<<<<< HEAD
     Realm.deleteFile(config);
     let realm = new Realm(config);
     realm.write(() => {
@@ -63,23 +62,6 @@
             name: [
                 { _id: new ObjectId(), family: 'Petersen', given: ['Gurli', 'Margrete'], prefix: [] }
             ]
-=======
-    return Realm.open(config).then(realm => {
-        realm.write(() => {
-            realm.create('ParentObject', {
-                id: 1,
-                name: [
-                    { family: 'Larsen', given: ['Hans', 'Jørgen'], prefix: [] },
-                    { family: 'Hansen', given: ['Ib'], prefix: [] }
-                ]
-            });
-            realm.create('ParentObject', {
-                id: 2,
-                name: [
-                    { family: 'Petersen', given: ['Gurli', 'Margrete'], prefix: [] }
-                ]
-            });
->>>>>>> 0565a2bd
         });
 
         console.log("JSON: " + JSON.stringify(realm.objects('ParentObject')));
