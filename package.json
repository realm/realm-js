{
  "name": "realm",
  "description": "Realm is a mobile database: an alternative to SQLite and key-value stores",
  "version": "2.7.2",
  "license": "Apache-2.0",
  "homepage": "https://realm.io",
  "keywords": [
    "database",
    "db",
    "react",
    "react-native",
    "persistence",
    "localstorage",
    "sqlite",
    "asyncstorage",
    "rocksdb",
    "leveldb",
    "realm"
  ],
  "author": {
    "name": "Realm",
    "email": "help@realm.io",
    "url": "https://realm.io"
  },
  "repository": {
    "type": "git",
    "url": "https://github.com/realm/realm-js.git"
  },
  "bugs": {
    "url": "https://github.com/realm/realm-js/issues"
  },
  "typings": "./lib/index.d.ts",
  "main": "lib/index.js",
  "files": [
    "android",
    "lib",
    "react-native",
    "scripts",
    "src",
    "vendor",
    "tests",
    "binding.gyp",
    "realm.gypi",
    "target_defaults.gypi",
    "dependencies.list"
  ],
  "scripts": {
    "get-version": "node -p process.env.npm_package_version",
    "set-version": "scripts/set-version.sh",
    "lint": "eslint",
    "test": "scripts/test.sh",
    "preinstall": "npm install --no-save node-pre-gyp@^0.6.39 command-line-args@^4.0.6 decompress@^4.2.0 fs-extra@^4.0.2 ini@^1.3.4 nan@2.8.0 progress@^2.0.0 stream-counter@^1.0.0",
    "install": "node-pre-gyp install --fallback-to-build && npm prune",
    "build-changes": "node-pre-gyp build --debug",
    "rebuild-changes": "node-pre-gyp rebuild --debug && cd tests && npm install",
    "prepublish": "echo prepublishing && node scripts/prepublish.js",
    "eslint": "npm install && npm run lint .",
    "license-check": "npm install && license-checker --exclude \"MIT,ISC,BSD,Apache-2.0,BSD-2-Clause,BSD-3-Clause,WTFPL,Unlicense,(MIT AND CC-BY-3.0)\" | node scripts/handle-license-check.js",
    "jsdoc:clean": "rimraf ./docs/output",
    "jsdoc": "npm install && npm run jsdoc:clean && jsdoc -u docs/tutorials -p package.json -c docs/conf.json",
    "prenode-tests": "npm install --build-from-source=realm && cd tests && npm install",
    "node-tests": "cd tests && npm run test && cd ..",
    "test-runner:ava": "cd tests/test-runners/ava && npm install --build-from-source=realm && npm test",
    "test-runner:mocha": "cd tests/test-runners/mocha && npm install --build-from-source=realm && npm test",
    "test-runner:jest": "cd tests/test-runners/jest && npm install --build-from-source=realm && npm test",
    "test-runners": "npm run test-runner:ava && npm run test-runner:mocha && npm run test-runner:jest",
    "isMac": "node -p \"if (process.platform == 'darwin') { process.exit(0); } else { process.exit(-1); }\"",
    "testMac": "npm run isMac -s && echo this is mac || echo . ",
    "isWin": "node -p \"if (process.platform == 'win32') { process.exit(0); } else { process.exit(-1); }\"",
    "prealias:win:apply": "git config alias.apply-win-symlink-aliases \"!f() { $(scripts/git-win-symlink-aliases); }; f\"",
    "alias:win:apply": "git apply-win-symlink-aliases",
    "postalias:win:apply": "git config --unset alias.apply-win-symlink-aliases",
    "alias:win:revert": "git config alias.rm-symlink \"\" && git config alias.rm-symlinks \"\" && git config alias.checkout-symlinks \"\"",
    "win-fix-symlinks": "npm run isWin -s && npm run alias:win:apply && git checkout-symlinks && git rm-symlinks || echo . ",
    "win-revert-symlinks": "npm run isWin -s &&  npm run alias:win:apply && git checkout-symlinks && npm run alias:win:revert || echo .",
    "prereact-tests-android": "npm run isWin -s && npm run win-fix-symlinks || echo . ",
    "react-tests-android": "node scripts/react-tests-android.js || npm run postreact-tests-android",
    "postreact-tests-android": "npm run win-revert-symlinks",
    "check-environment": "node scripts/check-environment.js"
  },
  "dependencies": {
<<<<<<< HEAD
    "command-line-args": "^4.0.6",
    "decompress": "^4.2.0",
    "deepmerge": "2.1.0",
    "fs-extra": "^4.0.2",
    "ini": "^1.3.4",
    "nan": "2.8.0",
=======
>>>>>>> a2b69188
    "node-fetch": "^1.6.3",
    "pre-binding": "^1.1.0",
    "url-parse": "^1.2.0"
  },
  "devDependencies": {
    "@types/node": "^4.0.35",
    "babel-eslint": "^6.0.4",
    "eslint": "^3.2.2",
    "eslint-plugin-jasmine": "^2.1.0",
    "eslint-plugin-react": "^6.7.0",
    "jsdoc": "^3.5.5",
    "license-checker": "^8.0.3",
    "mockery": "^2.0.0",
    "rimraf": "^2.6.1",
    "semver": "^5.1.0",
    "shelljs": "^0.7.7",
    "shx": "^0.2.2"
  },
  "peerDependencies": {
    "prop-types": "^15.5.10"
  },
  "rnpm": {
    "ios": {
      "project": "react-native/ios/RealmReact.xcodeproj",
      "sharedLibraries": [
        "libc++",
        "libz"
      ]
    }
  },
  "engines": {
    "node": ">=6"
  },
  "binary": {
    "module_name": "realm",
    "module_path": "./compiled/{node_abi}_{platform}_{arch}/",
    "host": "https://static.realm.io",
    "remote_path": "/node-pre-gyp/{version}/"
  }
}<|MERGE_RESOLUTION|>--- conflicted
+++ resolved
@@ -79,15 +79,7 @@
     "check-environment": "node scripts/check-environment.js"
   },
   "dependencies": {
-<<<<<<< HEAD
-    "command-line-args": "^4.0.6",
     "decompress": "^4.2.0",
-    "deepmerge": "2.1.0",
-    "fs-extra": "^4.0.2",
-    "ini": "^1.3.4",
-    "nan": "2.8.0",
-=======
->>>>>>> a2b69188
     "node-fetch": "^1.6.3",
     "pre-binding": "^1.1.0",
     "url-parse": "^1.2.0"
