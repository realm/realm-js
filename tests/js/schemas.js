--- conflicted
+++ resolved
@@ -377,9 +377,6 @@
 exports.ObjectWithoutProperties = {
     name: 'ObjectWithoutProperties',
     properties: {}
-<<<<<<< HEAD
-};
-=======
 };
 
 exports.EmbeddedObjectSchemas = [
@@ -416,5 +413,4 @@
             owners: { type: 'linkingObjects', objectType: 'Person', property: 'cars' }
         }
     }
-];
->>>>>>> b173f1ab
+];