////////////////////////////////////////////////////////////////////////////
//
// Copyright 2016 Realm Inc.
//
// Licensed under the Apache License, Version 2.0 (the "License");
// you may not use this file except in compliance with the License.
// You may obtain a copy of the License at
//
// http://www.apache.org/licenses/LICENSE-2.0
//
// Unless required by applicable law or agreed to in writing, software
// distributed under the License is distributed on an "AS IS" BASIS,
// WITHOUT WARRANTIES OR CONDITIONS OF ANY KIND, either express or implied.
// See the License for the specific language governing permissions and
// limitations under the License.
//
////////////////////////////////////////////////////////////////////////////

/* eslint getter-return: "off", no-dupe-class-members: "off" */

/**
 * This describes the options used to create a {@link Realm.App} instance.
 * @typedef {Object} Realm.App~AppConfiguration
 * @property {string} id - The id of the MongoDB Realm app.
 * @property {string} url - The URL of the MongoDB Realm end-point.
 * @property {number} timeout - General timeout (in millisecs) for requests.
 * @property {Realm.App~LocalAppConfiguration} app - local app configuration
 */

/**
 * This describes the options used for local app configuration.
 * @typedef {Object} Realm.App~LocalAppConfiguration
 * @property {string} name - The name of the app.
 * @property {string} version - The version of the app.
 */

/**
 * This describes the different options used to create a {@link Realm} instance with Realm Cloud synchronization.
 * @typedef {Object} Realm.App.Sync~SyncConfiguration
 * @property {Realm.User} user - A {@link Realm.User} object obtained by calling `Realm.App.logIn`.
 * @property {string|number|BSON.ObjectId|null} partitionValue - The value of the partition key.
 * @property {function} [error] - A callback function which is called in error situations.
 *    The `error` callback can take up to five optional arguments: `name`, `message`, `isFatal`,
 *    `category`, and `code`.
 *
 * @property {Object} [customHttpHeaders] - A map (string, string) of custom HTTP headers.
 * @property {Realm.App.Sync~OpenRealmBehaviorConfiguration} [newRealmFileBehavior] - Whether to create a new file and sync in background or wait for the file to be synced.
       If not set, the Realm will be downloaded before opened.
 * @property {Realm.App.Sync~OpenRealmBehaviorConfiguration} [existingRealmFileBehavior] - Whether to open existing file and sync in background or wait for the sync of the
 *    file to complete and then open. If not set, the Realm will be downloaded before opened.
 */

/**
 * Specify how to open a synced Realm.
 *
 * @typedef {Object} Realm.App.Sync~OpenRealmBehaviorConfiguration
 * @property {string} type - how to open a Realm - 'downloadBeforeOpen' to wait for download to complete or 'openImmediately' to open the local Realm
 * @property {number} [timeOut] - how long to wait for a download (in ms). Default: infinity
 * @property {string} [timeOutBehavior] - what to do when download times out - 'openLocalRealm' to open the local Realm or 'throwException' to throw an exception.
 * @see {@link Realm.App.Sync~openLocalRealmBehavior}
 * @see {@link Realm.App.Sync~downloadBeforeOpenBehavior}
 */

/**
 * The default behavior settings if you want to open a synchronized Realm immediately and start working on it.
 * If this is the first time you open the Realm, it will be empty while the server data is being downloaded
 * in the background.
 *
 * @typedef {Realm.App.Sync~OpenRealmBehaviorConfiguration} Realm.App.Sync~openLocalRealmBehavior
 */

/**
 * The default behavior settings if you want to wait for downloading a synchronized Realm to complete before opening it.
 *
 * @typedef {Realm.App.Sync~OpenRealmBehaviorConfiguration} Realm.App.Sync~downloadBeforeOpenBehavior
 */

 /**
  * The class represents a MongoDB Realm App.
  *
  * ```js
  * let app = new Realm.App(config);
  * ```
  *
  * @memberof Realm
  */
 class App {

    /**
     * Creates a new app and connects to a MongoDB Realm instance.
     *
     * @param {(Realm.App~AppConfiguration|string)} configOrId - The configuration of the app or a string app id.
     * @throws If no app id is provided.
     */
    constructor(configOrId) { }

    /**
     * Logs in a user.
     *
     * @param {Realm.Credentials} credentials - Valid Credentials for the user.
     * @returns {Promise<Realm.User>}
     */
    logIn(credentials) { }

    /**
     * Returns the current user if any.
     *
     * @returns {Realm.User} The current user, `null` is no current user.
     */
    get currentUser() { }

    /**
     * Returns a dictionary of alll users. Users' identity is used as key.
     *
     * @returns {Array}
     */
    get allUsers() { }

    /**
     * Switches the current user.
     *
     * @param {Realm.User} user - The user to switch to.
     * @throws If user is not logged in.
     */
    switchUser(user) { }

    /**
     * Removes the user from MongoDB Realm.
     *
     * @param {Realm.User} user - The user to remove.
     * @returns {Promise<void>}
     */
    removeUser(user) { }

    /**
     * Client for the email/password authentication provider.
     *
     * @example
     * {
     * // Creating a new user, by registering via email & password
     * const app = new Realm.App(config);
     * await app.emailPasswordAuth.registerUser('john@example.com', 'some-secure-password');
     * }
     *
     * @type {Realm.Auth.EmailPasswordAuth}
     */
    get emailPasswordAuth() { }

    /**
     * Returns an instance of an app from the cache. If an app with the specified id
     * hasn't been created, null is returned.
     *
     * @param {string} appId
     * @returns {Realm.App|null}
     * @since v10.0.0
     */
    getCachedApp(appId) { }
 }


/**
 *
 * Class for interacting with Realm Sync.
 *
 * @memberof Realm
 */

class Sync {

    /**
     * Calling this method will force Realm to attempt to reconnect the Realm App to the server immediately.
     *
     * Realm will reconnect automatically, but by using exponential backoff. This means that if the device is offline for
     * a long time, restoring the connection after it comes back online can take longer than expected. In situations
     * where it is possible to detect the network condition (e.g. Airplane mode). Manually calling this method can
     * provide a smoother user experience.
     *
     * @param {Realm.App} app - The Realm app.
     */
    static reconnect(app) { }

    /**
     * Set the sync log level.
     * @param {Realm.App.Sync~LogLevel} level - The new log level.
     * Set the sync log level. You can only set the log level once, and you must do it after creating an App instance
     * but before opening any Realms.
     *
     * @param {Realm.App} app - The Realm app.
     * @param {Realm.Sync~LogLevel} level - The new log level
     * @example
     * {
     * const app = new Realm.App(getAppConfig());
     * Realm.App.Sync.setLogLevel("all");
     * const user = await app.logIn(credentials);
     * const realm = await Realm.open(getRealmConfig(user));
     * }
<<<<<<< HEAD
     * @param {Realm.App.Sync~LogLevel} level - The log level.
=======
>>>>>>> e7b2bb70
     */
    static setLogLevel(app, level) { }

    /**
     * Enable multiplexing multiple sync sessions over a single connection for a Realm app.
     * When having a lot of synchronized realms open the system might run out of file
     * descriptors because of all the open sockets to the server. Session multiplexing
     * is designed to alleviate that, but it might not work with a server configured with
     * fail-over. Only use if you're seeing errors about reaching the file descriptor limit
     * and you know you are using many sync sessions.
     * @param {Realm.App} app - The Realm app.
     */
    static enableSessionMultiplexing(app) { }

    /**
     * A callback passed to `Realm.App.Sync.setLogger` when instrumenting the Realm Sync client with a custom logger.
     * @callback Realm.App.Sync~logCallback
     * @param {number} level The level of the log entry between 0 and 8 inclusively.
     * Use this as an index into `['all', 'trace', 'debug', 'detail', 'info', 'warn', 'error', 'fatal', 'off']` to get the name of the level.
     * @param {string} message The message of the log entry.
     */

    /**
     * Capture the sync client's log. You can only set the log level once, and you must do it after creating an App instance
     * but before opening any Realms.
     *
     * @param {Realm.App} app - the Realm app.
     * @param {Realm.Sync~logCallback} logger - The log callback.
     * @example
     * {
     * const app = new Realm.App(getAppConfig());
     * Realm.App.Sync.setLogger((level, message) => console.log(`[${level}] ${message}`);
     * const user = await app.logIn(credentials);
     * const realm = await Realm.open(getRealmConfig(user));
     * }
<<<<<<< HEAD
     * @param {Realm.App.Sync~logCallback} logger - The log callback.
     * @see {Realm.App.Sync~setLogLevel}
=======
     * @see {Realm.Sync~setLogLevel}
>>>>>>> e7b2bb70
     */
    static setLogger(app, logger) { }

    /**
     * Set the application part of the User-Agent string that will be sent to the Realm Object Server when a session
     * is created.
     *
     * This method can only be called up to the point where the first Realm is opened. After that, the User-Agent
     * can no longer be changed.
     * @param {Realm.App} the Realm app
     * @param {string} the user agent description
     */
    static setUserAgent(app, userAgent) { }

    /**
     * Initiate a client reset. The Realm must be closed prior to the reset.
     *
     * @param {Realm.App} [app] - The app where the Realm was opened.
     * @param {string} [path] - The path to the Realm to reset.
     * Throws error if reset is not possible.
     * @example
     * {
     *   const config = { sync: { user, partitionValue } };
     *   config.sync.error = (sender, error) => {
     *     if (error.name === 'ClientReset') {
<<<<<<< HEAD
     *       Realm.App.Sync.initiateClientReset(original_path);
=======
     *       Realm.Sync.initiateClientReset(app, original_path);
>>>>>>> e7b2bb70
     *       // copy required objects from Realm at error.config.path
     *     }
     *   }
     * }
     */
    static initiateClientReset(app, path) { }

    /**
     * Returns `true` if Realm still has a reference to any sync sessions regardless of their state.
     * If `false` is returned it means that no sessions currently exist.
     * @param {Realm.App} [app] - The app where the Realm was opened.
     */
<<<<<<< HEAD
    static _hasExistingSessions() { }

    /**
     * Returns all sync sessions for a user.
     *
     * @param {Realm.User} user  - the user.
     * @returns {Array<Realm.App.Sync.Session>} an array of sessions
     * @since 10.0.0
     */
    static getAllSyncSessions(user) { }

    /**
     * Returns the session associated with a user and partition value.
     *
     * @param {Realm.User} user
     * @param {string|number|ObjectId|null} partitionValue
     * @returns {Realm.App.Sync.Session} the session
     * @since 10.0.0
     */
    static getSyncSession(user, partitionValue) { }
=======
    static _hasExistingSessions(app) { }
>>>>>>> e7b2bb70
}

/**
 * @typedef Realm.App.Sync~LogLevel
 * @type {("all"|"trace"|"debug"|"detail"|"info"|"warn"|"error"|"fatal"|"off")}
 */

/**
 * Class that describes authentication errors in the Realm Object Server
 * @memberof Realm.App.Sync
 */
class AuthError extends Error {
    /**
     * The numerical code for this error.
     * @type {number}
     */
    get code() { }

    /**
     * The unique help URI that describes this error.
     * @type {string}
     */
    get type() { }
}

/**
 * Describes an error when an incompatible synced Realm is opened. The old version of the Realm can be accessed in readonly mode using the configuration() member
 * @memberof Realm.App.Sync
 */
class IncompatibleSyncedRealmError {
    /**
     * The name of the error is 'IncompatibleSyncedRealmError'
     */
    get name() { }

    /**
     * The {Realm~Configuration} of the backed up Realm.
     * @type {Realm~Configuration}
     */
    get configuration() { }
}

/**
 * Class for creating user credentials
 * @memberof Realm
 */
class Credentials {
    /**
     * Creates credentials based on a login with an email address and a password.
     * @param {string} username The username of the user.
     * @param {string} password The user's password.
     * @return {Credentials} An instance of `Credentials` that can be used in {@linkcode Realm.App.logIn}.
     */
    static emailPassword(email, password) { }

    /**
     * Creates credentials based on a Facebook login.
     * @param {string} token A Facebook authentication token, obtained by logging into Facebook..
     * @return {Credentials} An instance of `Credentials` that can be used in {@linkcode Realm.App.logIn}.
     */
    static facebook(token) { }

    /**
     * Creates credentials based on a Google login.
     * @param {string} token A Google authentication token, obtained by logging into Google.
     * @return {Credentials} An instance of `Credentials` that can be used in {@linkcode Realm.App.logIn}.
     */
    static google(token) { }

    /**
     * Creates credentials for an anonymous user. These can only be used once - using them a second
     * time will result in a different user being logged in. If you need to get a user that has already logged
     * in with the Anonymous credentials, use {@linkcode Realm.App.currentUser} or {@linkcode Realm.App.allUsers}
     * @return {Credentials} An instance of `Credentials` that can be used in {@linkcode Realm.App.logIn}.
     */
    static anonymous() { }

    /**
     * Creates credentials with a JSON Web Token (JWT) provider and user identifier.
     * @param {string} token A string identifying the user. Usually an identity token or a username.
     * @return {Credentials} An instance of `Credentials` that can be used in {@linkcode Realm.App.logIn}.
     */
    static jwt(token) { }

    /**
     * Creates credentials with a MongoDB Realm function and user identifier.
     * @param {string} token A string identifying the user. Usually an identity token or a username.
     * @return {Promise<Credentials>} An instance of `Credentials` that can be used in {@linkcode Realm.App.logIn}.
     */
    static function(token) { }

    /**
     * Creates credentials from a user API key.
     * @param {string} key A string identifying the user by API key.
     * @return {Credentials} An instance of `Credentials` that can be used in {@linkcode Realm.App.logIn}.
     */
    static userApiKey(token) { }

    /**
     * Creates credentials from a server API key.
     * @param {string} key A string identifying the user by API key.
     * @return {Credentials} An instance of `Credentials` that can be used in {@linkcode Realm.App.logIn}.
     */
    static serverApiKey(token) { }

    /**
     * Creates credentials based on an Apple login.
     * @param {string} token An Apple authentication token, obtained by logging into Apple.
     * @return {Credentials} An instance of `Credentials` that can be used in {@linkcode Realm.App.logIn}.
     */
    static apple(token) { }

    /**
     * Gets the identity provider for the credentials.
     * @returns {string} The identity provider, such as Google, Facebook, etc.
     */
    get provider() { }
}

/**
 * A namespace for auth providers
 * @see Realm.Auth.EmailPasswordAuth
 * @see Realm.Auth.ApiKeyAuth
 * @memberof Realm
 */
class Auth {
}


/**
 * Class for managing email/password for users
 * @memberof Realm.Auth
 */
class EmailPasswordAuth {

    /**
     * Registers a new email identity with the email/password provider,
     * and sends a confirmation email to the provided address.
     *
     * @param {string} email - The email address of the user to register.
     * @param {string} password  - The password that the user created for the new username/password identity.
     * @returns {Promise<void>}
     */
    registerUser(email, password) { }

    /**
     * Confirms an email identity with the email/password provider.
     *
     * @param {string} token - The confirmation token that was emailed to the user.
     * @param {string} id - The confirmation token id that was emailed to the user.
     * @returns {Promise<void>}
     */
    confirmUser(token, id) { }

    /**
     * Re-sends a confirmation email to a user that has registered but
     * not yet confirmed their email address.
     *
     * @param {string} email - The email address of the user to re-send a confirmation for.
     * @returns {Promise<void>}
     */
    resendConfirmationEmail(email) { }

    /**
     * Sends an email to the user for resetting the password.
     * @param {string} email - The email address of the user to re-send a confirmation for.
     * @returns {Promise<void>}
     */
    sendResetPasswordEmail(email) { }

    /**
     * Resets the password of an email identity using the password reset token emailed to a user.
     * @param {string} password - The desired new password.
     * @param {string} token - The password reset token that was emailed to the user.
     * @param {string} id - The password reset token id that was emailed to the user.
     * @returns {Promise<void>}
     */
    resetPassword(password, token, id) { }

    /**
     * Resets the password of an email identity using the
     * password reset function set up in the application.
     *
     * @param {string} email - The email address of the user.
     * @param {string} password - The desired new password.
     * @param {Array<BSON>} args - Arguments passed onto the function.
     * @return {Promose<void>}
     */
    callResetPasswordFunction(email, password, ...args) { }
}

/**
 * A client for the user API key authentication provider which
 * can be used to create and modify user API keys. This
 * client should only be used by an authenticated user.
 * @memberof Realm.Auth
 */
class ApiKeyAuth {

    /**
     * Creates a user API key that can be used to authenticate as the current user.
     *
     * @param {string} name - The name of the API key to be created.
     * @returns {Promise<void>}
     */
    create(name) { }

    /**
     * Fetches a user API key associated with the current user.
     *
     * @param {string} id - The id of the API key to fetch.
     * @returns {Promise<Object>}
     */
    fetch(id) { }

    /**
     * Fetches the user API keys associated with the current user.
     *
     * @returns {Promise<Array>}
     */
    fetchAll() { }

    /**
     * Deletes a user API key associated with the current user.
     *
     * @param {string} id - The id of the API key to delete.
     * @returns {Promise<void>}
     */
    delete(id) { }

    /**
     * Enables a user API key associated with the current user.
     *
     * @param {string} id - The id of the API key to enable.
     * @returns {Promise<void>}
     */
    enable(id) { }

    /**
     * Disables a user API key associated with the current user.
     *
     * @param {string} id - The id of the API key to disable.
     * @returns {Promise<void>}
     */
    disable(id) { }
}


/**
 * Class for managing users.
 * @memberof Realm
 */
class User {
    /**
     * Gets the identity of this user on MongoDB Realm Cloud.
     * The identity is a guaranteed to be unique among all users on MongoDB Realm Cloud .
     * @type {string}
     */
    get id() { }

    /**
     * Gets an array of identities for this user on MongoDB Realm Cloud.
     * Each element in the array is an object with properties userId and providerType.
     * @type {Array<Object>}
     */
    get identities() { }

    /**
     * Gets the provider type for the identity.
     * @type {string}
     */
    get providerType() { }

    /**
     * Gets the device id. `null` if no device id.
     * @type {string}
     */
    get deviceId() { }

    /**
     * Gets this user's access token. This is the user's credential for accessing the MongoDB
     * Realm Cloud and should be treated as sensitive data.
     * @type {string}
     */
    get accessToken() { }

    /**
     * Gets this user's refresh token. This is the user's credential for accessing the MongoDB
     * Realm Cloud and should be treated as sensitive data.
     * @type {string}
     */
    get refreshToken() { }

    /**
     * Gets this user's associated custom data. This is application-specific data provided by the server.
     * @type {object?}
     */
    get customData() { }

    /**
     * Is true if the user is logged in. False otherwise.
     * @type {boolean}
     */
    get isLoggedIn() { }

    /**
     * Gets the user's state which can be one of the following:
     *  - `LoggedOut` - the user is logged out
     *  - `LoggedIn` - the user is logged in
     *  - `Removed`  - the user has been removed
     * @type {string}
     */
    get state() { }

    /**
     * Gets the user's profile (name, email address, etc.).
     * @type {object}
     */
    get profile() { }

    /**
     * Logs out the user.
     * @returns {Promise<void>} - resolves when the user has been logged out
     */
    logOut() { }

    /**
     * Links a user to another credentials. This is useful when linking
     * different account togteher.
     * @param {Realm.Credentials} credentials
     * @returns {Promise<void>} - resolves when the user has been linked with the other credentials.
     */
    linkCredentials(credentials) { }


    /**
     * Refresh user's custom data.
     * @returns {Promise<Object>}
     * @see {Realm.User.customData}
     */
    refreshCustomData() { }

    /**
     * Returns a provider to interact with API keys.
     * @return {Realm.Auth.ApiKeyAuth} - the provider
     */
    apiKeys() { }

    /**
     * Calls the named server function as this user.
     * @param {string} name - name of the function to call
     * @param {any[]} args - list of arguments to pass
     */
    callFunction(name, args) { }

    /**
     * Convenience wrapper around `call_function(name, [args])`
     *
     * @example
     * // These are all equivalent:
     * await user.call_function("do_thing", [a1, a2, a3]);
     * await user.functions.do_thing(a1, a2, a3);
     * await user.functions["do_thing"](a1, a2, a3);
     *
     * @example
     * // It it legal to store the functions as first-class values:
     * const do_thing = user.functions.do_thing;
     * await do_thing(a1);
     * await do_thing(a2);
     */
    get functions() { }

    /**
     * Returns a connection to the MongoDB service.
     *
     * @example
     * let blueWidgets = user.mongoClient('myClusterName')
     *                       .db('myDb')
     *                       .collection('widgets')
     *                       .find({color: 'blue'});
     *
     * @param {string} serviceName
     * @returns {Realm~MongoDB}
     */
    mongoClient(serviceName) { }

    /**
     * @class Realm.User~Push Access to the operations of the push service.
     */

    /**
     * Registers the provided token with this User's device.
     *
     * @function Realm.User~Push#register
     * @param {string} token
     * @returns {Promise<void>} completed when the user is registered, or the operation fails.
     */

    /**
     * Deregisters this User's device.
     *
     * @function Realm.User~Push#deregister
     * @returns {Promise<void>} completed when the user is deregistered, or the operation fails.
     */

    /**
     * Access the operations of the push service.
     *
     * @param {string} serviceName
     * @returns {Realm.User~Push}
     */
    push(serviceName) { }
}

/**
 * An object encapsulating a MongoDB Realm Cloud session. Sessions represent the communication between the
 * client (and a local Realm file on disk), and the server (and a remote Realm at a given URL stored on a Realm Object Server).
 * Sessions are always created by the SDK and vended out through various APIs. The lifespans of sessions
 * associated with Realms are managed automatically.
 * @memberof Realm.App.Sync
 */
class Session {
    /**
     * Gets the Sync-part of the configuration that the corresponding Realm was
     * constructed with.
     * @type {object}
     */
    get config() { }

    /**
     * Gets the User that this session was created with.
     * @type {User}
     */
    get user() { }

    /**
     * Gets the URL of the Realm Object Server that this session is connected to.
     * @type {string}
     */
    get url() { }

    /**
     * Gets the current state of the session.
     * Can be either:
     *  - "active": The session is connected to the Realm Object Server and is actively transferring data.
     *  - "inactive": The session is not currently communicating with the Realm Object Server.
     *  - "invalid": A non-recoverable error has occurred, and this session is semantically invalid. A new session should be created.
     * @type {string}
     */
    get state() { }

    /**
     * Register a progress notification callback on a session object
     * @param {string} direction - The progress direction to register for.
     * Can be either:
     *  - `download` - report download progress
     *  - `upload` - report upload progress
     * @param {string} mode - The progress notification mode to use for the registration.
     * Can be either:
     *  - `reportIndefinitely` - the registration will stay active until the callback is unregistered
     *  - `forCurrentlyOutstandingWork` - the registration will be active until only the currently transferable bytes are synced
     * @param {callback(transferred, transferable)} callback - called with the following arguments:
     *   - `transferred` - the current number of bytes already transferred
     *   - `transferable` - the total number of transferable bytes (the number of bytes already transferred plus the number of bytes pending transfer)
     */
    addProgressNotification(direction, mode, progressCallback) { }

    /** Unregister a progress notification callback that was previously registered with addProgressNotification.
     * Calling the function multiple times with the same callback is ignored.
    * @param {callback(transferred, transferable)} callback - a previously registered progress callback
    */
    removeProgressNotification(progressCallback) { }

    /**
     * Registers a connection notification on the session object. This will be notified about changes to the
     * underlying connection to the Realm Object Server.
     *
     * @param {callback(newState, oldState)} callback - called with the following arguments:
     *   - `newState` - the new state of the connection
     *   - `oldState` - the state the connection transitioned from.
     */
    addConnectionNotification(connectionCallback) { }

    /**
     * Unregister a state notification callback that was previously registered with addStateNotification.
     * Calling the function multiple times with the same callback is ignored.
     *
     * @param {callback(oldState, newState)} callback - a previously registered state callback.
     */
    removeConnectionNotification(connectionCallback) { }

    /**
     * Gets the current state of the connection to the server. Multiple sessions might share the same underlying
     * connection. In that case, any connection change is sent to all sessions.
     *
     * Can be either:
     *  - Realm.App.Sync.ConnectionState.Disconnected: No connection to the server is available.
     *  - Realm.App.Sync.ConnectionState.Connecting: An attempt to connect to the server is in progress.
     *  - Realm.App.Sync.ConnectionState.Connected: The connection to the server is active and data can be synchronized.
     *
     * Data will only be synchronized with the Realm ObjectServer if this method returns `Connected` and `state()`
     * returns `Active` or `Dying`.
     *
     * @type {string}
     */
    connectionState() { }

    /**
     * Returns `true` if the session is currently active and connected to the server, `false` if not.
     *
     * @type {boolean}
     */
    isConnected() { }

    /**
     * Resumes a sync session that has been paused.
     *
     * This method is asynchronous so in order to know when the session has started you will need
     * to add a connection notification with `addConnectionNotification`.
     *
     * This method is idempotent so it will be a no-op if the session is already started.
     */
    resume() { }

    /**
     * Pause a sync session.
     *
     * This method is asynchronous so in order to know when the session has started you will need
     * to add a connection notification with `addConnectionNotification`.
     *
     * This method is idempotent so it will be a no-op if the session is already paused.
     */
    pause() { }

    /**
     * This method returns a promise that does not resolve successfully until all known local changes have been uploaded
     * to the server or the specified timeout is hit in which case it will be rejected. If the method times out, the upload
     * will still continue in the background.
     *
     * This method cannot be called before the Realm has been opened.
     *
     * @param timeout maximum amount of time to wait in milliseconds before the promise is rejected. If no timeout
     * is specified the method will wait forever.
     */
    uploadAllLocalChanges(timeoutMs) { }

    /**
     * This method returns a promise that does not resolve successfully until all known remote changes have been
     * downloaded and applied to the Realm or the specified timeout is hit in which case it will be rejected. If the method
     * times out, the download will still continue in the background.
     *
     * This method cannot be called before the Realm has been opened.
     *
     * @param timeout maximum amount of time to wait in milliseconds before the promise will be rejected. If no timeout
     * is specified the method will wait forever.
     */
    downloadAllServerChanges(timeoutMs) { }
}

/**
 * A Realm Worker can be used to process Sync events in multiple automatically-managed child processes.
 *
 * Similar to Web Workers, a Worker is initialized by passing it the name of a module which should be loaded in the new process.
 * The module should export a function for each even type it wishes to handle, which will be called when that event is emitted.
 *
 * Currently supported events:
 *
 *  * `'available'`: Emitted whenever there is a new Realm which has a virtual
 *    path matching the filter regex, either due to the Realm being newly created
 *    or the listener being added. The virtual path (i.e. the portion of the
 *    URL after the protocol and hostname) is passed as an argument.
 *  * `'change'`: Emitted whenever the data within a Realm matching the filter
 *    regex has changed. A [ChangeEvent]{@link Realm.App.Sync.ChangeEvent} argument
 *    is passed containing information about which Realm changed and what
 *    objects within the Realm changed.
 *  * `'delete'`: Emitted whenever a Realm matching the filter regex has been
 *    deleted from the server. The virtual path of the Realm being deleted is
 *    passed as an argument.
 *
 * Worker automatically spawns child processes as needed to handle events in
 * parallel (up to the limit specified in the `options` parameter). Events for
 * each specific Realm will be processes in serial in the order in which the
 * events occurred, but may not all be processed in the same child.
 *
 * @example
 * // my-worker.js
 * function onavailable(path) {
 *    console.log(`Realm available at ${path}`);
 * }
 *
 * function onchange(change) {
 *    console.log(`Realm at ${change.path} changed`);
 * }
 *
 * function ondelete(path) {
 *    console.log(`Realm at ${path} deleted`);
 * }
 *
 * module.exports = {onchange, oncavailable, ondelete};
 *
 * // server script
 * Realm.App.Sync.addListener(realmServerURL, adminUser, '.*', new Realm.Worker('my-worker'));
 *
 * @memberof Realm
 */
class Worker {
    /**
     * Create a new Worker which executes the given module.
     *
     * @param {string} moduleName - The module to load in the worker process.
     * @param {object} [options] - An object containing option properties to configure the worker.
     * Available properties are as follows:
     *
     * * `maxWorkers`: The maximum number of child processes to spawn. Defaults to `os.cpus().length`.
     * * `env`: An object containing environment variables to set for the child process.
     * * `execArgv`: Command-line arguments to pass to the `node` worker processes.
     */
    constructor(moduleName, options = {}) { }
}



/**
 * The MongoDB service can be used to get database and collection objects for interacting with MongoDB data.
 * @alias Realm~MongoDB
 */
class MongoDB {
    /**
     * Get the service name.
     * @return {string} The service name.
     */
    get serviceName() { }

    /**
     * Get the interface to a remote MongoDB database.
     *
     * @param {string} databaseName The name of the database.
     * @returns {Realm~MongoDBDatabase} The remote MongoDB database.
     */
    db(databaseName) { }
}

/**
 * The MongoDB service can be used to get database and collection objects for interacting with MongoDB data.
 * @alias Realm~MongoDBDatabase
 */
class MongoDBDatabase {
    /**
     * Get the database name.
     * @return {string} The database name.
     */
    get name() { }

    /**
     * Get the interface to a remote MongoDB collection.
     *
     * @param {string} name The name of the collection.
     * @returns {Realm.MongoDBCollection} The remote MongoDB collection.
     */
    collection(name) { }
}

/**
 * A remote collection of documents in a MongoDB database.
 * @memberof Realm
 */
class MongoDBCollection {
    /**
     * Gets the name of the collection.
     * @return {string} The name.
     */
    get name() { }

    /**
     * Finds the documents which match the provided query.
     *
     * @param {object} [filter] An optional filter applied to narrow down the results.
     * @param {object} [options] Additional options to apply.
     * @param {object} [options.projection] Limits the fields to return for all matching documents.
     * See [Tutorial: Project Fields to Return from Query](https://docs.mongodb.com/manual/tutorial/project-fields-from-query-results/).
     * @param {object} [options.sort] The order in which to return matching documents.
     * @param {number} [options.limit] The maximum number of documents to return.
     * @returns {Promise<object[]>} The documents.
     */
    async find(filter, options) { }

    /**
     * Finds a document which matches the provided filter.
     *
     * @param {object} [filter] An optional filter applied to narrow down the results.
     * @param {object} [options] Additional options to apply.
     * @param {object} [options.projection] Limits the fields to return for all matching documents.
     * See [Tutorial: Project Fields to Return from Query](https://docs.mongodb.com/manual/tutorial/project-fields-from-query-results/).
     * @param {object} [options.sort] The order in which to return matching documents.
     * @returns {Promise<object>} The document or null if nothing matched.
     */
    async findOne(filter, options) { }

    /**
     * Finds a document which matches the provided query and performs the desired update to individual fields.
     *
     * @param {object} filter A filter applied to narrow down the results.
     * @param {object} update The new values for the document.
     * @param {object} [options] Additional options to apply.
     * @param {object} [options.projection] Limits the fields to return for all matching documents.
     * See [Tutorial: Project Fields to Return from Query](https://docs.mongodb.com/manual/tutorial/project-fields-from-query-results/).
     * @param {object} [options.sort] The order in which to return matching documents.
     * @param {boolean} [options.upsert=false] if true, indicates that MongoDB should insert a new document that matches the
     * query filter when the query does not match any existing documents in the collection.
     * @param {boolean} [options.returnNewDocument=false] if true, indicates that the action should return
     * the document in its updated form instead of its original, pre-update form.
     * @returns {Promise<?object>} The document (before or after modification) or null if nothing matched.
     */
    async findOneAndUpdate(filter, update, options) { }

    /**
     * Finds a document which matches the provided filter and replaces it with a new document.
     *
     * @param {object} filter A filter applied to narrow down the results.
     * @param {object} replacement The new values for the document.
     * @param {object} [options] Additional options to apply.
     * @param {object} [options.projection] Limits the fields to return for all matching documents.
     * See [Tutorial: Project Fields to Return from Query](https://docs.mongodb.com/manual/tutorial/project-fields-from-query-results/).
     * @param {object} [options.sort] The order in which to return matching documents.
     * @param {boolean} [options.upsert=false] if true, indicates that MongoDB should insert a new document that matches the
     * query filter when the query does not match any existing documents in the collection.
     * @param {boolean} [options.returnNewDocument=false] if true, indicates that the action should return
     * the document in its updated form instead of its original, pre-update form.
     * @returns {Promise<?object>} The document (before or after modification) or null if nothing matched.
     */
    async findOneAndReplace(filter, replacement, options) { }

    /**
     * Finds a document which matches the provided filter and deletes it
     *
     * @param {object} filter A filter applied to narrow down the results.
     * @param {object} [options] Additional options to apply.
     * @param {object} [options.projection] Limits the fields to return for all matching documents.
     * See [Tutorial: Project Fields to Return from Query](https://docs.mongodb.com/manual/tutorial/project-fields-from-query-results/).
     * @param {object} [options.sort] The order in which to return matching documents.
     * @returns {Promise<object>} The document or null if nothing matched.
     */
    async findOneAndDelete(filter, options) { }

    /**
     * Runs an aggregation framework pipeline against this collection.
     *
     * @param {object[]} pipeline An array of aggregation pipeline stages.
     * @returns {Promise<object[]>} The result.
     */
    async aggregate(pipeline) { }

    /**
     * Counts the number of documents in this collection matching the provided filter.
     *
     * @param {object} [filter] An optional filter applied to narrow down the results.
     * @param {object} [options] Additional options to apply.
     * @param {number} [options.limit] The maximum number of documents to return.
     * @returns {Promise<number>}
     */
    async count(filter, options) { }

    /**
     * @typedef Realm.MongoDBCollection~InsertOneResult Result of inserting a document
     * @property insertedId The id of the inserted document
     */

    /**
     * Inserts a single document into the collection.
     * Note: If the document is missing an _id, one will be generated for it by the server.
     *
     * @param {object} document The document.
     * @returns {Promise<Realm.MongoDBCollection~InsertOneResult>} The _id of the inserted document.
     */
    async insertOne(document) { }

    /**
     * @typedef Realm.MongoDBCollection~InsertManyResult Result of inserting many documents
     * @property {Array} insertedIds The ids of the inserted documents
     */

    /**
     * Inserts an array of documents into the collection.
     * If any values are missing identifiers, they will be generated by the server.
     *
     * @param {object[]} documents The array of documents.
     * @returns {Promise<Realm.MongoDBCollection~InsertManyResult>} The _ids of the inserted documents.
     */
    async insertMany(documents) { }

    /**
     * @typedef {object} Realm.MongoDBCollection~DeleteResult Result of deleting documents
     * @property {number} deletedCount The number of documents that were deleted.
     */

    /**
     * Deletes a single matching document from the collection.
     *
     * @param {object} filter A filter applied to narrow down the result.
     * @returns {Promise<Realm.MongoDBCollection~DeleteResult>}
     */
    async deleteOne(filter) { }

    /**
     * Deletes multiple documents.
     *
     * @param {object} filter A filter applied to narrow down the result.
     * @returns {Promise<Realm.MongoDBCollection~DeleteResult>}
     */
    async deleteMany(filter) { }

    /**
     * @typedef {object} Realm.MongoDBCollection~UpdateResult Result of updating documents
     * @property {number} matchedCount The number of documents that matched the filter.
     * @property {number} modifedCount The number of documents matched by the query.
     * @property [upsertedId] The identifier of the inserted document if an upsert took place.
     */

    /**
     * Updates a single document matching the provided filter in this collection.
     *
     * @param {object} filter A filter applied to narrow down the results.
     * @param {object} update The new values for the document.
     * @param {object} [options] Additional options to apply.
     * @param {boolean} [options.upsert=false] if true, indicates that MongoDB should insert a new document that matches the
     * query filter when the query does not match any existing documents in the collection.
     * @returns {Promise<Realm.MongoDBCollection~UpdateResult>}
     */
    async updateOne(filter, update, options) { }

    /**
     * Updates multiple documents matching the provided filter in this collection.
     *
     * @param {object} filter A filter applied to narrow down the results.
     * @param {object} update The new values for the document.
     * @param {object} [options] Additional options to apply.
     * @param {boolean} [options.upsert=false] if true, indicates that MongoDB should insert a new document that matches the
     * query filter when the query does not match any existing documents in the collection.
     * @returns {Promise<Realm.MongoDBCollection~UpdateResult>}
     */
    async updateMany(filter, update, options) { }

    /**
     * @typedef {object} Realm.MongoDBCollection~ChangeEvent An event in a change stream.
     *
     * Note that which properties are present will depend on both the
     * `operationType` field, which is itself always present, and the MongoDB
     * server version.
     *
     * @see https://docs.mongodb.com/manual/reference/change-events/
     * @property _id The opaque resume token for this event.
     * @property {string} operationType What kind of operation was this? One of:
     * `"insert"`, `"delete"`, `"replace"`, `"update"`, `"drop"`, `"rename"`, `"dropDatabase"`, or `"invalidate"`.
     * @property {object} fullDocument A full copy of the document that was touched by this operation.
     * See the mongodb reference manual for details about which version of the document will be returned.
     * @property {object} ns Namespace of the collection affected by this event.
     * @property {string} ns.db Database name
     * @property {string} ns.coll Collection name
     * @property {object} to Destination namespace for `"rename"` events.
     * @property {string} to.db Database name
     * @property {string} to.coll Collection name
     * @property {object} documentKey The `_id` and shard key of the modified document. `_id` is not duplicated
     * if it is part of the shard key.
     * @property {object} updateDescription
     * @property {object} updateDescription.updatedFields An object mapping from modified field names to their new values.
     * @property {string[]} updateDescription.removedFields A list of field names that were removed.
     * @property {Timestamp} clusterTime The timestamp from the oplog entry associated with the event.
     * @property {Long} txnNumber The transaction number. Only present if part of a multi-document transaction.
     * @property {object} lsid The logical session id of the transaction. Only present if part of a multi-document transaction.
     */

    /**
     * Creates an asynchronous change stream to monitor this collection for changes.
     *
     * By default, yields all change events for this collection. You may specify at most one of
     * the `filter` or `ids` options.
     *
     * @param {object} [options={}]
     * @param {object} [options.filter] A filter for which change events you are interested in.
     * @param {any[]} [options.ids] A list of ids that you are interested in watching
     *
     * @yields {Realm.MongoDBCollection~ChangeEvent} a change event
     */
    async* watch(options) {}
}<|MERGE_RESOLUTION|>--- conflicted
+++ resolved
@@ -180,8 +180,6 @@
     static reconnect(app) { }
 
     /**
-     * Set the sync log level.
-     * @param {Realm.App.Sync~LogLevel} level - The new log level.
      * Set the sync log level. You can only set the log level once, and you must do it after creating an App instance
      * but before opening any Realms.
      *
@@ -194,10 +192,7 @@
      * const user = await app.logIn(credentials);
      * const realm = await Realm.open(getRealmConfig(user));
      * }
-<<<<<<< HEAD
      * @param {Realm.App.Sync~LogLevel} level - The log level.
-=======
->>>>>>> e7b2bb70
      */
     static setLogLevel(app, level) { }
 
@@ -233,12 +228,7 @@
      * const user = await app.logIn(credentials);
      * const realm = await Realm.open(getRealmConfig(user));
      * }
-<<<<<<< HEAD
-     * @param {Realm.App.Sync~logCallback} logger - The log callback.
      * @see {Realm.App.Sync~setLogLevel}
-=======
-     * @see {Realm.Sync~setLogLevel}
->>>>>>> e7b2bb70
      */
     static setLogger(app, logger) { }
 
@@ -264,11 +254,7 @@
      *   const config = { sync: { user, partitionValue } };
      *   config.sync.error = (sender, error) => {
      *     if (error.name === 'ClientReset') {
-<<<<<<< HEAD
-     *       Realm.App.Sync.initiateClientReset(original_path);
-=======
      *       Realm.Sync.initiateClientReset(app, original_path);
->>>>>>> e7b2bb70
      *       // copy required objects from Realm at error.config.path
      *     }
      *   }
@@ -281,8 +267,7 @@
      * If `false` is returned it means that no sessions currently exist.
      * @param {Realm.App} [app] - The app where the Realm was opened.
      */
-<<<<<<< HEAD
-    static _hasExistingSessions() { }
+    static _hasExistingSessions(app) { }
 
     /**
      * Returns all sync sessions for a user.
@@ -302,9 +287,6 @@
      * @since 10.0.0
      */
     static getSyncSession(user, partitionValue) { }
-=======
-    static _hasExistingSessions(app) { }
->>>>>>> e7b2bb70
 }
 
 /**
