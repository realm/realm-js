--- conflicted
+++ resolved
@@ -967,11 +967,7 @@
 				CLANG_WARN__DUPLICATE_METHOD_MATCH = YES;
 				"CODE_SIGN_IDENTITY[sdk=iphoneos*]" = "iPhone Developer";
 				COPY_PHASE_STRIP = NO;
-<<<<<<< HEAD
-				CURRENT_PROJECT_VERSION = 2.2.7;
-=======
 				CURRENT_PROJECT_VERSION = 2.3.0;
->>>>>>> b78a8a60
 				CXX = "$(SRCROOT)/../scripts/ccache-clang++.sh";
 				DEBUG_INFORMATION_FORMAT = "dwarf-with-dsym";
 				ENABLE_STRICT_OBJC_MSGSEND = YES;
@@ -1035,11 +1031,7 @@
 				CLANG_WARN__DUPLICATE_METHOD_MATCH = YES;
 				"CODE_SIGN_IDENTITY[sdk=iphoneos*]" = "iPhone Developer";
 				COPY_PHASE_STRIP = NO;
-<<<<<<< HEAD
-				CURRENT_PROJECT_VERSION = 2.2.7;
-=======
 				CURRENT_PROJECT_VERSION = 2.3.0;
->>>>>>> b78a8a60
 				CXX = "$(SRCROOT)/../scripts/ccache-clang++.sh";
 				DEBUG_INFORMATION_FORMAT = "dwarf-with-dsym";
 				ENABLE_NS_ASSERTIONS = NO;
