--- conflicted
+++ resolved
@@ -427,17 +427,8 @@
             Off,
         }
 
-<<<<<<< HEAD
-        function setLogLevel(logLevel: LogLevel): void;
-        function setLogger(callback: (level: NumericLogLevel, message: string) => void): void;
-        function setUserAgent(userAgent: string): void;
-        function enableSessionMultiplexing(): void;
-        function initiateClientReset(path: string): void;
-        function _hasExistingSessions(): boolean;
-        function reconnect(): void;
         function getAllSyncSessions(user: Realm.User): [Realm.App.Sync.Session];
         function getSyncSession(user: Realm.User, partitionValue: string|number|ObjectId|null) : Realm.App.Sync.Session;
-=======
         function setLogLevel(app: App, logLevel: LogLevel): void;
         function setLogger(app: App, callback: (level: NumericLogLevel, message: string) => void): void;
         function setUserAgent(app: App, userAgent: string): void;
@@ -445,7 +436,6 @@
         function initiateClientReset(app: App, path: string): void;
         function _hasExistingSessions(app: App): boolean;
         function reconnect(app: App): void;
->>>>>>> e7b2bb70
     }
 }
 
