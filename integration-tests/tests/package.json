{
	"name": "@realm/integration-tests",
  "version": "0.1.0",
  "description": "A set of tests that can run in different environments",
  "type": "module",
  "main": "src/index.ts",
  "exports": {
    ".": "./src/index.ts",
<<<<<<< HEAD
    "./node": "./src/node/index.ts"
  },
  "private": true,
  "scripts": {
=======
    "./node": "./src/node/index.ts",
    "./electron": "./dist/index.js"
  },
  "private": true,
  "scripts": {
    "build": "wireit",
>>>>>>> c3464b9d
    "start": "CONTEXT=appTemplatesPath=../realm-apps,$CONTEXT npm run mocha -- --watch",
    "start:missing-server": "CONTEXT=missingServer,$CONTEXT npm start",
    "start:performance": "CONTEXT=missingServer,performance,integration=false,$CONTEXT npm start",
    "test": "CONTEXT=appTemplatesPath=../realm-apps,$CONTEXT npm run mocha -- --exit",
    "test:performance": "CONTEXT=missingServer,performance,integration=false,$CONTEXT npm test",
    "mocha": "mocha --reporter @realm/mocha-reporter src/index.ts",
    "lint": "eslint --ext .js,.ts ."
  },
  "wireit": {
    "build": {
      "command": "tsc",
      "dependencies": ["build-dependencies"]
    },
    "build-dependencies": {
      "dependencies": [
        "../../packages/realm:build",
        "../../packages/mocha-reporter:build",
        "../../packages/realm-app-importer:build"
      ]
    }
  },
  "peerDependencies": {
    "realm": "*"
  },
  "devDependencies": {
    "@realm/app-importer": "*",
    "@realm/mocha-reporter": "*",
    "@thi.ng/bench": "^3.1.16",
    "@types/chai": "^4.3.3",
    "@types/chai-as-promised": "^7.1.5",
    "@types/jsrsasign": "^10.5.4",
    "@types/mocha": "^10.0.0",
    "@types/node": "^18.11.9",
    "concurrently": "^6.5.1",
    "mocha": "^10.1.0",
    "node-fetch": "^3.2.10",
    "platform": "^1.3.6",
<<<<<<< HEAD
    "realm": "*",
    "@realm/app-importer": "*"
=======
    "realm": "*"
>>>>>>> c3464b9d
  },
  "dependencies": {
    "@thi.ng/bench": "^3.1.16",
    "@realm/network-transport": "^0.7.2",
    "chai": "4.3.6",
    "chai-as-promised": "^7.1.1",
    "concurrently": "^6.0.2",
    "jsrsasign": "^10.6.1"
  },
  "files": [
    "/src"
  ]
}<|MERGE_RESOLUTION|>--- conflicted
+++ resolved
@@ -6,19 +6,12 @@
   "main": "src/index.ts",
   "exports": {
     ".": "./src/index.ts",
-<<<<<<< HEAD
-    "./node": "./src/node/index.ts"
-  },
-  "private": true,
-  "scripts": {
-=======
     "./node": "./src/node/index.ts",
     "./electron": "./dist/index.js"
   },
   "private": true,
   "scripts": {
     "build": "wireit",
->>>>>>> c3464b9d
     "start": "CONTEXT=appTemplatesPath=../realm-apps,$CONTEXT npm run mocha -- --watch",
     "start:missing-server": "CONTEXT=missingServer,$CONTEXT npm start",
     "start:performance": "CONTEXT=missingServer,performance,integration=false,$CONTEXT npm start",
@@ -56,12 +49,7 @@
     "mocha": "^10.1.0",
     "node-fetch": "^3.2.10",
     "platform": "^1.3.6",
-<<<<<<< HEAD
-    "realm": "*",
-    "@realm/app-importer": "*"
-=======
     "realm": "*"
->>>>>>> c3464b9d
   },
   "dependencies": {
     "@thi.ng/bench": "^3.1.16",
