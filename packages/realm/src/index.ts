////////////////////////////////////////////////////////////////////////////
//
// Copyright 2022 Realm Inc.
//
// Licensed under the Apache License, Version 2.0 (the "License");
// you may not use this file except in compliance with the License.
// You may obtain a copy of the License at
//
// http://www.apache.org/licenses/LICENSE-2.0
//
// Unless required by applicable law or agreed to in writing, software
// distributed under the License is distributed on an "AS IS" BASIS,
// WITHOUT WARRANTIES OR CONDITIONS OF ANY KIND, either express or implied.
// See the License for the specific language governing permissions and
// limitations under the License.
//
////////////////////////////////////////////////////////////////////////////

export {
  App,
  BSON,
  ClientResetMode,
  Collection,
  Credentials,
  Dictionary,
  List,
  MutableSubscriptionSet,
  OrderedCollection,
  ProgressRealmPromise,
  Realm,
  RealmObject as Object,
  RealmSet as Set,
  Results,
  SessionStopPolicy,
  Subscription,
  SubscriptionSet,
  SubscriptionsState,
  UpdateMode,
  User,
  Types,
  flags,
} from "./internal";

export type {
  CollectionChangeCallback,
  CollectionChangeSet,
  Configuration,
  FlexibleSyncConfiguration,
  ObjectChangeCallback,
  ObjectChangeSet,
<<<<<<< HEAD
  ObjectSchema,
  PropertySchema,
=======
  PartitionSyncConfiguration,
>>>>>>> 75c35d87
  RealmEventName,
  RealmListenerCallback,
  SubscriptionOptions,
} from "./internal";

// Exporting default for backwards compatibility
import { Realm } from "./internal";
export default Realm;<|MERGE_RESOLUTION|>--- conflicted
+++ resolved
@@ -48,12 +48,9 @@
   FlexibleSyncConfiguration,
   ObjectChangeCallback,
   ObjectChangeSet,
-<<<<<<< HEAD
   ObjectSchema,
   PropertySchema,
-=======
   PartitionSyncConfiguration,
->>>>>>> 75c35d87
   RealmEventName,
   RealmListenerCallback,
   SubscriptionOptions,
