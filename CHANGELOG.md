--- conflicted
+++ resolved
@@ -19,12 +19,9 @@
 <!-- * Either mention core version or upgrade -->
 <!-- * Using Realm Core vX.Y.Z -->
 <!-- * Upgraded Realm Core from vX.Y.Z to vA.B.C -->
-<<<<<<< HEAD
 * Turning off the new Realm Core logger. A better solution will be provided in version 12.
-
-=======
 * Tagging on the release branch early to ensure the tag ends on the correct branch. ([#5674](https://github.com/realm/realm-js/issues/5674))
->>>>>>> 715fa2dd
+
 ## 11.7.0 (2023-03-26)
 
 ### Deprecations
