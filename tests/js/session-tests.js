////////////////////////////////////////////////////////////////////////////
//
// Copyright 2016 Realm Inc.
//
// Licensed under the Apache License, Version 2.0 (the "License");
// you may not use this file except in compliance with the License.
// You may obtain a copy of the License at
//
// http://www.apache.org/licenses/LICENSE-2.0
//
// Unless required by applicable law or agreed to in writing, software
// distributed under the License is distributed on an "AS IS" BASIS,
// WITHOUT WARRANTIES OR CONDITIONS OF ANY KIND, either express or implied.
// See the License for the specific language governing permissions and
// limitations under the License.
//
////////////////////////////////////////////////////////////////////////////

/* eslint-env es6, node */

'use strict';

/* global REALM_MODULE_PATH */

const Realm = require('realm');
const TestCase = require('./asserts');
let schemas = require('./schemas');

const isElectronProcess = typeof process === 'object' && process.type === 'renderer';
const isNodeProccess = typeof process === 'object' && process + '' === '[object process]' && !isElectronProcess;

const require_method = require;
function node_require(module) {
    return require_method(module);
}

let tmp;
let fs;
let execFile;
let path;

if (isNodeProccess) {
    tmp = node_require('tmp');
    fs = node_require('fs');
    execFile = node_require('child_process').execFile;
    tmp.setGracefulCleanup();
    path = node_require("path");
}

function uuid() {
    return 'xxxxxxxx-xxxx-4xxx-yxxx-xxxxxxxxxxxx'.replace(/[xy]/g, function (c) {
        var r = Math.random() * 16 | 0, v = c === 'x' ? r : (r & 0x3 | 0x8);
        return v.toString(16);
    });
}

function copyFileToTempDir(filename) {
    let tmpDir = tmp.dirSync();
    let content = fs.readFileSync(filename);
    let tmpFile = tmp.fileSync({ dir: tmpDir.name });
    fs.appendFileSync(tmpFile.fd, content);
    return tmpFile.name;
}

function runOutOfProcess() {
    const args = Array.prototype.slice.call(arguments);
    let tmpDir = tmp.dirSync();
    console.log(`runOutOfProcess : ${args.join(' ')}`);
    return new Promise((resolve, reject) => {
        try {
            execFile(process.execPath, args, {cwd: tmpDir.name}, (error, stdout, stderr) => {
                if (error) {
                    console.error("runOutOfProcess failed\n", error, stdout, stderr);
                    reject(new Error(`Running ${args[0]} failed. error: ${error}`));
                    return;
                }

                console.log('runOutOfProcess success\n' + stdout);
                resolve();
            });
        }
        catch (e) {
            reject(e);
        }
    });
}

function waitForConnectionState(session, state) {
    return new Promise((resolve, reject) => {
        let callback = (newState) => {
            if (newState === state) {
                session.removeConnectionNotification(callback);
                resolve();
            }
        };
        session.addConnectionNotification(callback);
        callback(session.connectionState);
        setTimeout(() => { reject('Connection state notification timed out') }, 10000);
    });
}

function unexpectedError(e) {
    function printObject(o) {
        var out = '';
        for (var p in o) {
            out += p + ': ' + o[p] + '\n';
        }
        return out;
    }

    return `Failed with unexpected error ${e}: ${printObject(e)}`;
}

module.exports = {
    testLocalRealmHasNoSession() {
        let realm = new Realm();
        TestCase.assertNull(realm.syncSession);
    },

    testCustomHTTPHeaders() {
        return Realm.Sync.User.login('http://127.0.0.1:9080', Realm.Sync.Credentials.anonymous()).then(user => {
            let config = {
                sync: {
                    user,
                    url: `realm://127.0.0.1:9080/~/${uuid()}`,
                    fullSynchronization: true,
                    custom_http_headers: {
                        'X-Foo': 'Bar'
                    }
                },
                schema: [{ name: 'Dog', properties: { name: 'string' } }],
            };
            return Realm.open(config).then(realm => {
                  TestCase.assertDefined(realm.syncSession.config.custom_http_headers);
                  TestCase.assertEqual(realm.syncSession.config.custom_http_headers['X-Foo'], 'Bar');
            });
        });
    },

    testProperties() {
        return Realm.Sync.User.login('http://127.0.0.1:9080', Realm.Sync.Credentials.anonymous()).then(user => {
            let postTokenRefreshChecks;
            const gotToken = new Promise((resolve, reject) => {
                postTokenRefreshChecks = (sender) => {
                    try {
                        TestCase.assertEqual(sender.url, `realm://127.0.0.1:9080/${user.identity}/myrealm`);
                        resolve();
                    }
                    catch (e) {
                        reject(e)
                    }
                }
            });

            // Tell refreshAccessToken to call our error handler after successfully getting a token
            postTokenRefreshChecks._notifyOnAccessTokenRefreshed = true;

            const config = user.createConfiguration({ sync: { url: 'realm://127.0.0.1:9080/~/myrealm', error: postTokenRefreshChecks, fullSynchronization: true } });
            const realm = new Realm(config);
            const session = realm.syncSession;
            TestCase.assertInstanceOf(session, Realm.Sync.Session);
            TestCase.assertEqual(session.user.identity, user.identity);
            TestCase.assertEqual(session.config.url, config.sync.url);
            TestCase.assertEqual(session.config.user.identity, config.sync.user.identity);
            TestCase.assertUndefined(session.url);
            TestCase.assertEqual(session.state, 'active');
            return gotToken;
        });
    },

    testRealmOpen() {
        if (!isNodeProccess) {
            return;
        }

        const username = uuid();
        const realmName = uuid();
        const expectedObjectsCount = 3;

        let user, config;

        const credentials = Realm.Sync.Credentials.nickname(username);
        return runOutOfProcess(__dirname + '/download-api-helper.js', username, realmName, REALM_MODULE_PATH)
            .then(() => Realm.Sync.User.login('http://127.0.0.1:9080', credentials))
            .then(u => {
                user = u;

                config = {
                    sync: { user, url: `realm://127.0.0.1:9080/~/${realmName}`, fullSynchronization: true },
                    schema: [{ name: 'Dog', properties: { name: 'string' } }],
                };

                return Realm.open(config)
            }).then(realm => {
                let actualObjectsCount = realm.objects('Dog').length;
                TestCase.assertEqual(actualObjectsCount, expectedObjectsCount, "Synced realm does not contain the expected objects count");

                const session = realm.syncSession;
                TestCase.assertInstanceOf(session, Realm.Sync.Session);
                TestCase.assertEqual(session.user.identity, user.identity);
                TestCase.assertEqual(session.config.url, config.sync.url);
                TestCase.assertEqual(session.config.user.identity, config.sync.user.identity);
                TestCase.assertEqual(session.state, 'active');
            });
    },

    testRealmOpenWithExistingLocalRealm() {
        if (!isNodeProccess) {
            return;
        }

        const username = uuid();
        const realmName = uuid();
        const expectedObjectsCount = 3;

        let user, config;
        const credentials = Realm.Sync.Credentials.nickname(username);
        return runOutOfProcess(__dirname + '/download-api-helper.js', username, realmName, REALM_MODULE_PATH)
            .then(() => Realm.Sync.User.login('http://127.0.0.1:9080', credentials))
            .then(u => {
                user = u;
                config = {
                    sync: { user, url: `realm://127.0.0.1:9080/~/${realmName}`, fullSynchronization: true },
                    schema: [{ name: 'Dog', properties: { name: 'string' } }],
                    schemaVersion: 1,
                };

                // Open the Realm with a schema version of 1, then immediately close it.
                // This verifies that Realm.open doesn't hit issues when the schema version
                // of an existing, local Realm is different than the one passed in the configuration.
                let realm = new Realm(config);
                realm.close();

                config.schemaVersion = 2;
                return Realm.open(config)
            }).then(realm => {
                let actualObjectsCount = realm.objects('Dog').length;
                TestCase.assertEqual(actualObjectsCount, expectedObjectsCount, "Synced realm does not contain the expected objects count");

                const session = realm.syncSession;
                TestCase.assertInstanceOf(session, Realm.Sync.Session);
                TestCase.assertEqual(session.user.identity, user.identity);
                TestCase.assertEqual(session.config.url, config.sync.url);
                TestCase.assertEqual(session.config.user.identity, config.sync.user.identity);
                TestCase.assertEqual(session.state, 'active');
            });
    },

    testRealmOpenAsync() {
        if (!isNodeProccess) {
            return;
        }

        const username = uuid();
        const realmName = uuid();
        const expectedObjectsCount = 3;

        const credentials = Realm.Sync.Credentials.nickname(username);
        return runOutOfProcess(__dirname + '/download-api-helper.js', username, realmName, REALM_MODULE_PATH)
            .then(() => Realm.Sync.User.login('http://127.0.0.1:9080', credentials))
            .then(user => {
                let config = {
                    sync: { user, url: `realm://127.0.0.1:9080/~/${realmName}`, fullSynchronization: true },
                    schema: [{ name: 'Dog', properties: { name: 'string' } }],
                };
                return new Promise((resolve, reject) => {
                    Realm.openAsync(config, (error, realm) => {
                        try {
                            if (error) {
                                reject(error);
                            }

                            let actualObjectsCount = realm.objects('Dog').length;
                            TestCase.assertEqual(actualObjectsCount, expectedObjectsCount, "Synced realm does not contain the expected objects count");

                            setTimeout(() => {
                                try {
                                    const session = realm.syncSession;
                                    TestCase.assertInstanceOf(session, Realm.Sync.Session);
                                    TestCase.assertEqual(session.user.identity, user.identity);
                                    TestCase.assertEqual(session.config.url, config.sync.url);
                                    TestCase.assertEqual(session.config.user.identity, config.sync.user.identity);
                                    TestCase.assertEqual(session.state, 'active');
                                    resolve();
                                } catch (e) {
                                    reject(e);
                                }
                            }, 50);
                        }
                        catch (e) {
                            reject(e);
                        }
                    });
                });
            });
    },

    testRealmOpenAsyncNoSchema() {
        if (!isNodeProccess) {
            return;
        }

        const username = uuid();
        const realmName = uuid();
        const expectedObjectsCount = 3;

        const credentials = Realm.Sync.Credentials.nickname(username);
        return runOutOfProcess(__dirname + '/download-api-helper.js', username, realmName, REALM_MODULE_PATH)
            .then(() => Realm.Sync.User.login('http://127.0.0.1:9080', credentials))
            .then(user => {
                let config = {
                    sync: { user, url: `realm://127.0.0.1:9080/~/${realmName}`, fullSynchronization: true }
                };
                return new Promise((resolve, reject) => {
                    Realm.openAsync(config, (error, realm) => {
                        if (error) {
                            reject(error);
                            return;
                        }
                        try {
                            let actualObjectsCount = realm.objects('Dog').length;
                            TestCase.assertEqual(actualObjectsCount, expectedObjectsCount, "Synced realm does not contain the expected objects count");

                            let firstDog = realm.objects('Dog')[0];
                            TestCase.assertTrue(({}).hasOwnProperty.call(firstDog, 'name'), "Synced realm does not have an inffered schema");
                            TestCase.assertTrue(firstDog.name, "Synced realm object's property should have a value");
                            TestCase.assertTrue(firstDog.name.indexOf('Lassy') !== -1, "Synced realm object's property should contain the actual written value");

                            const session = realm.syncSession;
                            TestCase.assertInstanceOf(session, Realm.Sync.Session);
                            TestCase.assertEqual(session.user.identity, user.identity);
                            TestCase.assertEqual(session.config.url, config.sync.url);
                            TestCase.assertEqual(session.config.user.identity, config.sync.user.identity);
                            TestCase.assertEqual(session.state, 'active');
                            resolve();
                        }
                        catch (e) {
                            reject(e);
                        }
                    });
                });
            });
    },

    testRealmOpenLocalRealm() {
        const username = uuid();
        const expectedObjectsCount = 3;

        const accessTokenRefreshed = this;
        let successCounter = 0;

        let config = {
            schema: [{ name: 'Dog', properties: { name: 'string' } }],
        };

        return Realm.open(config).then(realm => {
            realm.write(() => {
                for (let i = 1; i <= 3; i++) {
                    realm.create('Dog', { name: `Lassy ${i}` });
                }
            });

            let actualObjectsCount = realm.objects('Dog').length;
            TestCase.assertEqual(actualObjectsCount, expectedObjectsCount, "Local realm does not contain the expected objects count");
        });
    },

    testRealmOpenAsyncLocalRealm() {
        const username = uuid();
        const expectedObjectsCount = 3;


        return new Promise((resolve, reject) => {
            const accessTokenRefreshed = this;
            let successCounter = 0;

            let config = {
                schema: [{ name: 'Dog', properties: { name: 'string' } }],
            };

            Realm.openAsync(config, (error, realm) => {
                try {
                    if (error) {
                        reject(error);
                    }

                    realm.write(() => {
                        for (let i = 1; i <= 3; i++) {
                            realm.create('Dog', { name: `Lassy ${i}` });
                        }
                    });

                    let actualObjectsCount = realm.objects('Dog').length;
                    TestCase.assertEqual(actualObjectsCount, expectedObjectsCount, "Local realm does not contain the expected objects count");
                    resolve();
                }
                catch (e) {
                    reject(e);
                }
            });
        });
    },

    testErrorHandling() {
        return Realm.Sync.User.login('http://127.0.0.1:9080', Realm.Sync.Credentials.anonymous()).then(user => {
            return new Promise((resolve, _reject) => {
                const config = user.createConfiguration({ sync: { url: 'realm://127.0.0.1:9080/~/myrealm' } });
                config.sync.error = (sender, error) => {
                    try {
                        TestCase.assertEqual(error.message, 'simulated error');
                        TestCase.assertEqual(error.code, 123);
                        resolve();
                    }
                    catch (e) {
                        _reject(e);
                    }
                };
                const realm = new Realm(config);
                const session = realm.syncSession;

                TestCase.assertEqual(session.config.error, config.sync.error);
                session._simulateError(123, 'simulated error');
            });
        });
    },

    testListNestedSync() {
        if (!isNodeProccess) {
            return;
        }

        const username = uuid();
        const realmName = uuid();

        const credentials = Realm.Sync.Credentials.nickname(username);
        return runOutOfProcess(__dirname + '/nested-list-helper.js', __dirname + '/schemas.js', username, realmName, REALM_MODULE_PATH)
            .then(() => Realm.Sync.User.login('http://127.0.0.1:9080', credentials))
            .then(user => {
                let config = {
                    schema: [schemas.ParentObject, schemas.NameObject],
                    sync: { user, url: `realm://127.0.0.1:9080/~/${realmName}`, fullSynchronization: true }
                };
                return Realm.open(config)
            }).then(realm => {
                let objects = realm.objects('ParentObject');

                let json = JSON.stringify(objects);
                TestCase.assertEqual(json, '{"0":{"id":1,"name":{"0":{"family":"Larsen","given":{"0":"Hans","1":"Jørgen"},"prefix":{}},"1":{"family":"Hansen","given":{"0":"Ib"},"prefix":{}}}},"1":{"id":2,"name":{"0":{"family":"Petersen","given":{"0":"Gurli","1":"Margrete"},"prefix":{}}}}}');
                TestCase.assertEqual(objects.length, 2);
                TestCase.assertEqual(objects[0].name.length, 2);
                TestCase.assertEqual(objects[0].name[0].given.length, 2);
                TestCase.assertEqual(objects[0].name[0].prefix.length, 0);
                TestCase.assertEqual(objects[0].name[0].given[0], 'Hans');
                TestCase.assertEqual(objects[0].name[0].given[1], 'Jørgen')
                TestCase.assertEqual(objects[0].name[1].given.length, 1);
                TestCase.assertEqual(objects[0].name[1].given[0], 'Ib');
                TestCase.assertEqual(objects[0].name[1].prefix.length, 0);

                TestCase.assertEqual(objects[1].name.length, 1);
                TestCase.assertEqual(objects[1].name[0].given.length, 2);
                TestCase.assertEqual(objects[1].name[0].prefix.length, 0);
                TestCase.assertEqual(objects[1].name[0].given[0], 'Gurli');
                TestCase.assertEqual(objects[1].name[0].given[1], 'Margrete');
            });
    },

    testIncompatibleSyncedRealmOpen() {
        let realm = "sync-v1.realm";
        if (isNodeProccess) {
            realm = copyFileToTempDir(path.join(process.cwd(), "data", realm));
        }
        else {
            //copy the bundled RN realm files for the test
            Realm.copyBundledRealmFiles();
        }

        return Realm.Sync.User.login('http://127.0.0.1:9080', Realm.Sync.Credentials.anonymous())
            .then(user => {
                const config = {
                    path: realm,
                    sync: {
                        user,
                        error : err => console.log(err),
                        url: 'realm://127.0.0.1:9080/~/sync-v1',
                        fullSynchronization: true,
                    }
                };
                return Realm.open(config)
            })
            .then(realm => { throw new Error("Should fail with IncompatibleSyncedRealmError") })
            .catch(e => {
                if (e.name === "IncompatibleSyncedRealmError") {
                    const backupRealm = new Realm(e.configuration);
                    TestCase.assertEqual(backupRealm.objects('Dog').length, 3);
                    return;
                }
                throw new Error(unexpectedError(e));
            });
    },

    testIncompatibleSyncedRealmOpenAsync() {
        let realm = "sync-v1.realm";
        if (isNodeProccess) {
            realm = copyFileToTempDir(path.join(process.cwd(), "data", realm));
        }
        else {
            //copy the bundled RN realm files for the test
            Realm.copyBundledRealmFiles();
        }

        return Realm.Sync.User.login('http://127.0.0.1:9080', Realm.Sync.Credentials.anonymous()).then(user => {
            return new Promise((resolve, _reject) => {
                const config = {
                    path: realm,
                    sync: {
                        user,
                        error : err => console.log(err),
                        url: 'realm://127.0.0.1:9080/~/sync-v1',
                        fullSynchronization: true,
                    }
                };

                Realm.openAsync(config, (error, realm) => {
                    if (!error) {
                        _reject("Should fail with IncompatibleSyncedRealmError");
                        return;
                    }

                    if (error.name === "IncompatibleSyncedRealmError") {
                        const backupRealm = new Realm(error.configuration);
                        TestCase.assertEqual(backupRealm.objects('Dog').length, 3);
                        resolve();
                        return;
                    }

                    _reject(unexpectedError(error));
                });
            });
        });
    },

    testIncompatibleSyncedRealmConsructor() {
        let realm = "sync-v1.realm";
        if (isNodeProccess) {
            realm = copyFileToTempDir(path.join(process.cwd(), "data", realm));
        }
        else {
            //copy the bundled RN realm files for the test
            Realm.copyBundledRealmFiles();
        }

        return Realm.Sync.User.login('http://127.0.0.1:9080', Realm.Sync.Credentials.anonymous()).then(user => {
            return new Promise((resolve, _reject) => {
                    const config = {
                        path: realm,
                        sync: {
                            user,
                            error : err => console.log(err),
                            url: 'realm://127.0.0.1:9080/~/sync-v1'
                        }
                    };

                    try {
                        const realm = new Realm(config);
                        _reject("Should fail with IncompatibleSyncedRealmError");
                    }
                    catch (e) {
                        if (e.name === "IncompatibleSyncedRealmError") {
                            const backupRealm = new Realm(e.configuration);
                            TestCase.assertEqual(backupRealm.objects('Dog').length, 3);
                            resolve();
                            return;
                        }

                        _reject(unexpectedError(e));
                    }
            });
        });
    },

/*    testProgressNotificationsForRealmConstructor() {
        if (!isNodeProccess) {
            return;
        }

        const username = uuid();
        const realmName = uuid();

        return runOutOfProcess(__dirname + '/download-api-helper.js', username, realmName, REALM_MODULE_PATH)
            .then(() => Realm.Sync.User.login('http://127.0.0.1:9080', username, 'password'))
            .then(user => {
                let config = {
                    sync: {
                        user,
                        url: `realm://127.0.0.1:9080/~/${realmName}`
                    },
                    schema: [{ name: 'Dog', properties: { name: 'string' } }],
                };

                return Realm.open(config).then((realm) => {
                    return new Promise((resolve, reject) => {
                        realm.syncSession.addProgressNotification('download', 'reportIndefinitely', (transferred, transferable) => {
                            if (transferred === transferable) {
                                resolve();
                            }
                        });
                        setTimeout(function() {
                            reject("Progress Notifications API failed to call progress callback for Realm constructor");
                        }, 5000);
                    });
                });
            });
    },*/

    testProgressNotificationsUnregisterForRealmConstructor() {
        if (!isNodeProccess) {
            return;
        }

        const username = uuid();
        const realmName = uuid();

        const credentials = Realm.Sync.Credentials.nickname(username);
        return runOutOfProcess(__dirname + '/download-api-helper.js', username, realmName, REALM_MODULE_PATH)
            .then(() => Realm.Sync.User.login('http://127.0.0.1:9080', credentials))
            .then(user => {
                let config = {
                    sync: {
                        user,
                        url: `realm://127.0.0.1:9080/~/${realmName}`
                    },
                    schema: [{ name: 'Dog', properties: { name: 'string' } }],
                };

                let realm = new Realm(config);
                let unregisterFunc;

                let writeDataFunc = () => {
                    realm.write(() => {
                        for (let i = 1; i <= 3; i++) {
                            realm.create('Dog', { name: `Lassy ${i}` });
                        }
                    });
                }

                return new Promise((resolve, reject) => {
                    let syncFinished = false;
                    let failOnCall = false;
                    const progressCallback = (transferred, total) => {
                        if (failOnCall) {
                            reject(new Error("Progress callback should not be called after removeProgressNotification"));
                        }

                        syncFinished = transferred === total;

                        //unregister and write some new data.
                        if (syncFinished) {
                            failOnCall = true;
                            unregisterFunc();

                            //use second callback to wait for sync finished
                            realm.syncSession.addProgressNotification('upload', 'reportIndefinitely', (transferred, transferable) => {
                                if (transferred === transferable) {
                                    resolve();
                                }
                            });
                            writeDataFunc();
                        }
                    };

                    realm.syncSession.addProgressNotification('upload', 'reportIndefinitely', progressCallback);

                    unregisterFunc = () => {
                        realm.syncSession.removeProgressNotification(progressCallback);
                    };

                    writeDataFunc();
                });
            });
    },

    testProgressNotificationsForRealmOpen() {
        if (!isNodeProccess) {
            return;
        }

        const username = uuid();
        const realmName = uuid();
        let progressCalled = false;

        const credentials = Realm.Sync.Credentials.nickname(username);
        return runOutOfProcess(__dirname + '/download-api-helper.js', username, realmName, REALM_MODULE_PATH)
            .then(() => Realm.Sync.User.login('http://127.0.0.1:9080', credentials))
            .then(user => {
                let config = {
                    sync: {
                        user,
                        url: `realm://127.0.0.1:9080/~/${realmName}`
                    },
                    schema: [{ name: 'Dog', properties: { name: 'string' } }],
                };

                return Promise.race([
                    Realm.open(config).progress((transferred, total) => { progressCalled = true; }),
                    new Promise((_, reject) => setTimeout(() => reject("Progress Notifications API failed to call progress callback for Realm constructor"), 5000))
                ]);
            }).then(() => TestCase.assertTrue(progressCalled));
    },

    testProgressNotificationsForRealmOpenAsync() {
        if (!isNodeProccess) {
            return;
        }

        const username = uuid();
        const realmName = uuid();

        const credentials = Realm.Sync.Credentials.nickname(username);
        return runOutOfProcess(__dirname + '/download-api-helper.js', username, realmName, REALM_MODULE_PATH)
            .then(() => Realm.Sync.User.login('http://127.0.0.1:9080', credentials))
            .then(user => {
                return new Promise((resolve, reject) => {
                    let config = {
                        sync: {
                            user,
                            url: `realm://127.0.0.1:9080/~/${realmName}`
                        },
                        schema: [{ name: 'Dog', properties: { name: 'string' } }],
                    };

                    let progressCalled = false;

                    Realm.openAsync(config,
                        (error, realm) => {
                            if (error) {
                                reject(error);
                                return;
                            }

                            TestCase.assertTrue(progressCalled);
                            resolve();
                        },
                        (transferred, total) => {
                            progressCalled = true;
                        });

                    setTimeout(function() {
                        reject("Progress Notifications API failed to call progress callback for Realm constructor");
                    }, 5000);
                });
            });
    },

    testDisableUrlCheck() {
        const username = uuid();
        const credentials = Realm.Sync.Credentials.nickname(username);
        return Realm.Sync.User.login('http://127.0.0.1:9080', credentials).then(user => {
            let config = {
                sync: {
                    user: user,
                    url: `realm://127.0.0.1:9080/default/__partial/`,
                    _disableQueryBasedSyncUrlChecks: true,
                    fullSynchronization: false,
                    error: () => {},
                },
                schema: [ { name: 'Dog', properties: { name: 'string' } } ]
            };
            const realm = new Realm(config);
            TestCase.assertFalse(realm.isClosed);
            realm.close();
        });
    },

    testPartialUrlCheck() {
        const username = uuid();
        const credentials = Realm.Sync.Credentials.nickname(username);
        return Realm.Sync.User.login('http://127.0.0.1:9080', credentials).then(user => {
            let config = {
                sync: {
                    user: user,
                    url: `realm://127.0.0.1:9080/default/__partial/`,  // <--- not allowed URL
                    fullSynchronization: false,
                }
            };
            TestCase.assertThrows(() => new Realm(config));
        });
    },

    async testCustomPartialSyncIdentifier() {
        const username = uuid();
        const credentials = Realm.Sync.Credentials.nickname(username, true);
        const user = await Realm.Sync.User.login('http://127.0.0.1:9080', credentials);
        const customRealm = await Realm.open({
            schema: [ { name: 'Dog', properties: { name: 'string' } } ],
            sync: {
                user: user,
                url: 'realm://127.0.0.1:9080/default',
                fullSynchronization: false,
                customQueryBasedSyncIdentifier: "foo/bar",
            }
        });

        // Ensure that the custom partial sync identifier was picked up and appended to the url
        TestCase.assertTrue(customRealm.path.endsWith(encodeURIComponent("default/__partial/foo/bar")));
        customRealm.close();

        const basicRealm = await Realm.open({
            schema: [ { name: 'Dog', properties: { name: 'string' } } ],
            sync: {
                user,
                url: 'realm://127.0.0.1:9080/default',
                fullSynchronization: false,
            }
        });

        // Sanity check - when there's no custom identifier, it should not end in /foo/bar
        TestCase.assertFalse(basicRealm.path.endsWith(encodeURIComponent("default/__partial/foo/bar")));
        basicRealm.close();
    },

    testSubscribeInFullRealm() {
        const username = uuid();
        const credentials = Realm.Sync.Credentials.nickname(username);
        return Realm.Sync.User.login('http://127.0.0.1:9080', credentials).then(user => {
            let config = {
                sync: {
                    user: user,
                    url: 'realm://127.0.0.1:9080/~/default',
                    fullSynchronization: true, // <---- calling subscribe should fail
                    error: (session, error) => console.log(error)
                },
                schema: [{ name: 'Dog', properties: { name: 'string' } }]
            };

            Realm.deleteFile(config);
            const realm = new Realm(config);
            TestCase.assertEqual(realm.objects('Dog').length, 0);
            TestCase.assertThrows(() => realm.objects('Dog').filtered("name == 'Lassy 1'").subscribe());
            realm.close();
        });
    },

    testInvalidArugmentsToAutomaticSyncConfiguration() {
        TestCase.assertThrows(() => Realm.automaticSyncConfiguration('foo', 'bar')); // too many arguments
    },

    async testPartialSync() {
        if (!isNodeProccess) {
            return;
        }

        const username = uuid();
        const path = `/~/testPartialSync`;
        const credentials = Realm.Sync.Credentials.nickname(username, true);
        await runOutOfProcess(__dirname + '/partial-sync-api-helper.js', username, REALM_MODULE_PATH, path)
        const user = await Realm.Sync.User.login('http://127.0.0.1:9080', credentials);

        let config = Realm.Sync.User.current.createConfiguration({sync: {url: `realm://127.0.0.1:9080${path}`}});
        config.schema = [{ name: 'Dog', properties: { name: 'string' } }];
        const realm = await Realm.open(config);

        const session = realm.syncSession;
        TestCase.assertInstanceOf(session, Realm.Sync.Session);
        TestCase.assertEqual(session.user.identity, user.identity);
        TestCase.assertEqual(session.state, 'active');

        TestCase.assertEqual(realm.objects('Dog').length, 0);
        const results1 = realm.objects('Dog').filtered("name == 'Lassy 1'");
        const results2 = realm.objects('Dog').filtered("name == 'Lassy 2'");

        const subscription1 = results1.subscribe();
        TestCase.assertEqual(subscription1.state, Realm.Sync.SubscriptionState.Creating);

        const subscription2 = results2.subscribe('foobar');
        TestCase.assertEqual(subscription2.state, Realm.Sync.SubscriptionState.Creating);

        const waitForSubscription = (results, subscription, subName, dogName) => {
            return new Promise((resolve, reject) => {
                subscription.addListener((subscription, state) => {
                    if (state !== Realm.Sync.SubscriptionState.Complete) {
                        return;
                    }
                    try {
                        subscription.removeAllListeners();
                        results.addListener((collection, changeset) => {
                            TestCase.assertEqual(collection.length, 1);
                            TestCase.assertEqual(collection[0].name, dogName);
                            results.removeAllListeners();
                            TestCase.assertEqual(subscription.name, subName);
                            resolve();
                        });
                    }
                    catch (e) {
                        reject(e);
                    }
                });
            });
        };
        await waitForSubscription(results1, subscription1, undefined, 'Lassy 1');
        await waitForSubscription(results2, subscription2, 'foobar', 'Lassy 2');

<<<<<<< HEAD
                return new Promise((resolve, reject) => {
                    let retries = 0;
                    let token;
                    token = setInterval(() => {
                        if (!called1 || !called2 || !listener_called) {
                            // Time out after 10s
                            if (++retries < 30) {
                                reject('Partial sync listeners timed out');
                                clearInterval(token);
                            }
                            return;
                        }
                        clearInterval(token);

                        let listOfSubscriptions = realm.subscriptions();
                        TestCase.assertEqual(listOfSubscriptions.length, 2 + 5); // 2 = the two subscriptions, 5 = the permissions classes
                        TestCase.assertEqual(listOfSubscriptions[0]['name'], '[Dog] name == "Lassy 1"'); // the query is the default name;
                        TestCase.assertEqual(listOfSubscriptions[0]['query'], 'name == "Lassy 1"');
                        TestCase.assertEqual(listOfSubscriptions[0]['objectType'], 'Dog');
                        TestCase.assertEqual(listOfSubscriptions[1]['name'], 'foobar');
                        TestCase.assertEqual(listOfSubscriptions[1]['query'], 'name == "Lassy 2"');
                        TestCase.assertEqual(listOfSubscriptions[1]['objectType'], 'Dog');
=======
        let listOfSubscriptions = realm.subscriptions();
        TestCase.assertEqual(listOfSubscriptions.length, 2 + 5); // 2 = the two subscriptions, 5 = the permissions classes
        TestCase.assertEqual(listOfSubscriptions[0]['name'], '[Dog] name == "Lassy 1" '); // the query is the default name; notice the trailing whitespace!
        TestCase.assertEqual(listOfSubscriptions[0]['query'], 'name == "Lassy 1" '); // notice the trailing whitespace!
        TestCase.assertEqual(listOfSubscriptions[0]['objectType'], 'Dog');
        TestCase.assertEqual(listOfSubscriptions[1]['name'], 'foobar');
        TestCase.assertEqual(listOfSubscriptions[1]['query'], 'name == "Lassy 2" '); // notice the trailing whitespace!
        TestCase.assertEqual(listOfSubscriptions[1]['objectType'], 'Dog');
>>>>>>> c9545e24

        listOfSubscriptions = realm.subscriptions('foobar');
        TestCase.assertEqual(listOfSubscriptions.length, 1);

        listOfSubscriptions = realm.subscriptions('*bar');
        TestCase.assertEqual(listOfSubscriptions.length, 1);

        listOfSubscriptions = realm.subscriptions('RABOOF');
        TestCase.assertEqual(listOfSubscriptions.length, 0);

        subscription1.unsubscribe();
        realm.unsubscribe('foobar');

        await new Promise(resolve => {
            realm.objects('__ResultSets').addListener((subscriptions) => {
                if (subscriptions.length === 5) {
                    resolve();
                }
            });
        });

        TestCase.assertEqual(realm.subscriptions().length, 5); // the 5 permissions classes
    },

    testPartialSyncWithDynamicSchema() {
        if (!isNodeProccess) {
            return;
        }
        const username = uuid();
        const credentials = Realm.Sync.Credentials.nickname(username);
        let user;
        return Realm.Sync.User.login('http://127.0.0.1:9080', credentials).then(u => {
            user = u;
            let config = {
                sync: {
                    user: user,
                    url: 'realm://127.0.0.1:9080/~/dynamicSchema',
                    fullSynchronization: false,
                    error: (session, error) => console.log(error)
                }
            };
            return Realm.open(config);
        }).then(realm => {
            // Dog type shouldn't exist in the schema yet
            TestCase.assertThrows(() => realm.objects('Dog'));
            return new Promise(resolve => {
                realm.addListener('schema', () => {
                    if (realm.schema.find(s => s.name === 'Dog')) {
                        setTimeout(() => resolve(realm), 0);
                        realm.removeAllListeners();
                    }
                });
                runOutOfProcess(__dirname + '/partial-sync-api-helper.js', username, REALM_MODULE_PATH, '/~/dynamicSchema');
            });
        }).then(realm => {
            // Should now have Dog type in the schema, but no objects
            TestCase.assertEqual(0, realm.objects('Dog').length);
            return new Promise(resolve => {
                realm.objects('Dog').subscribe().addListener((subscription, state) => {
                    if (state === Realm.Sync.SubscriptionState.Complete) {
                        subscription.removeAllListeners();
                        resolve(realm);
                    }
                });
            });
        }).then(realm => {
            // Should now have objects
            TestCase.assertEqual(3, realm.objects('Dog').length);
        });
    },

    testRoleClassWithPartialSyncCanCoexistWithPermissionsClass() {
        if (!isNodeProccess) {
            return;
        }

        const username = uuid();
        const credentials = Realm.Sync.Credentials.nickname(username);
        return Realm.Sync.User.login('http://127.0.0.1:9080', credentials).then(user => {
            let config = {
                schema: [{name: 'Role', properties: {name: 'string'}}],
                sync: {
                    user: user,
                    url: 'realm://127.0.0.1:9080/~/roleClass',
                    fullSynchronization: false,
                    error: (session, error) => console.log(error)
                }
            };
            return Realm.open(config);
        }).then(realm => {
            // verify that these don't throw
            realm.objects('Role');
            realm.objects('__Role');
        });
    },

    testClientReset() {
        // FIXME: try to enable for React Native
        if (!isNodeProccess) {
            return;
        }

        return Realm.Sync.User.login('http://127.0.0.1:9080', Realm.Sync.Credentials.anonymous()).then(user => {
            return new Promise((resolve, _reject) => {
                var realm;
                const config = user.createConfiguration({ sync: { url: 'realm://127.0.0.1:9080/~/myrealm' } });
                config.sync.error = (sender, error) => {
                    try {
                        TestCase.assertEqual(error.name, 'ClientReset');
                        TestCase.assertDefined(error.config);
                        TestCase.assertNotEqual(error.config.path, '');
                        const path = realm.path;
                        realm.close();
                        Realm.Sync.initiateClientReset(path);
                        // open Realm with error.config, and copy required objects a Realm at `path`
                        resolve();
                    }
                    catch (e) {
                        _reject(e);
                    }
                };
                realm = new Realm(config);
                const session = realm.syncSession;

                TestCase.assertEqual(session.config.error, config.sync.error);
                session._simulateError(211, 'ClientReset'); // 211 -> divering histories
            });
        });
    },

    testAddConnectionNotification() {
        return Realm.Sync.User.login('http://127.0.0.1:9080', Realm.Sync.Credentials.anonymous()).then((u) => {
            let config = {
                sync: {
                    user: u,
                    url: `realm://127.0.0.1:9080/~/${uuid()}`,
                    fullSynchronization: true,
                }
            };
            return Realm.open(config);
        }).then(realm => {
            return new Promise((resolve, reject) => {
                realm.syncSession.addConnectionNotification((newState, oldState) => {
                    if (oldState === Realm.Sync.ConnectionState.Connected && newState === Realm.Sync.ConnectionState.Disconnected) {
                        resolve();
                    }
                });
                realm.close()
            })
        });
    },

    testRemoveConnectionNotification() {
        return Realm.Sync.User.login('http://127.0.0.1:9080', Realm.Sync.Credentials.anonymous()).then((u) => {
            let config = {
                sync: {
                    user: u,
                    url: `realm://127.0.0.1:9080/~/${uuid()}`,
                    fullSynchronization: true,
                }
            };
            return Realm.open(config);
        }).then(realm => {
            return new Promise((resolve, reject) => {
                let callback1 = () => {
                    reject("Should not be called");
                };
                let callback2 = (newState, oldState) => {
                    if (oldState === Realm.Sync.ConnectionState.Connected && newState === Realm.Sync.ConnectionState.Disconnected) {
                        resolve();
                    }
                };
                let session = realm.syncSession;
                session.addConnectionNotification(callback1);
                session.addConnectionNotification(callback2);
                session.removeConnectionNotification(callback1);
                realm.close()
            });
        });
    },

    testConnectionState() {
        if (!isNodeProccess) {
            return;
        }

        return Realm.Sync.User.login('http://127.0.0.1:9080', Realm.Sync.Credentials.anonymous()).then((u) => {
            let config = {
                sync: {
                    user: u,
                    url: `realm://127.0.0.1:9080/~/${uuid()}`,
                    fullSynchronization: true,
                }
            };
            return Realm.open(config);
        }).then(realm => {
            let session = realm.syncSession;
            session.pause();
            TestCase.assertEqual(session.connectionState, Realm.Sync.ConnectionState.Disconnected);
            TestCase.assertFalse(session.isConnected());

            return new Promise((resolve, reject) => {
                session.addConnectionNotification((newState, oldState) => {
                    switch (newState) {
                        case Realm.Sync.ConnectionState.Disconnected:
                            TestCase.assertEqual(session.connectionState, Realm.Sync.ConnectionState.Disconnected);
                            TestCase.assertFalse(session.isConnected());
                            break;
                        case Realm.Sync.ConnectionState.Connecting:
                            TestCase.assertEqual(session.connectionState, Realm.Sync.ConnectionState.Connecting);
                            TestCase.assertFalse(session.isConnected());
                            break;
                        case Realm.Sync.ConnectionState.Connected:
                            TestCase.assertEqual(session.connectionState, Realm.Sync.ConnectionState.Connected);
                            TestCase.assertTrue(session.isConnected());
                            break;
                        default:
                            reject(`unknown connection value: ${newState}`);
                    }

                    if (oldState === Realm.Sync.ConnectionState.Connecting && newState === Realm.Sync.ConnectionState.Connected) {
                        resolve();
                    }
                });
                session.resume();
                setTimeout(() => { reject() }, 10000);
            });
        });
    },

    async testResumePause() {
        const user = await Realm.Sync.User.register('http://127.0.0.1:9080', uuid(), 'password')
        const config = {
            sync: {
                user: user,
                url: 'realm://127.0.0.1:9080/~/testResumePause',
                fullSynchronization: true,
            }
        };

        const realm = await Realm.open(config);
        const session = realm.syncSession;
        await waitForConnectionState(session, Realm.Sync.ConnectionState.Connected);

        session.pause();
        await waitForConnectionState(session, Realm.Sync.ConnectionState.Disconnected);

        session.resume();
        await waitForConnectionState(session, Realm.Sync.ConnectionState.Connected);
    },

    async testMultipleResumes() {
        const user = await Realm.Sync.User.register('http://127.0.0.1:9080', uuid(), 'password')
        const config = {
            sync: {
                user: user,
                url: `realm://127.0.0.1:9080/~/${uuid()}`,
                fullSynchronization: true,
            }
        };

        const realm = await Realm.open(config);
        const session = realm.syncSession;
        await waitForConnectionState(session, Realm.Sync.ConnectionState.Connected);

        session.resume();
        session.resume();
        session.resume();
        return new Promise((resolve, reject) => {
            setTimeout(() => {
                if (session.isConnected()) {
                    resolve();
                } else {
                    reject(`Session should have been connected but was '${session.connectionState}'.`);
                }
            }, 1000);
        });
    },

    async testMultiplePauses() {
        const user = await Realm.Sync.User.register('http://127.0.0.1:9080', uuid(), 'password')
        const config = {
            sync: {
                user: user,
                url: `realm://127.0.0.1:9080/~/${uuid()}`,
                fullSynchronization: true,
            }
        };

        const realm = await Realm.open(config);
        const session = realm.syncSession;
        await waitForConnectionState(session, Realm.Sync.ConnectionState.Connected);

        session.pause();
        session.pause();
        session.pause();
        return new Promise((resolve, reject) => {
            setTimeout(() => {
                if (!session.isConnected()) {
                    resolve();
                } else {
                    reject(`Session should have been disconnected but was '${session.connectionState}'.`);
                }
            }, 1000);
        });
    },

    testUploadDownloadAllChanges() {
        const AUTH_URL = 'http://127.0.0.1:9080';
        const REALM_URL = `realm://127.0.0.1:9080/completion_realm/${uuid()}`;
        const schema = {
            'name': 'CompletionHandlerObject',
            properties: {
                'name': { type: 'string'}
            }
        };

        let admin2Realm;
        return Realm.Sync.User.login(AUTH_URL, Realm.Sync.Credentials.nickname("admin1", true))
            .then((admin1) => {
                const admin1Config = admin1.createConfiguration({
                    schema: [schema],
                    sync:  {
                        url: REALM_URL,
                        fullSynchronization: true
                    }
                });
                return Realm.open(admin1Config);
            })
            .then((admin1Realm) => {
                admin1Realm.write(() => { admin1Realm.create('CompletionHandlerObject', { 'name': 'foo'}); });
                return admin1Realm.syncSession.uploadAllLocalChanges();
            })
            .then(() => {
                return Realm.Sync.User.login(AUTH_URL, Realm.Sync.Credentials.nickname("admin2", true));
            })
            .then((admin2) => {
                const admin2Config = admin2.createConfiguration({
                    schema: [schema],
                    sync:  {
                        url: REALM_URL,
                        fullSynchronization: true
                    }
                });
                admin2Realm = new Realm(admin2Config);
                return admin2Realm.syncSession.downloadAllServerChanges();
            })
            .then(() => {
                TestCase.assertEqual(1,  admin2Realm.objects('CompletionHandlerObject').length);
            });
    },

    testDownloadAllServerChangesTimeout() {
        if (!isNodeProccess) {
            return;
        }

        const AUTH_URL = 'http://127.0.0.1:9080';
        const REALM_URL = 'realm://127.0.0.1:9080/timeout_download_realm';
        let realm;
        return Realm.Sync.User.login(AUTH_URL, Realm.Sync.Credentials.nickname("admin", true))
            .then((admin1) => {
                const admin1Config = admin1.createConfiguration({
                    sync: {
                        url: REALM_URL,
                        fullSynchronization: true
                    }
                });
                realm = new Realm(admin1Config);
                return realm.syncSession.downloadAllServerChanges(1);
            }).then(() => { throw new Error('Download did not time out'); }, (e) => {
                TestCase.assertEqual(e, 'Downloading changes did not complete in 1 ms.');
                return realm.syncSession.downloadAllServerChanges();
            });
    },

    testUploadAllLocalChangesTimeout() {
        if (!isNodeProccess) {
            return;
        }

        const AUTH_URL = 'http://127.0.0.1:9080';
        const REALM_URL = 'realm://127.0.0.1:9080/timeout_upload_realm';
        let realm;
        return Realm.Sync.User.login(AUTH_URL, Realm.Sync.Credentials.nickname("admin", true))
            .then((admin1) => {
                const admin1Config = admin1.createConfiguration({
                    sync: {
                        url: REALM_URL,
                        fullSynchronization: true
                    }
                });
                realm = new Realm(admin1Config);
                return realm.syncSession.uploadAllLocalChanges(1);
            }).then(() => { throw new Error('Upload did not time out'); }, (e) => {
                TestCase.assertEqual(e, 'Uploading changes did not complete in 1 ms.');
                return realm.syncSession.uploadAllLocalChanges();
            });
    },

    testReconnect() {
        const AUTH_URL = 'http://127.0.0.1:9080';
        const REALM_URL = 'realm://127.0.0.1:9080/~/reconnect';
        return Realm.Sync.User.login(AUTH_URL, Realm.Sync.Credentials.nickname("admin", true))
            .then((admin1) => {
                const admin1Config = admin1.createConfiguration({
                    sync: {
                        url: REALM_URL,
                        fullSynchronization: true
                    }
                });
                let realm = new Realm(admin1Config);

                // No real way to check if this works automatically.
                // This is just a smoke test, making sure the method doesn't crash outright.
                Realm.Sync.reconnect();
            });
    },

    test_hasExistingSessions() {
        TestCase.assertFalse(Realm.Sync._hasExistingSessions());

        const AUTH_URL = 'http://127.0.0.1:9080';
        const REALM_URL = 'realm://127.0.0.1:9080/~/active_sessions';
        return Realm.Sync.User.login(AUTH_URL, Realm.Sync.Credentials.nickname("admin", true))
            .then((admin1) => {
                const admin1Config = admin1.createConfiguration({
                    sync: {
                        url: REALM_URL,
                        fullSynchronization: true
                    }
                });
                let realm = new Realm(admin1Config);
                realm.close();

                // Wait for the session to finish
                return new Promise((resolve, reject) => {
                    let intervalId;
                    let it = 50;
                    intervalId = setInterval(function() {
                        if (!Realm.Sync._hasExistingSessions()) {
                            clearInterval(intervalId);
                            resolve();
                        } else if (it < 0) {
                            clearInterval(intervalId);
                            reject("Failed to cleanup session in time");
                        } else {
                            it--;
                        }
                    }, 100);
                });
            });
    },

    testSessionStopPolicy() {
        const AUTH_URL = 'http://127.0.0.1:9080';
        const REALM_URL = 'realm://127.0.0.1:9080/~/stop_policy';
        return Realm.Sync.User.login(AUTH_URL, Realm.Sync.Credentials.nickname("admin", true))
            .then((admin1) => {
                // Check valid input
                const config1 = admin1.createConfiguration({
                    sync: {
                        url: REALM_URL,
                        fullSynchronization: true,
                        _sessionStopPolicy: 'after-upload'
                    }
                });
                new Realm(config1).close();

                const config2 = config1;
                config2.sync._sessionStopPolicy = 'immediately';
                new Realm(config2).close();

                const config3 = config1;
                config3.sync._sessionStopPolicy = 'never';
                new Realm(config3).close();

                // Invalid input
                const config4 = config1;
                config4.sync._sessionStopPolicy = "foo";
                TestCase.assertThrows(() => new Realm(config4));
        });
    },

    testSessionStopPolicyImmediately() {
        const AUTH_URL = 'http://127.0.0.1:9080';
        const REALM_URL = 'realm://127.0.0.1:9080/~/stop_policy_immediately';
        return Realm.Sync.User.login(AUTH_URL, Realm.Sync.Credentials.nickname("admin", true))
            .then((admin1) => {
                // Check valid input
                const config1 = admin1.createConfiguration({
                    sync: {
                        url: REALM_URL,
                        fullSynchronization: true,
                        _sessionStopPolicy: 'immediately'
                    }
                });

                {
                    TestCase.assertFalse(Realm.Sync._hasExistingSessions());
                    const realm = new Realm(config1);
                    const session = realm.syncSession;
                    TestCase.assertTrue(Realm.Sync._hasExistingSessions());
                    realm.close();
                }
                TestCase.assertFalse(Realm.Sync._hasExistingSessions());
            });
    }
};<|MERGE_RESOLUTION|>--- conflicted
+++ resolved
@@ -899,30 +899,6 @@
         await waitForSubscription(results1, subscription1, undefined, 'Lassy 1');
         await waitForSubscription(results2, subscription2, 'foobar', 'Lassy 2');
 
-<<<<<<< HEAD
-                return new Promise((resolve, reject) => {
-                    let retries = 0;
-                    let token;
-                    token = setInterval(() => {
-                        if (!called1 || !called2 || !listener_called) {
-                            // Time out after 10s
-                            if (++retries < 30) {
-                                reject('Partial sync listeners timed out');
-                                clearInterval(token);
-                            }
-                            return;
-                        }
-                        clearInterval(token);
-
-                        let listOfSubscriptions = realm.subscriptions();
-                        TestCase.assertEqual(listOfSubscriptions.length, 2 + 5); // 2 = the two subscriptions, 5 = the permissions classes
-                        TestCase.assertEqual(listOfSubscriptions[0]['name'], '[Dog] name == "Lassy 1"'); // the query is the default name;
-                        TestCase.assertEqual(listOfSubscriptions[0]['query'], 'name == "Lassy 1"');
-                        TestCase.assertEqual(listOfSubscriptions[0]['objectType'], 'Dog');
-                        TestCase.assertEqual(listOfSubscriptions[1]['name'], 'foobar');
-                        TestCase.assertEqual(listOfSubscriptions[1]['query'], 'name == "Lassy 2"');
-                        TestCase.assertEqual(listOfSubscriptions[1]['objectType'], 'Dog');
-=======
         let listOfSubscriptions = realm.subscriptions();
         TestCase.assertEqual(listOfSubscriptions.length, 2 + 5); // 2 = the two subscriptions, 5 = the permissions classes
         TestCase.assertEqual(listOfSubscriptions[0]['name'], '[Dog] name == "Lassy 1" '); // the query is the default name; notice the trailing whitespace!
@@ -931,10 +907,15 @@
         TestCase.assertEqual(listOfSubscriptions[1]['name'], 'foobar');
         TestCase.assertEqual(listOfSubscriptions[1]['query'], 'name == "Lassy 2" '); // notice the trailing whitespace!
         TestCase.assertEqual(listOfSubscriptions[1]['objectType'], 'Dog');
->>>>>>> c9545e24
-
-        listOfSubscriptions = realm.subscriptions('foobar');
-        TestCase.assertEqual(listOfSubscriptions.length, 1);
+
+        let listOfSubscriptions = realm.subscriptions();
+        TestCase.assertEqual(listOfSubscriptions.length, 2 + 5); // 2 = the two subscriptions, 5 = the permissions classes
+        TestCase.assertEqual(listOfSubscriptions[0]['name'], '[Dog] name == "Lassy 1"'); // the query is the default name;
+        TestCase.assertEqual(listOfSubscriptions[0]['query'], 'name == "Lassy 1"');
+        TestCase.assertEqual(listOfSubscriptions[0]['objectType'], 'Dog');
+        TestCase.assertEqual(listOfSubscriptions[1]['name'], 'foobar');
+        TestCase.assertEqual(listOfSubscriptions[1]['query'], 'name == "Lassy 2"');
+        TestCase.assertEqual(listOfSubscriptions[1]['objectType'], 'Dog');
 
         listOfSubscriptions = realm.subscriptions('*bar');
         TestCase.assertEqual(listOfSubscriptions.length, 1);
