--- conflicted
+++ resolved
@@ -50,20 +50,6 @@
     "CMakeLists.txt"
   ],
   "workspaces": [
-<<<<<<< HEAD
-    "packages/bindgen",
-    "packages/realm",
-    "packages/metro-config",
-    "packages/mocha-reporter",
-    "packages/realm-network-transport",
-    "packages/realm-app-importer",
-    "packages/realm-network-transport",
-    "packages/mocha-reporter",
-    "integration-tests/baas-test-server",
-    "integration-tests/environments/node",
-    "integration-tests/environments/react-native",
-    "integration-tests/tests"
-=======
     "example",
     "packages/bindgen",
     "packages/realm",
@@ -81,7 +67,6 @@
     "integration-tests/environments/electron",
     "integration-tests/environments/react-native",
     "integration-tests/baas-test-server"
->>>>>>> c3464b9d
   ],
   "dependencies": {
     "@react-native-community/eslint-config": "^3.1.0",
@@ -101,18 +86,6 @@
     "node-addon-api": "^5.0.0",
     "rollup": "^3.15.0",
     "tsx": "^3.12.2",
-<<<<<<< HEAD
-    "turbo": "^1.6.3",
-    "typescript": "^4.9.3"
-  },
-  "peerDependencies": {
-      "jsc-android": "250231.0.0"
-  },
-  "overrides": {
-      "react-native": {
-          "jsc-android": "250231.0.0"
-      }
-=======
     "typescript": "^4.9.3",
     "wireit": "^0.9.5"
   },
@@ -123,7 +96,6 @@
     "react-native": {
       "jsc-android": "250231.0.0"
     }
->>>>>>> c3464b9d
   },
   "devDependencies": {
     "react-native": "0.71.0"
