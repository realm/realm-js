--- conflicted
+++ resolved
@@ -329,14 +329,14 @@
         if: ${{ (matrix.variant.os == 'ios') }}
         run: open -a ${{ env.DEVELOPER_DIR }}/Contents/Developer/Applications/Simulator.app/Contents/MacOS/Simulator
 
-      - name: Create Mocha Env
+      - name: Create Mocha Remote Context
         id: mocha-env
-        run: echo "mrc=syncLogLevel=warn,longTimeout=${{ env.LONG_TIMEOUT }},realmBaseUrl=${{ secrets.REALM_QA_BASE_URL }},mongodbClusterName=${{ secrets.ATLAS_QA_DAILY_CLUSTER_NAME }},privateKey=${{ secrets.ATLAS_QA_PRIVATE_API_KEY }},publicKey=${{ secrets.ATLAS_QA_PUBLIC_API_KEY }}" >> $GITHUB_OUTPUT
+        run: echo "context=syncLogLevel=warn,longTimeout=${{ env.LONG_TIMEOUT }},realmBaseUrl=${{ secrets.REALM_QA_BASE_URL }},mongodbClusterName=${{ secrets.ATLAS_QA_DAILY_CLUSTER_NAME }},privateKey=${{ secrets.ATLAS_QA_PRIVATE_API_KEY }},publicKey=${{ secrets.ATLAS_QA_PUBLIC_API_KEY }}" >> $GITHUB_OUTPUT
 
       - name: Run ${{matrix.variant.target}} (${{ matrix.variant.os}} / ${{ matrix.variant.environment }})
         if: ${{ (matrix.variant.os != 'android') && (matrix.variant.os != 'ios') }}
         env:
-          MOCHA_REMOTE_CONTEXT: ${{ steps.mocha-env.outputs.mrc }}
+          MOCHA_REMOTE_CONTEXT: ${{ steps.mocha-env.outputs.context }}
         # The non react native environments should not take so long
         timeout-minutes: 60
         run: ${{ env.wrapper }} npm run ${{ matrix.variant.target}} --prefix integration-tests/environments/${{ matrix.variant.environment }}
@@ -344,13 +344,8 @@
       - name: Run ${{matrix.variant.target}} (${{ matrix.variant.os}} / ${{ matrix.variant.environment }})
         if: ${{ (matrix.variant.os == 'ios') }}
         env:
-<<<<<<< HEAD
-          MOCHA_REMOTE_CONTEXT: ${{ steps.mocha-env.outputs.name }}
+          MOCHA_REMOTE_CONTEXT: ${{ steps.mocha-env.outputs.context }}
         timeout-minutes: 75
-=======
-          MOCHA_REMOTE_CONTEXT: ${{ steps.mocha-env.outputs.mrc }}
-        timeout-minutes: 45
->>>>>>> e167505b
         run: ${{ env.wrapper }} npm run ${{ matrix.variant.target}} --prefix integration-tests/environments/${{ matrix.variant.environment }}
 
       - name: Setup Java Gradle cache for android test app
@@ -383,13 +378,8 @@
       - name: Run ${{matrix.variant.target}} (${{ matrix.variant.os}} / ${{ matrix.variant.environment }})
         if: ${{ (matrix.variant.os == 'android') }}
         env:
-<<<<<<< HEAD
-          MOCHA_REMOTE_CONTEXT: ${{ steps.mocha-env.outputs.name }}
+          MOCHA_REMOTE_CONTEXT: ${{ steps.mocha-env.outputs.context }}
         timeout-minutes: 75
-=======
-          MOCHA_REMOTE_CONTEXT: ${{ steps.mocha-env.outputs.mrc }}
-        timeout-minutes: 45
->>>>>>> e167505b
         uses: reactivecircus/android-emulator-runner@v2
         with:
           api-level: 29
