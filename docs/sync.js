////////////////////////////////////////////////////////////////////////////
//
// Copyright 2016 Realm Inc.
//
// Licensed under the Apache License, Version 2.0 (the "License");
// you may not use this file except in compliance with the License.
// You may obtain a copy of the License at
//
// http://www.apache.org/licenses/LICENSE-2.0
//
// Unless required by applicable law or agreed to in writing, software
// distributed under the License is distributed on an "AS IS" BASIS,
// WITHOUT WARRANTIES OR CONDITIONS OF ANY KIND, either express or implied.
// See the License for the specific language governing permissions and
// limitations under the License.
//
////////////////////////////////////////////////////////////////////////////

/* eslint getter-return: "off", no-dupe-class-members: "off" */

/**
 * This describes the different options used to create a {@link Realm} instance with Realm Platform synchronization.
 * @typedef {Object} Realm.Sync~SyncConfiguration
 * @property {Realm.Sync.User} user - A {@link Realm.Sync.User} object obtained by calling `Realm.Sync.User.login`.
 * @property {string} url - A `string` which contains a valid Realm Sync url.
 * @property {function} [error] - A callback function which is called in error situations.
 *    The `error` callback can take up to five optional arguments: `name`, `message`, `isFatal`,
 *    `category`, and `code`.
 *
 * @deprecated
 * @property {boolean} [validate_ssl] - Indicating if SSL certificates must be validated.
 * @deprecated
 * @property {string} [ssl_trust_certificate_path] - A path where to find trusted SSL certificates.
 * @deprecated
 * @property {Realm.Sync~sslValidateCallback} [open_ssl_verify_callback] - A callback function used to
 * accept or reject the server's SSL certificate.
 *
 * @property {Realm.Sync~SSLConfiguration} [ssl] - SSL configuration.
 * @deprecated
 * @property {boolean} [partial] - Whether this Realm should be opened in 'query-based synchronization' mode.
 *    Query-based synchronisation only synchronizes those objects that match the query specified in contrast
 *    to the normal mode of operation that synchronises all objects in a remote Realm.
 * @property {boolean} [fullSynchronization] - Whether this Realm should be opened in query-based or full
 *    synchronization mode. The default is query-based mode which only synchronizes objects that have been subscribed to.
 *    A fully synchronized Realm will synchronize the entire Realm in the background, irrespectively of the data being
 *    used or not.
 * @property {Object} [custom_http_headers] - A map (string, string) of custom HTTP headers.
 * @property {string} [customQueryBasedSyncIdentifier] - A custom identifier to append to the Realm url rather than the default
 *    identifier which is comprised of the user id and a random string. It allows you to reuse query based Realms across
 *    different devices.
<<<<<<< HEAD
 * @property {string} [clientResyncMode] A Client Resync is triggered if the device and server cannot agree on a common shared history
 *     for the Realm file, thus making it impossible for the device to upload or receive any changes.
 *     This can happen if the server is rolled back or restored from backup. Just having the device offline will not trigger a Client Resync.
 *     The three different modes are `'recover'`, `'discard'`, and `'manual'` with `'manual'` as the default value for
 *     query-based sync and `'recover'` for full sync.
 *     Query-based synced Realm only support `'manual'`.
 */

/**
 * This describes the client resync modes.
 * @typedef {("recover"|"discard"|"manual")} Realm.Sync~ClientResyncMode
 * @property "recover" - Realm will compare the local Realm with the Realm on the server and automatically transfer
 *     any changes from the local Realm that makes sense to the Realm provided by the server.
 *     This is the default mode for fully synchronized Realms. It is not yet supported by query-based Realms.
 * @property "discard" - The local Realm will be discarded and replaced with the server side Realm.
 *     All local changes will be lost. This mode is not yet supported by query-based Realms.
 * @property "manual" - A manual Client Resync is also known as a Client Reset. An error will be thrown.
 *     See also {@link Realm.Sync.initiateClientReset}.
=======
 * @property {Object} [newRealmFileBehavior] - Whether to create a new file and sync in background or wait for the file to be synced.
 * @property {Object} [existingRealmFileBehavior] - Whether to open existing file and sync in background or wait for the sync of the
 *    file to complete and then open.
>>>>>>> 70b84207
 */

/**
 * This describes the different options used to create a {@link Realm} instance with Realm Platform synchronization.
 * @typedef {Object} Realm.Sync~SSLConfiguration
 * @property {boolean} validate - Indicating if SSL certificates must be validated. Default is `true`.
 * @property {string} certificatePath - A path where to find trusted SSL certificates.
 * @property {Realm.Sync~sslValidateCallback} validateCallback - A callback function used to
 * accept or reject the server's SSL certificate.
 */

/**
 * When the sync client has received the server's certificate chain, it presents every certificate in
 * the chain to the {@link Realm.Sync~sslValidateCallback} callback.
 *
 * The return value of the callback decides whether the certificate is accepted (`true`)
 * or rejected (`false`). {@link Realm.Sync~sslValidateCallback} is only respected on platforms where
 * OpenSSL is used for the sync client, e.g. Linux. The callback is not
 * allowed to throw exceptions. If the operations needed to verify the certificate lead to an exception,
 * the exception must be caught explicitly before returning. The return value would typically be false
 * in case of an exception.
 * @callback Realm.Sync~sslValidateCallback
 * @param {Realm.Sync~SSLCertificateValidationInfo} validationInfo
 * @return {boolean}
 */

/**
 * @typedef {Object} Realm.Sync~SSLCertificateValidationInfo
 * @property {string} serverAddress
 * @property {number} serverPort
 * @property {string} pemCertificate
 * @property {boolean} acceptedByOpenSSL - `true` if OpenSSL has accepted the certificate,
 * and `false` if OpenSSL has rejected it.
 * It is generally safe to return true when `acceptedByOpenSSL` is `true`. If `acceptedByOpenSSL` is `false`,
 * an independent verification should be made.
 * @property {number} depth - Specifies the position of the certificate in the chain.
 * `depth = 0` represents the actual server certificate. The root
 * certificate has the highest depth. The certificate of highest depth will be presented first.
 */

/**
 * This describes the different options used when adding a Global Notifier listener.
 * @typedef {Object} Realm.Sync~RealmListenerConfiguration
 * @property {string} serverUrl - The sync server to listen to.
 * @property {SyncUser} adminUser - an admin user obtained by calling {@linkcode Realm.Sync.User.login|User.login} with admin credentials.
 * @property {string} filterRegex - A regular expression used to determine which changed Realms should trigger events. Use `.*` to match all Realms.
 * @property {Realm.Sync.SSLConfiguration} sslConfiguration - SSL configuration used by the Realms being observed.
 */

/**
 * The default behavior settings if you want to open a synchronized Realm immediately and start working on it.
 * If this is the first time you open the Realm, it will be empty while the server data is being downloaded
 * in the background.
 *
 * @typedef {Object} Realm.Sync.openLocalRealmBehavior
 */

/**
 * The default behavior settings if you want to fully synchronize a Realm before it is opened.
 * If this takes more than 30 seconds, an exception will be thrown.
 *
 * @typedef {Object} Realm.Sync.downloadBeforeOpenBehavior
 */

/**
 * When opening a Realm created with Realm Mobile Platform v1.x, it is automatically
 * migrated to the v2.x format. In case this migration
 * is not possible, an exception is thrown. The exception´s `message` property will be equal
 * to `IncompatibleSyncedRealmException`. The Realm is backed up, and the property `configuration`
 * is a {Realm~Configuration} which refers to it. You can open it as a local, read-only Realm, and
 * copy objects to a new synced Realm.
 *
 * @memberof Realm
 */
class Sync {
    /**
     * Add a sync listener to listen to changes across multiple Realms.
     *
     * @param {string} serverUrl - The sync server to listen to.
     * @param {SyncUser} adminUser - an admin user obtained by calling {@linkcode Realm.Sync.User.login|User.login} with admin credentials.
     * @param {string} filterRegex - A regular expression used to determine which changed Realms should trigger events. Use `.*` to match all Realms.
     * @param {string} name - The name of the event.
     * @param {function(changeEvent)} changeCallback - The callback to invoke with the events.
     *
     * Registers the `changeCallback` to be called each time the given event occurs on the specified server.
     * Only events on Realms with a _virtual path_ that matches the filter regex are emitted.
     *
     * Currently supported events:
     *
     *  * `'available'`: Emitted whenever there is a new Realm which has a virtual
     *    path matching the filter regex, either due to the Realm being newly created
     *    or the listener being added. The virtual path (i.e. the portion of the
     *    URL after the protocol and hostname) is passed as an argument.
     *  * `'change'`: Emitted whenever the data within a Realm matching the filter
     *    regex has changed. A [ChangeEvent]{@link Realm.Sync.ChangeEvent} argument
     *    is passed containing information about which Realm changed and what
     *    objects within the Realm changed.
     *  * `'delete'`: Emitted whenever a Realm matching the filter regex has been
     *    deleted from the server. The virtual path of the Realm being deleted is
     *    passed as an argument.
     *
     * Only available in the Enterprise Edition.
     * @deprecated Use `addListener(config, eventName, changeCallback)` instead`.
     */
    static addListener(serverUrl, adminUser, filterRegex, name, changeCallback) { }

    /**
     * Add a sync listener to listen to changes across multiple Realms.
     *
     * @param {Realm.Sync.RealmListenerConfiguration} config - The configuration object for Realms being observed.
     * @param {string} eventName - The name of the event to observe.
     * @param {function(changeEvent)} changeCallback - The callback to invoke with the events.
     *
     * Registers the `changeCallback` to be called each time the given event occurs on the specified server.
     * Only events on Realms with a _virtual path_ that matches the filter regex are emitted.
     *
     * Currently supported events:
     *
     *  * `'available'`: Emitted whenever there is a new Realm which has a virtual
     *    path matching the filter regex, either due to the Realm being newly created
     *    or the listener being added. The virtual path (i.e. the portion of the
     *    URL after the protocol and hostname) is passed as an argument.
     *  * `'change'`: Emitted whenever the data within a Realm matching the filter
     *    regex has changed. A [ChangeEvent]{@link Realm.Sync.ChangeEvent} argument
     *    is passed containing information about which Realm changed and what
     *    objects within the Realm changed.
     *  * `'delete'`: Emitted whenever a Realm matching the filter regex has been
     *    deleted from the server. The virtual path of the Realm being deleted is
     *    passed as an argument.
     *
     * Only available in the Enterprise Edition.
     */
    static addListener(config, eventName, changeCallback) { }

    /**
     * Add a sync listener to listen to changes across multiple Realms.
     *
     * @param {string} serverUrl - The sync server to listen to.
     * @param {SyncUser} adminUser - an admin user obtained by calling {@linkcode Realm.Sync.User.login|User.login} with admin credentials.
     * @param {string} filterRegex - A regular expression used to determine which changed Realms should trigger events. Use `.*` to match all Realms.
     * @param {Realm.Worker} worker - Worker to deliver events to.
     *
     * Only available in the Enterprise Edition.
     */
    static addListener(serverUrl, adminUser, filterRegex, worker) { }

    /**
     * Calling this method will force Realm to attempt to reconnect to the server immediately.
     *
     * Realm will reconnect automatically, but by using exponential backoff. This means that if the device is offline for
     * a long time, restoring the connection after it comes back online can take longer than expected. In situations
     * where it is possible to detect the network condition (e.g. Airplane mode). Manually calling this method can
     * provide a smoother user experience.
     */
    static reconnect() { }

    /**
     * Remove a previously registered sync listener.
     *
     * @param {string} filterRegex - The regular expression previously used to register the listener.
     * @param {string} name - The event name.
     * @param {function(changeEvent)} changeCallback - The previously registered callback to be removed.
     */
    static removeListener(regex, name, changeCallback) { }

    /**
     * Remove a previously registered sync listener.
     *
     * @param {string} filterRegex - The regular expression previously used to register the listener.
     * @param {string} worker - The worker registered as a listener.
     * @return {Promise<void>} A promise which is resolved when the worker has finished shutting down.
     */
    static removeListener(regex, worker) { }

    /**
     * Remove all previously registered listeners.
     * @return {Promise<void>} A promise which is resolved when all workers (if any) have finished shutting down.
     */
    static removeAllListeners(name) { }

    /**
     * Set the sync log level.
     * @param {Realm.Sync~LogLevel} level - The new log level.
     */
    static setLogLevel(level) { }

    /**
     * A callback passed to `Realm.Sync.setLogger` when instrumenting the Realm Sync client with a custom logger.
     * @callback Realm.Sync~logCallback
     * @param {number} level The level of the log entry between 0 and 8 inclusively.
     * Use this as an index into `['all', 'trace', 'debug', 'detail', 'info', 'warn', 'error', 'fatal', 'off']` to get the name of the level.
     * @param {string} message The message of the log entry.
     */

    /**
     * Capture the sync client's log.
     * @param {Realm.Sync~logCallback} logger - The log callback.
     */
    static setLogger(logger) { }

    /**
     * Set the application part of the User-Agent string that will be sent to the Realm Object Server when a session
     * is created.
     *
     * This method can only be called up to the point where the first Realm is opened. After that, the User-Agent
     * can no longer be changed.
     * @param {string} the user agent description
     */
    static setUserAgent(userAgent) { }

    /**
     * Initiate a client reset. The Realm must be closed prior to the reset.
     *
     * @param {string} [path] - The path to the Realm to reset.
     * Throws error if reset is not possible.
     * @example
     * {
     *   const config = { sync: { user, url: 'realm://localhost:9080/~/myrealm' } };
     *   config.sync.error = (sender, error) => {
     *     if (error.name === 'ClientReset') {
     *       Realm.Sync.initiateClientReset(original_path);
     *       // copy required objects from Realm at error.config.path
     *     }
     *   }
     * }
     */
    static initiateClientReset(path) { }

    /**
     * Returns `true` if Realm still has a reference to any sync sessions regardless of their state.
     * If `false` is returned it means that no sessions currently exist.
     */
    static _hasExistingSessions() { }

    /**
     * Returns a list of local Realms previously downloaded via the global notifier.
     *
     * @param {string} regex - The regular expression used to filter the returned Realms by virtual path.
     * @return {Array<LocalRealm>} An array of [LocalRealm]{@link Realm.Sync.LocalRealm}.
     */
    static localListenerRealms(regex) { }
}

/**
 * Represent an entry for a local Realm, downloaded previously by the global notifier.
 *
 * @memberof Realm.Sync
 */
class LocalRealm {
    /**
     * The virtual path of the local Realm. This is the portion of the URL of
     * the synced Realm after the protocol and the host name.
     * @type {string}
     * @readonly
     */
    get path() { }

    /**
     * An instance of the local Realm.
     * @returns {Realm}
     */
    realm() { }
}

/**
 * Change information passed when receiving sync `'change'` events.
 *
 * A ChangeEvent object can only be used within the callback which it is
 * supplied to, and cannot be stored for use later. If the callback returns a
 * promise, the ChangeEvent will remain valid until that promise is resolved
 * (and no further notifications for that same Realm will be made until it is
 * resolved). The Realms supplied by the change event do not need to be
 * explicitly closed.
 *
 * @memberof Realm.Sync
 */
class ChangeEvent {
    /**
     * The virtual path of the changed Realm. This is the portion of the URL of
     * the synced Realm after the protocol and the host name.
     * @type {string}
     */
    get path() { }

    /**
     * The changed realm, with the changes applied.
     * @type {Realm}
     */
    get realm() { }

    /**
     * The modified Realm prior to any of the changes being applied. This can
     * be used in combination with the change indices to read the old values of
     * any objects which were modified.
     *
     * @type {Realm}
     */
    get oldRealm() { }

    /**
     * The change indexes for all added, removed, and modified objects in the
     * changed Realm. This object is a hashmap of object types to arrays of
     * indexes for all changed objects:
     *
     * Note that deleting an object in Realm can cause other objects in the
     * Realm to move, which will be reported as an insertion/deletion pair. For
     * example, if there are ten objects in a Realm and the fifth is deleted,
     * the change indices will be `{insertions: [4], deletions: [4, 9]}`.
     *
     * @example
     * {
     *   MyObject: {
     *     insertions:    [indexes...],
     *     deletions:     [indexes...],
     *     modifications: [indexes...]
     *   },
     *   MyOtherObject:
     *     ...
     * }
     *
     * @type {object}
     */
    get changes() { }
}

/**
 * @typedef Realm.Sync~LogLevel
 * @type {("all"|"trace"|"debug"|"detail"|"info"|"warn"|"error"|"fatal"|"off")}
 */

/**
 * Class that describes authentication errors in the Realm Object Server
 * @memberof Realm.Sync
 */
class AuthError extends Error {
    /**
     * The numerical code for this error.
     * @type {number}
     */
    get code() { }

    /**
     * The unique help URI that describes this error.
     * @type {string}
     */
    get type() { }
}

/**
 * Describes an error when an incompatible synced Realm is opened. The old version of the Realm can be accessed in readonly mode using the configuration() member
 * @memberof Realm.Sync
 */
class IncompatibleSyncedRealmError {
    /**
     * The name of the error is 'IncompatibleSyncedRealmError'
     */
    get name() { }

    /**
     * The {Realm~Configuration} of the backed up Realm.
     * @type {Realm~Configuration}
     */
    get configuration() { }
}

/**
 * Class for creating user credentials
 * @memberof Realm.Sync
 */
class Credentials {
    /**
     * Creates credentials based on a login with a username and a password.
     * @param {string} username The username of the user.
     * @param {string} password The user's password.
     * @param {boolean} [createUser] optional - `true` if the user should be created, `false` otherwise. If
     * `true` is provided and the user exists, or `false` is provided and the user doesn't exist,
     * an error will be thrown. If not specified, if the user doesn't exist, they will be created,
     * otherwise, they'll be logged in if the password matches.
     * @return {Credentials} An instance of `Credentials` that can be used in {@linkcode Realm.Sync.User.login|User.login}.
     */
    static usernamePassword(username, password, createUser) { }

    /**
     * Creates credentials based on a Facebook login.
     * @param {string} token A Facebook authentication token, obtained by logging into Facebook..
     * @return {Credentials} An instance of `Credentials` that can be used in {@linkcode Realm.Sync.User.login|User.login}.
     */
    static facebook(token) { }

    /**
     * Creates credentials based on a Google login.
     * @param {string} token A Google authentication token, obtained by logging into Google..
     * @return {Credentials} An instance of `Credentials` that can be used in {@linkcode Realm.Sync.User.login|User.login}.
     */
    static google(token) { }

    /**
     * Creates credentials for an anonymous user. These can only be used once - using them a second
     * time will result in a different user being logged in. If you need to get a user that has already logged
     * in with the Anonymous credentials, use {@linkcode Realm.Sync.User.current|User.current} or {@linkcode Realm.Sync.User.all|User.all}
     * @return {Credentials} An instance of `Credentials` that can be used in {@linkcode Realm.Sync.User.login|User.login}.
     */
    static anonymous() { }

    /**
     * Creates credentials based on a login with a nickname. If multiple users try to login
     * with the same nickname, they'll get the same underlying sync user.
     * @param {string} value The nickname of the user.
     * @param {boolean} [isAdmin] An optional parameter controlling whether the user is admin. Default is `false`.
     * @return {Credentials} An instance of `Credentials` that can be used in {@linkcode Realm.Sync.User.login|User.login}.
     */
    static nickname(value, isAdmin) { }

    /**
     * Creates credentials based on an Active Directory login.
     * @param {string} token An access token, obtained by logging into Azure Active Directory.
     * @return {Credentials} An instance of `Credentials` that can be used in {@linkcode Realm.Sync.User.login|User.login}.
     */
    static azureAD(token) { }

    /**
     * Creates credentials based on a JWT login.
     * @param {string} token A JSON Web Token, that will be validated against the server's configured rules.
     * @param {string} [providerName] The name of the provider as configured in the Realm Object. If not specified, the default
     * name - `jwt` - will be used.
     * @return {Credentials} An instance of `Credentials` that can be used in {@linkcode Realm.Sync.User.login|User.login}.
     */
    static jwt(token, providerName) { }

    /**
     * Creates credentials based on an admin token. Using this credential will not contact the Realm Object Server.
     * @param {string} token The admin token.
     * @return {Credentials} An instance of `Credentials` that can be used in {@linkcode Realm.Sync.User.login|User.login}.
     */
    static adminToken(token) { }

    /**
     * Creates credentials with a custom provider and user identifier.
     * @param {string} providerName Provider used to verify the credentials.
     * @param {string} token A string identifying the user. Usually an identity token or a username.
     * @param {userInfo} userInfo Data describing the user further or null if the user does not have any extra data.
     * The data will be serialized to JSON, so all values must be mappable to a valid JSON data type.
     * @return {Credentials} An instance of `Credentials` that can be used in {@linkcode Realm.Sync.User.login|User.login}.
     */
    static custom(providerName, token, userInfo) { }


    /**
     * Gets the identity provider for the credentials.
     * @returns {string} The identity provider, such as Google, Facebook, etc.
     */
    get identityProvider() { }

    /**
     * Gets the access token.
     * @returns {string}
     */
    get token() { }

    /**
     * Gets additional user information associated with the credentials.
     * @returns {object} A dictionary, containing the additional information.
     */
    get userInfo() { }
}

/**
 * Class for managing Sync users.
 * @memberof Realm.Sync
 */
class User {
    /**
     * Logs the user in to the Realm Object Server.
     * @param {string} server The url of the server that the user is authenticated against.
     * @param {Credentials} credentials The credentials to use for authentication. Obtain them by calling one of
     * the {@linkcode Realm.Sync.Credentials|Credentials} static methods.
     * @return {Promise<User> | User} A {@linkcode Realm.Sync.User|User} object if the credentials are
     * {@linkcode Realm.Sync.Credentials.adminToken|adminToken}, {@link Realm.Sync.User|`Promise<User>`} otherwise.
     */
    static login(server, credentials) { }

    /**
     * Request a password reset email to be sent to a user's email.
     * This will not throw an exception, even if the email doesn't belong to a Realm Object Server user.
     *
     * This can only be used for users who authenticated with the 'password' provider, and passed a valid email address as a username.
     *
     * @param {string} server - authentication server
     * @param {string} email - The email that corresponds to the user's username.
     * @return {Promise<void>} A promise which is resolved when the request has been sent.
     */
    static requestPasswordReset(server, email) { }

    /**
     * Complete the password reset flow by using the reset token sent to the user's email as a one-time authorization token to change the password.
     *
     * By default, Realm Object Server will send a link to the user's email that will redirect to a webpage where they can enter their new password.
     * If you wish to provide a native UX, you may wish to modify the password authentication provider to use a custom URL with deep linking, so you can
     * open the app, extract the token, and navigate to a view that allows to change the password within the app.
     *
     * @param {string} server - authentication server
     * @param {string} resetToken - The token that was sent to the user's email address.
     * @param {string} newPassword - The user's new password.
     * @return {Promise<void>} A promise which is resolved when the request has been sent.
     */
    static completePasswordReset(server, resetToken, newPassword) { }

    /**
     * Request an email confirmation email to be sent to a user's email.
     * This will not throw an exception, even if the email doesn't belong to a Realm Object Server user.
     *
     * @param {string} server - authentication server
     * @param {string} email - The email that corresponds to the user's username.
     * @return {Promise<void>} A promise which is resolved when the request has been sent.
     */
    static requestEmailConfirmation(server, email) { }

    /**
     * Complete the email confirmation flow by using the confirmation token sent to the user's email as a one-time authorization token to confirm their email.
     *
     * By default, Realm Object Server will send a link to the user's email that will redirect to a webpage where they can enter their new password.
     * If you wish to provide a native UX, you may wish to modify the password authentication provider to use a custom URL with deep linking, so you can
     * open the app, extract the token, and navigate to a view that allows to confirm the email within the app.
     *
     * @param {string} server - authentication server
     * @param {string} confirmationToken - The token that was sent to the user's email address.
     * @return {Promise<void>} A promise which is resolved when the request has been sent.
     */
    static confirmEmail(server, confirmationToken) { }

    /**
     * Creates a new sync user instance from the serialized representation.
     * @param {object} serialized - the serialized version of the user, obtained by calling {@link User#serialize}.
     */
    static deserialize(serialized) { }

    /**
     * A dictionary containing users that are currently logged in.
     * The keys in the dictionary are user identities, values are corresponding User objects.
     * @type {object}
     */
    static get all() { }

    /**
     * Get the currently logged in user.
     * Throws error if > 1 user logged in, returns undefined if no users logged in.
     * @type {User}
     */
    static get current() { }

    /**
     * Gets the server URL that was used for authentication.
     * @type {string}
     */
    get server() { }

    /**
     * Gets the identity of this user on the Realm Object Server.
     * The identity is a guaranteed to be unique among all users on the Realm Object Server.
     * @type {string}
     */
    get identity() { }

    /**
     * Gets this user's refresh token. This is the user's credential for accessing the Realm
     * Object Server and should be treated as sensitive data.
     * @type {string}
     */
    get token() { }

    /**
     * Returns true if this user is an administrator.
     * @type {bool}
     */
    get isAdmin() { }

    /**
     * Returns true if the token is an administrator token.
     */
    get isAdminToken() { }

    /**
     * Creates the configuration object required to open a synchronized Realm.
     *
     * @param {Realm.PartialConfiguration} config - optional parameters that should override any default settings.
     * @returns {Realm.Configuration} the full Realm configuration
     * @since 3.0.0
     */
    createConfiguration(config) { }

    /**
     * Serializes a user to an object, that can be persisted or passed to another component to create a new instance
     * by calling {@link User.deserialize}. The serialized user instance includes the user's refresh token and should
     * be treated as sensitive data.
     * @returns {object} an object, containing the user identity, server url, and refresh token.
     */
    serialize() { }

    /**
     * Logs out the user from the Realm Object Server. Once the Object Server has confirmed the logout the user
     * credentials will be deleted from this device.
     * @return {Promise<void>} A promise which is resolved when the user has logged out both locally and on the server.
     */
    logout() { }

    /**
     * Get account information for a user. (requires administrator privilidges)
     * @param {string} provider - the provider to query for user account information (ex. 'password')
     * @param {string} username - the target username which account information should be retrieved
     * @returns {Promise} - a promise that will be resolved with the retrieved account information as JSON object
     * @example
     * {
     *   "user_id": "f7a8d2ad9768d73d9d161723935f6f95",
     *   "is_admin": false,
     *   "accounts": [
     *     {
     *       "provider": "password",
     *       "provider_id": "user@email.com"
     *     }
     *   ],
     *   "metadata":[]
     * }
     */
    retrieveAccount(provider, username) { }

    /**
     * Asynchronously retrieves all permissions associated with the user calling this method.
     * @param {string} recipient the optional recipient of the permission. Can be either
     * 'any', which is the default, 'currentUser', or 'otherUser' if you want only permissions
     * belonging to the user or *not* belonging to the user.
     * @returns {Promise} a Promise with a collection of permission objects that provides detailed
     * information regarding the granted access.
     */
    getGrantedPermissions(recipient) { }

    /**
     * Changes the permissions of a Realm.
     * @param {object} condition - A condition that will be used to match existing users against.
     * This should be an object, containing either the key 'userId', or 'metadataKey' and 'metadataValue'.
     * @param {string} realmUrl - The path to the Realm that you want to apply permissions to.
     * @param {string} accessLevel - The access level you want to set: 'none', 'read', 'write' or 'admin'.
     * @returns {Promise} a Promise that, upon completion, indicates that the permissions have been
     * successfully applied by the server.
     */
    applyPermissions(condition, realmUrl, accessLevel) { }

    /**
     * Generates a token that can be used for sharing a Realm.
     * @param {string} realmUrl - The Realm URL whose permissions settings should be changed. Use * to change
     * the permissions of all Realms managed by this user.
     * @param {string} accessLevel - The access level to grant matching users. Note that the access level
     * setting is additive, i.e. you cannot revoke permissions for users who previously had a higher access level.
     * Can be 'read', 'write' or 'admin'.
     * @param {Date} [expiresAt] - Optional expiration date of the offer. If set to null, the offer doesn't expire.
     * @returns {Promise} A Promise that, upon completion, contains a token that can be shared with another user,
     * e.g. via email or message and then consumed by {@link Realm#Sync#User#.acceptPermissionOffer} to obtain
     * permissions to a Realm.
     */
    offerPermissions(realmUrl, accessLevel, expiresAt) { }

    /**
     * Consumes a token generated by {@link Realm#Sync#User#offerPermissions offerPermissions} to obtain permissions to a shared Realm.
     * @param {string} token - The token, generated by User.offerPermissions
     * @returns {Promise} A Promise that, upon completion, contains the url of the Realm that the token has granted permissions to.
     */
    acceptPermissionOffer(token) { }

    /**
     * Invalidates a permission offer.
     * Invalidating an offer prevents new users from consuming its token. It doesn't revoke any permissions that have
     * already been granted.
     * @param {string|PermissionOffer} permissionOfferOrToken - Either the token or the entire
     * {@link PermissionOffer PermissionOffer} object that was generated with
     * {@link Realm#Sync#User#offerPermissions offerPermissions}.
     */
    invalidatePermissionOffer(permissionOfferOrToken) { }

    /**
     * Asynchronously retrieve the permission offers that this user has created by invoking
     * {@link Realm#Sync#User#offerPermissions offerPermissions}.
     * @returns {Promise} A promise that, upon completion, contains a collection of {@link PermissionOffer PermissionOffer} objects.
     */
    getPermissionOffers() { }

    // Deprecated
    /**
     * @deprecated to be removed in future versions. Use User.login(server, Credentials.usernamePassword) instead.
     */
    static register(server, username, password) { }

    /**
     * @deprecated to be removed in future versions. Use User.login(server, Credentials.adminToken) instead.
     */
    static adminUser(adminToken, server) { }

    /**
     * @deprecated to be removed in future versions. Use User.login(server, Credentials.SOME-PROVIDER) instead.
     */
    static registerWithProvider(server, options) { }

    /**
     * @deprecated to be removed in future versions. Use User.login(server, Credentials.SOME-PROVIDER) instead.
     */
    static authenticate(server, provider, options) { }
}

/**
 * An object encapsulating a Realm Object Server session. Sessions represent the communication between the
 * client (and a local Realm file on disk), and the server (and a remote Realm at a given URL stored on a Realm Object Server).
 * Sessions are always created by the SDK and vended out through various APIs. The lifespans of sessions
 * associated with Realms are managed automatically.
 * @memberof Realm.Sync
 */
class Session {
    /**
     * Gets the Sync-part of the configuration that the corresponding Realm was
     * constructed with.
     * @type {object}
     */
    get config() { }

    /**
     * Gets the User that this session was created with.
     * @type {User}
     */
    get user() { }

    /**
     * Gets the URL of the Realm Object Server that this session is connected to.
     * @type {string}
     */
    get url() { }

    /**
     * Gets the current state of the session.
     * Can be either:
     *  - "active": The session is connected to the Realm Object Server and is actively transferring data.
     *  - "inactive": The session is not currently communicating with the Realm Object Server.
     *  - "invalid": A non-recoverable error has occurred, and this session is semantically invalid. A new session should be created.
     * @type {string}
     */
    get state() { }

    /**
     * Register a progress notification callback on a session object
     * @param {string} direction - The progress direction to register for.
     * Can be either:
     *  - `download` - report download progress
     *  - `upload` - report upload progress
     * @param {string} mode - The progress notification mode to use for the registration.
     * Can be either:
     *  - `reportIndefinitely` - the registration will stay active until the callback is unregistered
     *  - `forCurrentlyOutstandingWork` - the registration will be active until only the currently transferable bytes are synced
     * @param {callback(transferred, transferable)} callback - called with the following arguments:
     *   - `transferred` - the current number of bytes already transferred
     *   - `transferable` - the total number of transferable bytes (the number of bytes already transferred plus the number of bytes pending transfer)
     */
    addProgressNotification(direction, mode, progressCallback) { }

    /** Unregister a progress notification callback that was previously registered with addProgressNotification.
     * Calling the function multiple times with the same callback is ignored.
    * @param {callback(transferred, transferable)} callback - a previously registered progress callback
    */
    removeProgressNotification(progressCallback) { }

    /**
     * Registers a connection notification on the session object. This will be notified about changes to the
     * underlying connection to the Realm Object Server.
     *
     * @param {callback(newState, oldState)} callback - called with the following arguments:
     *   - `newState` - the new state of the connection
     *   - `oldState` - the state the connection transitioned from.
     */
    addConnectionNotification(connectionCallback) { }

    /**
     * Unregister a state notification callback that was previously registered with addStateNotification.
     * Calling the function multiple times with the same callback is ignored.
     *
     * @param {callback(oldState, newState)} callback - a previously registered state callback.
     */
    removeConnectionNotification(connectionCallback) { }

    /**
     * Gets the current state of the connection to the server. Multiple sessions might share the same underlying
     * connection. In that case, any connection change is sent to all sessions.
     *
     * Can be either:
     *  - Realm.Sync.ConnectionState.Disconnected: No connection to the server is available.
     *  - Realm.Sync.ConnectionState.Connecting: An attempt to connect to the server is in progress.
     *  - Realm.Sync.ConnectionState.Connected: The connection to the server is active and data can be synchronized.
     *
     * Data will only be synchronized with the Realm ObjectServer if this method returns `Connected` and `state()`
     * returns `Active` or `Dying`.
     *
     * @type {string}
     */
    connectionState() { }

    /**
     * Returns `true` if the session is currently active and connected to the server, `false` if not.
     *
     * @type {boolean}
     */
    isConnected() { }

    /**
     * Resumes a sync session that has been paused.
     *
     * This method is asynchronous so in order to know when the session has started you will need
     * to add a connection notification with `addConnectionNotification`.
     *
     * This method is idempotent so it will be a no-op if the session is already started.
     */
    resume() { }

    /**
     * Pause a sync session.
     *
     * This method is asynchronous so in order to know when the session has started you will need
     * to add a connection notification with `addConnectionNotification`.
     *
     * This method is idempotent so it will be a no-op if the session is already paused.
     */
    pause() { }

    /**
     * This method returns a promise that does not resolve successfully until all known local changes have been uploaded
     * to the server or the specified timeout is hit in which case it will be rejected. If the method times out, the upload
     * will still continue in the background.
     *
     * This method cannot be called before the Realm has been opened.
     *
     * @param timeout maximum amount of time to wait in milliseconds before the promise is rejected. If no timeout
     * is specified the method will wait forever.
     */
    uploadAllLocalChanges(timeoutMs) { }

    /**
     * This method returns a promise that does not resolve successfully until all known remote changes have been
     * downloaded and applied to the Realm or the specified timeout is hit in which case it will be rejected. If the method
     * times out, the download will still continue in the background.
     *
     * This method cannot be called before the Realm has been opened.
     *
     * @param timeout maximum amount of time to wait in milliseconds before the promise will be rejected. If no timeout
     * is specified the method will wait forever.
     */
    downloadAllServerChanges(timeoutMs) { }
}

/**
 * A managed Realm object representing a subscription. Subscriptions are used by Query-based Realms to define which
 * data should be available on the device.
 *
 * @property {string|Realm.Results} query - Defines the query handled by this subscription. A string representation
 *   is always returned. When setting the query either a string representation of the query or the
 *   {@link Realm.Results} directly can can be used. It is possible to get the string representation of a query
 *   using {@link Realm.Results.description()}.
 * @property {number} timeToLive - Defines, in milliseconds, for how long the subscription should be kept alive after
 *   last being used. If `null` the subscription is kept alive indefinitely. If set to a value
 *   {@link Subscription.expiresAt} returns the date after which Realm automatically will delete the subscription.
 *   Deleting the subscription implies the data covered by it are removed locally from the device, but not deleted on
 *   the server.
 * @memberOf Realm.Sync
 * @extends Realm.Object
 */
class NamedSubscription {

    /**
     * Gets the current state of the subscription.
     * Can be either:
     *  - Realm.Sync.SubscriptionState.Error: An error occurred while creating or processing the query-based sync subscription.
     *  - Realm.Sync.SubscriptionState.Creating: The subscription is being created.
     *  - Realm.Sync.SubscriptionState.Pending: The subscription was created, but has not yet been processed by the sync server.
     *  - Realm.Sync.SubscriptionState.Complete: The subscription has been processed by the sync server and data is being synced to the device.
     *  - Realm.Sync.SubscriptionState.Invalidated: The subscription has been removed.
     * @type {number}
     */
    get state() {}

    /**
     * Returns the error message if  the server encountered an error when evaluating the query covered by this
     * subscription. `undefined` is returned if `state != Realm.Sync.SubscriptionState.Error`.
     * @readonly
     * @type {string}
     */
    get error() {}

    /**
     * Returns the date for when this subscription was first created.
     */
    get createdAt() {}

    /**
     * Returns when this subscription was last used or updated.
     *
     * "Used" in this context means that someone resubscribed to the subscription.
     *
     * "Updated" means that someone updated the {@link Subscription.query} or some other field part of this class.
     *
     * This field is NOT updated whenever the results of the query changes.
     *
     * This field plus {@link Subscription.timeToLive} defines {@link Subscription.expiresAt}.
     */
    get updatedAt() {}

    /**
     * Returns the point in time from which Realm can safely delete this subscription. This will
     * happen automatically.
     *
     * Realm will attempt to cleanup expired subscriptions when the app is started or whenever
     * any subscription is modified, there is no guarantee it will happen immediately after it
     * expires.
     */
    get expiresAt() {}
}

/**
 * An immutable object encapsulating a snapshot of the state of a query-based sync subscriptions.
 *
 * @memberof Realm.Sync
 */
class Subscription {
    /**
     * Gets the current state of the subscription.
     * Can be either:
     *  - Realm.Sync.SubscriptionState.Error: An error occurred while creating or processing the query-based sync subscription.
     *  - Realm.Sync.SubscriptionState.Creating: The subscription is being created.
     *  - Realm.Sync.SubscriptionState.Pending: The subscription was created, but has not yet been processed by the sync server.
     *  - Realm.Sync.SubscriptionState.Complete: The subscription has been processed by the sync server and data is being synced to the device.
     *  - Realm.Sync.SubscriptionState.Invalidated: The subscription has been removed.
     * @type {number}
     */
    get state() { }

    /**
     * Returns the error message if  the server encountered an error when evaluating the query covered by this
     * subscription. `undefined` is returned if `state != Realm.Sync.SubscriptionState.Error`.
     * @type {string}
     */
    get error() { }

    /**
     * Unsubscribe a query-based synced `Realm.Results`. The state will change to `Realm.Sync.SubscriptionState.Invalidated`.
     * The `Realm.Results` will not produce any meaningful values. Moreover, any objects matching the query will be
     * removed if they are not matched by any other query. The object removal is done asynchronously.
     */
    unsubscribe() { }

    /**
     * Adds a listener `callback` which will be called when the state of the subscription changes.
     * @param {function(subscription, state)} callback - A function to be called when changes to the subscription occur.
     * @throws {Error} If `callback` is not a function.
     * @example
     * let subscription = results.subscribe();
     * subscription.addListener((subscription, state) => {
     *     switch (state) {
     *     case Realm.Sync.SubscriptionState.Complete:
     *         // results is ready to be consumed
     *         break;
     *     case Realm.Sync.SubscriptionState.Error:
     *         console.log('An error occurred: ', subscription.error);
     *         break;
     *     }
     * }
     */
    addListener(callback) { }

    /**
     * Remove the listener `callback` from the subscription instance.
     * @param {function(subscription, state)} callback - Callback function that was previously
     *   added as a listener through the {@link Subscription#addListener addListener} method.
     * @throws {Error} If `callback` is not a function.
     */
    removeListener(callback) { }

    /**
     * Remove all listeners from the subscription instance.
     */
    removeAllListeners() { }
}

/**
 * A Realm Worker can be used to process Sync events in multiple automatically-managed child processes.
 *
 * Similar to Web Workers, a Worker is initialized by passing it the name of a module which should be loaded in the new process.
 * The module should export a function for each even type it wishes to handle, which will be called when that event is emitted.
 *
 * Currently supported events:
 *
 *  * `'available'`: Emitted whenever there is a new Realm which has a virtual
 *    path matching the filter regex, either due to the Realm being newly created
 *    or the listener being added. The virtual path (i.e. the portion of the
 *    URL after the protocol and hostname) is passed as an argument.
 *  * `'change'`: Emitted whenever the data within a Realm matching the filter
 *    regex has changed. A [ChangeEvent]{@link Realm.Sync.ChangeEvent} argument
 *    is passed containing information about which Realm changed and what
 *    objects within the Realm changed.
 *  * `'delete'`: Emitted whenever a Realm matching the filter regex has been
 *    deleted from the server. The virtual path of the Realm being deleted is
 *    passed as an argument.
 *
 * Worker automatically spawns child processes as needed to handle events in
 * parallel (up to the limit specified in the `options` parameter). Events for
 * each specific Realm will be processes in serial in the order in which the
 * events occurred, but may not all be processed in the same child.
 *
 * @example
 * // my-worker.js
 * function onavailable(path) {
 *    console.log(`Realm available at ${path}`);
 * }
 *
 * function onchange(change) {
 *    console.log(`Realm at ${change.path} changed`);
 * }
 *
 * function ondelete(path) {
 *    console.log(`Realm at ${path} deleted`);
 * }
 *
 * module.exports = {onchange, oncavailable, ondelete};
 *
 * // server script
 * Realm.Sync.addListener(realmServerURL, adminUser, '.*', new Realm.Worker('my-worker'));
 *
 * @memberof Realm
 */
class Worker {
    /**
     * Create a new Worker which executes the given module.
     *
     * @param {string} moduleName - The module to load in the worker process.
     * @param {object} [options] - An object containing option properties to configure the worker.
     * Available properties are as follows:
     *
     * * `maxWorkers`: The maximum number of child processes to spawn. Defaults to `os.cpus().length`.
     * * `env`: An object containing environment variables to set for the child process.
     * * `execArgv`: Command-line arguments to pass to the `node` worker processes.
     */
    constructor(moduleName, options = {}) { }
}

/**
 * Custom Data Connectors.
 * @memberof Realm.Sync
 */
class Adapter {
	/**
	 * Create a new Adapter to monitor and process changes made across multiple Realms
	 * @param {string} localPath - the local path where realm files are stored
	 * @param {string} serverUrl - the sync server to listen to
	 * @param {SyncUser} adminUser - an admin user obtained by calling {@linkcode Realm.Sync.User.login|User.login} with admin credentials.
	 * @param {string} regex - a regular expression used to determine which changed Realms should be monitored -
	 *  use `.*` to match all all Realms
	 * @param {function(realmPath)} changeCallback - called when a new transaction is available
	 *  to process for the given realm_path
     * @param {Realm.Sync~SSLConfiguration} [ssl] - SSL configuration for the spawned sync sessions.
	 */
    constructor(localPath, serverUrl, adminUser, regex, changeCallback, ssl) { }

	/**
	 * Get the Array of current instructions for the given Realm.
	 * @param {string} path - the path for the Realm being monitored
     *
     * The following Instructions can be returned. Each instruction object has
     * a `type` property which is one of the following types. For each type below we list the other properties
     * that will exist in the instruction object.
     * @type {(INSERT|SET|DELETE|CLEAR|CHANGE_IDENTITY|LIST_SET|LIST_INSERT|LIST_ERASE|LIST_CLEAR|ADD_TYPE|ADD_PROPERTY)}
     * @property INSERT - insert a new object
     * - `object_type` - type of the object being inserted
     * - `identity` - primary key value or row index for the object
     * - `values` - map of property names and property values for the object to insert
     * @property SET - set property values for an existing object
     * - `object_type` - type of the object
     * - `identity` - primary key value or row index for the object
     * - `values` - map of property names and property values to update for the object
     * @property DELETE - delete an exising object
     * - `object_type` - type of the object
     * - `identity` - primary key value or row index for the object
     * @property CLEAR - delete all objects of a given type
     * - `object_type` - type of the object
     * @property LIST_SET - set the object at a given list index to an object
     * - `object_type` - type of the object
     * - `identity` - primary key for the object
     * - `property` - property name for the list property to mutate
     * - `list_index` - list index to set
     * - `object_identity` - primary key or row number of the object being set
     * @property LIST_INSERT - insert an object in the list at the given index
     * - `object_type` - type of the object
     * - `identity` - primary key for the object
     * - `property` - property name for the list property to mutate
     * - `list_index` - list index at which to insert
     * - `object_identity` - primary key or row number of the object to insert
     * @property LIST_ERASE - erase an object in the list at the given index - this removes the object
     * from the list but the object will still exist in the Realm
     * - `object_type` - type of the object
     * - `identity` - primary key for the object
     * - `property` - property name for the list property to mutate
     * - `list_index` - list index which should be erased
     * @property LIST_CLEAR - clear a list removing all objects - objects are not deleted from the Realm
     * - `object_type` - type of the object
     * - `identity` - primary key for the object
     * - `property` - property name for the list property to clear
     * @property ADD_TYPE - add a new type
     * - `object_type` - name of the type
     * - `primary_key` - name of primary key property for this type
     * - `properties` - Property map as described in {@link Realm~ObjectSchema}
     * @property ADD_PROPERTIES - add properties to an existing type
     * - `object_type` - name of the type
     * - `properties` - Property map as described in {@link Realm~ObjectSchema}
     * @property CHANGE_IDENTITY - change the row index for an existing object - not called for objects
     * with primary keys
     * - `object_type` - type fo the object
     * - `identity` - old row value for the object
     * - `new_identity` - new row value for the object
     *
	 * @returns {Array(instructions)} or {undefined} if all transactions have been processed
	 */
    current(path) { }

	/**
	 * Advance the to the next transaction indicating that you are done processing the current
	 * instructions for the given Realm.
	 * @param {string} path - the path for the Realm to advance
	 */
    advance(path) { }

	/**
	 * Open the Realm used by the Adapter for the given path. This is useful for writing two way
	 * adapters as transactions written to this realm will be ignored when calling `current` and `advance`
	 * @param {string} path - the path for the Realm to open
     * @param {Realm~ObjectSchema[]} [schema] - optional schema to apply when opening the Realm
	 * @returns {Realm}
	 */
    realmAtPath(path, schema) { }

	/**
	 * Close the adapter and all opened Realms.
	 */
    close() { }
}<|MERGE_RESOLUTION|>--- conflicted
+++ resolved
@@ -48,13 +48,15 @@
  * @property {string} [customQueryBasedSyncIdentifier] - A custom identifier to append to the Realm url rather than the default
  *    identifier which is comprised of the user id and a random string. It allows you to reuse query based Realms across
  *    different devices.
-<<<<<<< HEAD
  * @property {string} [clientResyncMode] A Client Resync is triggered if the device and server cannot agree on a common shared history
  *     for the Realm file, thus making it impossible for the device to upload or receive any changes.
  *     This can happen if the server is rolled back or restored from backup. Just having the device offline will not trigger a Client Resync.
  *     The three different modes are `'recover'`, `'discard'`, and `'manual'` with `'manual'` as the default value for
  *     query-based sync and `'recover'` for full sync.
  *     Query-based synced Realm only support `'manual'`.
+ * @property {Object} [newRealmFileBehavior] - Whether to create a new file and sync in background or wait for the file to be synced.
+ * @property {Object} [existingRealmFileBehavior] - Whether to open existing file and sync in background or wait for the sync of the
+ *    file to complete and then open.
  */
 
 /**
@@ -67,11 +69,6 @@
  *     All local changes will be lost. This mode is not yet supported by query-based Realms.
  * @property "manual" - A manual Client Resync is also known as a Client Reset. An error will be thrown.
  *     See also {@link Realm.Sync.initiateClientReset}.
-=======
- * @property {Object} [newRealmFileBehavior] - Whether to create a new file and sync in background or wait for the file to be synced.
- * @property {Object} [existingRealmFileBehavior] - Whether to open existing file and sync in background or wait for the sync of the
- *    file to complete and then open.
->>>>>>> 70b84207
  */
 
 /**
