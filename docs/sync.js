////////////////////////////////////////////////////////////////////////////
//
// Copyright 2016 Realm Inc.
//
// Licensed under the Apache License, Version 2.0 (the "License");
// you may not use this file except in compliance with the License.
// You may obtain a copy of the License at
//
// http://www.apache.org/licenses/LICENSE-2.0
//
// Unless required by applicable law or agreed to in writing, software
// distributed under the License is distributed on an "AS IS" BASIS,
// WITHOUT WARRANTIES OR CONDITIONS OF ANY KIND, either express or implied.
// See the License for the specific language governing permissions and
// limitations under the License.
//
////////////////////////////////////////////////////////////////////////////

/* eslint getter-return: "off", no-dupe-class-members: "off" */

/**
 * This describes the options used to create a {@link Realm.App} instance.
 * @typedef {Object} Realm.App~AppConfiguration
 * @property {string} id - The id of the MongoDB Realm app.
 * @property {string} url - The URL of the MongoDB Realm end-point.
 * @property {number} timeout - General timeout (in millisecs) for requests.
 * @property {Realm.App~LocalAppConfiguration} app - local app configuration
 */

/**
 * This describes the options used for local app configuration.
 * @typedef {Object} Realm.App~LocalAppConfiguration
 * @property {string} name - The name of the app.
 * @property {string} version - The version of the app.
 */

/**
 * This describes the different options used to create a {@link Realm} instance with Realm Cloud synchronization.
 * @typedef {Object} Realm.App.Sync~SyncConfiguration
 * @property {Realm.User} user - A {@link Realm.User} object obtained by calling `Realm.App.logIn`.
 * @property {string|number|BSON.ObjectId|null} partitionValue - The value of the partition key.
 * @property {function} [error] - A callback function which is called in error situations.
 *    The `error` callback can take up to five optional arguments: `name`, `message`, `isFatal`,
 *    `category`, and `code`.
 *
 * @property {Object} [customHttpHeaders] - A map (string, string) of custom HTTP headers.
 * @property {Realm.App.Sync~OpenRealmBehaviorConfiguration} [newRealmFileBehavior] - Whether to create a new file and sync in background or wait for the file to be synced.
       If not set, the Realm will be downloaded before opened.
 * @property {Realm.App.Sync~OpenRealmBehaviorConfiguration} [existingRealmFileBehavior] - Whether to open existing file and sync in background or wait for the sync of the
 *    file to complete and then open. If not set, the Realm will be downloaded before opened.
 */

/**
 * Specify how to open a synced Realm.
 *
 * @typedef {Object} Realm.App.Sync~OpenRealmBehaviorConfiguration
 * @property {string} type - how to open a Realm - 'downloadBeforeOpen' to wait for download to complete or 'openImmediately' to open the local Realm
 * @property {number} [timeOut] - how long to wait for a download (in ms). Default: infinity
 * @property {string} [timeOutBehavior] - what to do when download times out - 'openLocalRealm' to open the local Realm or 'throwException' to throw an exception.
 * @see {@link Realm.App.Sync~openLocalRealmBehavior}
 * @see {@link Realm.App.Sync~downloadBeforeOpenBehavior}
 */

/**
 * The default behavior settings if you want to open a synchronized Realm immediately and start working on it.
 * If this is the first time you open the Realm, it will be empty while the server data is being downloaded
 * in the background.
 *
 * @typedef {Realm.App.Sync~OpenRealmBehaviorConfiguration} Realm.App.Sync~openLocalRealmBehavior
 */

/**
 * The default behavior settings if you want to wait for downloading a synchronized Realm to complete before opening it.
 *
 * @typedef {Realm.App.Sync~OpenRealmBehaviorConfiguration} Realm.App.Sync~downloadBeforeOpenBehavior
 */

 /**
  * The class represents a MongoDB Realm App.
  *
  * ```js
  * let app = new Realm.App(config);
  * ```
  *
  * @memberof Realm
  */
 class App {

    /**
     * Creates a new app and connects to a MongoDB Realm instance.
     *
     * @param {(Realm.App~AppConfiguration|string)} configOrId - The configuration of the app or a string app id.
     * @throws If no app id is provided.
     */
    constructor(configOrId) { }

    /**
     * Logs in a user.
     *
     * @param {Realm.Credentials} credentials - Valid Credentials for the user.
     * @returns {Promise<Realm.User>}
     */
    logIn(credentials) { }

    /**
     * Returns the current user if any.
     *
     * @returns {Realm.User} The current user, `null` is no current user.
     */
    get currentUser() { }

    /**
     * Returns a dictionary of alll users. Users' identity is used as key.
     *
     * @returns {Array}
     */
    get allUsers() { }

    /**
     * Switches the current user.
     *
     * @param {Realm.User} user - The user to switch to.
     * @throws If user is not logged in.
     */
    switchUser(user) { }

    /**
     * Removes the user from MongoDB Realm.
     *
     * @param {Realm.User} user - The user to remove.
     * @returns {Promise<void>}
     */
    removeUser(user) { }

    /**
     * Client for the email/password authentication provider.
     *
     * @example
     * {
     * // Creating a new user, by registering via email & password
     * const app = new Realm.App(config);
     * await app.emailPasswordAuth.registerUser('john@example.com', 'some-secure-password');
     * }
     *
     * @type {Realm.Auth.EmailPasswordAuth}
     */
    get emailPasswordAuth() { }
 }


/**
 *
 * Class for interacting with Realm Sync.
 *
 * @memberof Realm
 */

class Sync {

    /**
     * Calling this method will force Realm to attempt to reconnect to the server immediately.
     *
     * Realm will reconnect automatically, but by using exponential backoff. This means that if the device is offline for
     * a long time, restoring the connection after it comes back online can take longer than expected. In situations
     * where it is possible to detect the network condition (e.g. Airplane mode). Manually calling this method can
     * provide a smoother user experience.
     */
    static reconnect() { }

    /**
<<<<<<< HEAD
     * Set the sync log level.
     * @param {Realm.App.Sync~LogLevel} level - The new log level.
=======
     * Set the sync log level. You can only set the log level once, and you must do it after creating an App instance
     * but before opening any Realms.
     * @example
     * {
     * const app = new Realm.App(getAppConfig());
     * Realm.Sync.setLogLevel("all");
     * const user = await app.logIn(credentials);
     * const realm = await Realm.open(getRealmConfig(user));
     * }
     * @param {Realm.Sync~LogLevel} level - The log level.
>>>>>>> 4fb419c8
     */
    static setLogLevel(level) { }

    /**
     * Enable multiplexing multiple sync sessions over a single connection.
     * When having a lot of synchronized realms open the system might run out of file
     * descriptors because of all the open sockets to the server. Session multiplexing
     * is designed to alleviate that, but it might not work with a server configured with
     * fail-over. Only use if you're seeing errors about reaching the file descriptor limit
     * and you know you are using many sync sessions.
     */
    static enableSessionMultiplexing() { }

    /**
     * A callback passed to `Realm.App.Sync.setLogger` when instrumenting the Realm Sync client with a custom logger.
     * @callback Realm.App.Sync~logCallback
     * @param {number} level The level of the log entry between 0 and 8 inclusively.
     * Use this as an index into `['all', 'trace', 'debug', 'detail', 'info', 'warn', 'error', 'fatal', 'off']` to get the name of the level.
     * @param {string} message The message of the log entry.
     */

    /**
<<<<<<< HEAD
     * Capture the sync client's log.
     * @param {Realm.App.Sync~logCallback} logger - The log callback.
=======
     * Capture the sync client's log. You can only set the log level once, and you must do it after creating an App instance
     * but before opening any Realms.
     * @example
     * {
     * const app = new Realm.App(getAppConfig());
     * Realm.Sync.setLogger((level, message) => console.log(`[${level}] ${message}`);
     * const user = await app.logIn(credentials);
     * const realm = await Realm.open(getRealmConfig(user));
     * }
     * @param {Realm.Sync~logCallback} logger - The log callback.
     * @see {Realm.Sync~setLogLevel}
>>>>>>> 4fb419c8
     */
    static setLogger(logger) { }

    /**
     * Set the application part of the User-Agent string that will be sent to the Realm Object Server when a session
     * is created.
     *
     * This method can only be called up to the point where the first Realm is opened. After that, the User-Agent
     * can no longer be changed.
     * @param {string} the user agent description
     */
    static setUserAgent(userAgent) { }

    /**
     * Initiate a client reset. The Realm must be closed prior to the reset.
     *
     * @param {string} [path] - The path to the Realm to reset.
     * Throws error if reset is not possible.
     * @example
     * {
     *   const config = { sync: { user, partitionValue } };
     *   config.sync.error = (sender, error) => {
     *     if (error.name === 'ClientReset') {
     *       Realm.App.Sync.initiateClientReset(original_path);
     *       // copy required objects from Realm at error.config.path
     *     }
     *   }
     * }
     */
    static initiateClientReset(path) { }

    /**
     * Returns `true` if Realm still has a reference to any sync sessions regardless of their state.
     * If `false` is returned it means that no sessions currently exist.
     */
    static _hasExistingSessions() { }

    /**
     * Returns all sync sessions for a user.
     *
     * @param {Realm.User} user  - the user.
     * @returns{Array<Realm.App.Sync.Session>} an array of sessions
     * @since 10.0.0
     */
    static allSyncSessions(user) { }

    /**
     * Returns the session associated with a user and partition value.
     *
     * @param {Realm.User} user
     * @param {string|number|ObjectId|null} partitionValue
     * @returns {Realm.App.Sync.Session} the session
     * @since 10.0.0
     */
    static syncSession(user, partitionValue) { }
}

/**
 * @typedef Realm.App.Sync~LogLevel
 * @type {("all"|"trace"|"debug"|"detail"|"info"|"warn"|"error"|"fatal"|"off")}
 */

/**
 * Class that describes authentication errors in the Realm Object Server
 * @memberof Realm.App.Sync
 */
class AuthError extends Error {
    /**
     * The numerical code for this error.
     * @type {number}
     */
    get code() { }

    /**
     * The unique help URI that describes this error.
     * @type {string}
     */
    get type() { }
}

/**
 * Describes an error when an incompatible synced Realm is opened. The old version of the Realm can be accessed in readonly mode using the configuration() member
 * @memberof Realm.App.Sync
 */
class IncompatibleSyncedRealmError {
    /**
     * The name of the error is 'IncompatibleSyncedRealmError'
     */
    get name() { }

    /**
     * The {Realm~Configuration} of the backed up Realm.
     * @type {Realm~Configuration}
     */
    get configuration() { }
}

/**
 * Class for creating user credentials
 * @memberof Realm
 */
class Credentials {
    /**
     * Creates credentials based on a login with an email address and a password.
     * @param {string} username The username of the user.
     * @param {string} password The user's password.
     * @return {Credentials} An instance of `Credentials` that can be used in {@linkcode Realm.App.logIn}.
     */
    static emailPassword(email, password) { }

    /**
     * Creates credentials based on a Facebook login.
     * @param {string} token A Facebook authentication token, obtained by logging into Facebook..
     * @return {Credentials} An instance of `Credentials` that can be used in {@linkcode Realm.App.logIn}.
     */
    static facebook(token) { }

    /**
     * Creates credentials based on a Google login.
     * @param {string} token A Google authentication token, obtained by logging into Google.
     * @return {Credentials} An instance of `Credentials` that can be used in {@linkcode Realm.App.logIn}.
     */
    static google(token) { }

    /**
     * Creates credentials for an anonymous user. These can only be used once - using them a second
     * time will result in a different user being logged in. If you need to get a user that has already logged
     * in with the Anonymous credentials, use {@linkcode Realm.App.currentUser} or {@linkcode Realm.App.allUsers}
     * @return {Credentials} An instance of `Credentials` that can be used in {@linkcode Realm.App.logIn}.
     */
    static anonymous() { }

    /**
     * Creates credentials with a JSON Web Token (JWT) provider and user identifier.
     * @param {string} token A string identifying the user. Usually an identity token or a username.
     * @return {Credentials} An instance of `Credentials` that can be used in {@linkcode Realm.App.logIn}.
     */
    static jwt(token) { }

    /**
     * Creates credentials with a MongoDB Realm function and user identifier.
     * @param {string} token A string identifying the user. Usually an identity token or a username.
     * @return {Promise<Credentials>} An instance of `Credentials` that can be used in {@linkcode Realm.App.logIn}.
     */
    static function(token) { }

    /**
     * Creates credentials from a user API key.
     * @param {string} key A string identifying the user by API key.
     * @return {Credentials} An instance of `Credentials` that can be used in {@linkcode Realm.App.logIn}.
     */
    static userApiKey(token) { }

    /**
     * Creates credentials from a server API key.
     * @param {string} key A string identifying the user by API key.
     * @return {Credentials} An instance of `Credentials` that can be used in {@linkcode Realm.App.logIn}.
     */
    static serverApiKey(token) { }

    /**
     * Creates credentials based on an Apple login.
     * @param {string} token An Apple authentication token, obtained by logging into Apple.
     * @return {Credentials} An instance of `Credentials` that can be used in {@linkcode Realm.App.logIn}.
     */
    static apple(token) { }

    /**
     * Gets the identity provider for the credentials.
     * @returns {string} The identity provider, such as Google, Facebook, etc.
     */
    get provider() { }
}

/**
 * A namespace for auth providers
 * @see Realm.Auth.EmailPasswordAuth
 * @see Realm.Auth.ApiKeyAuth
 * @memberof Realm
 */
class Auth {
}


/**
 * Class for managing email/password for users
 * @memberof Realm.Auth
 */
class EmailPasswordAuth {

    /**
     * Registers a new email identity with the email/password provider,
     * and sends a confirmation email to the provided address.
     *
     * @param {string} email - The email address of the user to register.
     * @param {string} password  - The password that the user created for the new username/password identity.
     * @returns {Promise<void>}
     */
    registerUser(email, password) { }

    /**
     * Confirms an email identity with the email/password provider.
     *
     * @param {string} token - The confirmation token that was emailed to the user.
     * @param {string} id - The confirmation token id that was emailed to the user.
     * @returns {Promise<void>}
     */
    confirmUser(token, id) { }

    /**
     * Re-sends a confirmation email to a user that has registered but
     * not yet confirmed their email address.
     *
     * @param {string} email - The email address of the user to re-send a confirmation for.
     * @returns {Promise<void>}
     */
    resendConfirmationEmail(email) { }

    /**
     * Sends an email to the user for resetting the password.
     * @param {string} email - The email address of the user to re-send a confirmation for.
     * @returns {Promise<void>}
     */
    sendResetPasswordEmail(email) { }

    /**
     * Resets the password of an email identity using the password reset token emailed to a user.
     * @param {string} password - The desired new password.
     * @param {string} token - The password reset token that was emailed to the user.
     * @param {string} id - The password reset token id that was emailed to the user.
     * @returns {Promise<void>}
     */
    resetPassword(password, token, id) { }

    /**
     * Resets the password of an email identity using the
     * password reset function set up in the application.
     *
     * @param {string} email - The email address of the user.
     * @param {string} password - The desired new password.
     * @param {Array<BSON>} args - Arguments passed onto the function.
     * @return {Promose<void>}
     */
    callResetPasswordFunction(email, password, ...args) { }
}

/**
 * A client for the user API key authentication provider which
 * can be used to create and modify user API keys. This
 * client should only be used by an authenticated user.
 * @memberof Realm.Auth
 */
class ApiKeyAuth {

    /**
     * Creates a user API key that can be used to authenticate as the current user.
     *
     * @param {string} name - The name of the API key to be created.
     * @returns {Promise<void>}
     */
    create(name) { }

    /**
     * Fetches a user API key associated with the current user.
     *
     * @param {string} id - The id of the API key to fetch.
     * @returns {Promise<Object>}
     */
    fetch(id) { }

    /**
     * Fetches the user API keys associated with the current user.
     *
     * @returns {Promise<Array>}
     */
    fetchAll() { }

    /**
     * Deletes a user API key associated with the current user.
     *
     * @param {string} id - The id of the API key to delete.
     * @returns {Promise<void>}
     */
    delete(id) { }

    /**
     * Enables a user API key associated with the current user.
     *
     * @param {string} id - The id of the API key to enable.
     * @returns {Promise<void>}
     */
    enable(id) { }

    /**
     * Disables a user API key associated with the current user.
     *
     * @param {string} id - The id of the API key to disable.
     * @returns {Promise<void>}
     */
    disable(id) { }
}


/**
 * Class for managing users.
 * @memberof Realm
 */
class User {
    /**
     * Gets the identity of this user on MongoDB Realm Cloud.
     * The identity is a guaranteed to be unique among all users on MongoDB Realm Cloud .
     * @type {string}
     */
    get id() { }

    /**
     * Gets an array of identities for this user on MongoDB Realm Cloud.
     * Each element in the array is an object with properties userId and providerType.
     * @type {Array<Object>}
     */
    get identities() { }

    /**
     * Gets the provider type for the identity.
     * @type {string}
     */
    get providerType() { }

    /**
     * Gets the device id. `null` if no device id.
     * @type {string}
     */
    get deviceId() { }

    /**
     * Gets this user's access token. This is the user's credential for accessing the MongoDB
     * Realm Cloud and should be treated as sensitive data.
     * @type {string}
     */
    get accessToken() { }

    /**
     * Gets this user's refresh token. This is the user's credential for accessing the MongoDB
     * Realm Cloud and should be treated as sensitive data.
     * @type {string}
     */
    get refreshToken() { }

    /**
     * Gets this user's associated custom data. This is application-specific data provided by the server.
     * @type {object?}
     */
    get customData() { }

    /**
     * Is true if the user is logged in. False otherwise.
     * @type {boolean}
     */
    get isLoggedIn() { }

    /**
     * Gets the user's state which can be one of the following:
     *  - `LoggedOut` - the user is logged out
     *  - `LoggedIn` - the user is logged in
     *  - `Removed`  - the user has been removed
     * @type {string}
     */
    get state() { }

    /**
     * Gets the user's profile (name, email address, etc.).
     * @type {object}
     */
    get profile() { }

    /**
     * Logs out the user.
     * @returns {Promise<void>} - resolves when the user has been logged out
     */
    logOut() { }

    /**
     * Links a user to another credentials. This is useful when linking
     * different account togteher.
     * @param {Realm.Credentials} credentials
     * @returns {Promise<void>} - resolves when the user has been linked with the other credentials.
     */
    linkCredentials(credentials) { }


    /**
     * Refresh user's custom data.
     * @returns {Promise<Object>}
     * @see {Realm.User.customData}
     */
    refreshCustomData() { }

    /**
     * Returns a provider to interact with API keys.
     * @return {Realm.Auth.ApiKeyAuth} - the provider
     */
    apiKeys() { }

    /**
     * Calls the named server function as this user.
     * @param {string} name - name of the function to call
     * @param {any[]} args - list of arguments to pass
     */
    callFunction(name, args) { }

    /**
     * Convenience wrapper around `call_function(name, [args])`
     *
     * @example
     * // These are all equivalent:
     * await user.call_function("do_thing", [a1, a2, a3]);
     * await user.functions.do_thing(a1, a2, a3);
     * await user.functions["do_thing"](a1, a2, a3);
     *
     * @example
     * // It it legal to store the functions as first-class values:
     * const do_thing = user.functions.do_thing;
     * await do_thing(a1);
     * await do_thing(a2);
     */
    get functions() { }

    /**
     * Returns a connection to the MongoDB service.
     *
     * @example
     * let blueWidgets = user.mongoClient('myClusterName')
     *                       .db('myDb')
     *                       .collection('widgets')
     *                       .find({color: 'blue'});
     *
     * @param {string} serviceName
     * @returns {Realm~MongoDB}
     */
    mongoClient(serviceName) { }

    /**
     * @class Realm.User~Push Access to the operations of the push service.
     */

    /**
     * Registers the provided token with this User's device.
     *
     * @function Realm.User~Push#register
     * @param {string} token
     * @returns {Promise<void>} completed when the user is registered, or the operation fails.
     */

    /**
     * Deregisters this User's device.
     *
     * @function Realm.User~Push#deregister
     * @returns {Promise<void>} completed when the user is deregistered, or the operation fails.
     */

    /**
     * Access the operations of the push service.
     *
     * @param {string} serviceName
     * @returns {Realm.User~Push}
     */
    push(serviceName) { }
}

/**
 * An object encapsulating a MongoDB Realm Cloud session. Sessions represent the communication between the
 * client (and a local Realm file on disk), and the server (and a remote Realm at a given URL stored on a Realm Object Server).
 * Sessions are always created by the SDK and vended out through various APIs. The lifespans of sessions
 * associated with Realms are managed automatically.
 * @memberof Realm.App.Sync
 */
class Session {
    /**
     * Gets the Sync-part of the configuration that the corresponding Realm was
     * constructed with.
     * @type {object}
     */
    get config() { }

    /**
     * Gets the User that this session was created with.
     * @type {User}
     */
    get user() { }

    /**
     * Gets the URL of the Realm Object Server that this session is connected to.
     * @type {string}
     */
    get url() { }

    /**
     * Gets the current state of the session.
     * Can be either:
     *  - "active": The session is connected to the Realm Object Server and is actively transferring data.
     *  - "inactive": The session is not currently communicating with the Realm Object Server.
     *  - "invalid": A non-recoverable error has occurred, and this session is semantically invalid. A new session should be created.
     * @type {string}
     */
    get state() { }

    /**
     * Register a progress notification callback on a session object
     * @param {string} direction - The progress direction to register for.
     * Can be either:
     *  - `download` - report download progress
     *  - `upload` - report upload progress
     * @param {string} mode - The progress notification mode to use for the registration.
     * Can be either:
     *  - `reportIndefinitely` - the registration will stay active until the callback is unregistered
     *  - `forCurrentlyOutstandingWork` - the registration will be active until only the currently transferable bytes are synced
     * @param {callback(transferred, transferable)} callback - called with the following arguments:
     *   - `transferred` - the current number of bytes already transferred
     *   - `transferable` - the total number of transferable bytes (the number of bytes already transferred plus the number of bytes pending transfer)
     */
    addProgressNotification(direction, mode, progressCallback) { }

    /** Unregister a progress notification callback that was previously registered with addProgressNotification.
     * Calling the function multiple times with the same callback is ignored.
    * @param {callback(transferred, transferable)} callback - a previously registered progress callback
    */
    removeProgressNotification(progressCallback) { }

    /**
     * Registers a connection notification on the session object. This will be notified about changes to the
     * underlying connection to the Realm Object Server.
     *
     * @param {callback(newState, oldState)} callback - called with the following arguments:
     *   - `newState` - the new state of the connection
     *   - `oldState` - the state the connection transitioned from.
     */
    addConnectionNotification(connectionCallback) { }

    /**
     * Unregister a state notification callback that was previously registered with addStateNotification.
     * Calling the function multiple times with the same callback is ignored.
     *
     * @param {callback(oldState, newState)} callback - a previously registered state callback.
     */
    removeConnectionNotification(connectionCallback) { }

    /**
     * Gets the current state of the connection to the server. Multiple sessions might share the same underlying
     * connection. In that case, any connection change is sent to all sessions.
     *
     * Can be either:
     *  - Realm.App.Sync.ConnectionState.Disconnected: No connection to the server is available.
     *  - Realm.App.Sync.ConnectionState.Connecting: An attempt to connect to the server is in progress.
     *  - Realm.App.Sync.ConnectionState.Connected: The connection to the server is active and data can be synchronized.
     *
     * Data will only be synchronized with the Realm ObjectServer if this method returns `Connected` and `state()`
     * returns `Active` or `Dying`.
     *
     * @type {string}
     */
    connectionState() { }

    /**
     * Returns `true` if the session is currently active and connected to the server, `false` if not.
     *
     * @type {boolean}
     */
    isConnected() { }

    /**
     * Resumes a sync session that has been paused.
     *
     * This method is asynchronous so in order to know when the session has started you will need
     * to add a connection notification with `addConnectionNotification`.
     *
     * This method is idempotent so it will be a no-op if the session is already started.
     */
    resume() { }

    /**
     * Pause a sync session.
     *
     * This method is asynchronous so in order to know when the session has started you will need
     * to add a connection notification with `addConnectionNotification`.
     *
     * This method is idempotent so it will be a no-op if the session is already paused.
     */
    pause() { }

    /**
     * This method returns a promise that does not resolve successfully until all known local changes have been uploaded
     * to the server or the specified timeout is hit in which case it will be rejected. If the method times out, the upload
     * will still continue in the background.
     *
     * This method cannot be called before the Realm has been opened.
     *
     * @param timeout maximum amount of time to wait in milliseconds before the promise is rejected. If no timeout
     * is specified the method will wait forever.
     */
    uploadAllLocalChanges(timeoutMs) { }

    /**
     * This method returns a promise that does not resolve successfully until all known remote changes have been
     * downloaded and applied to the Realm or the specified timeout is hit in which case it will be rejected. If the method
     * times out, the download will still continue in the background.
     *
     * This method cannot be called before the Realm has been opened.
     *
     * @param timeout maximum amount of time to wait in milliseconds before the promise will be rejected. If no timeout
     * is specified the method will wait forever.
     */
    downloadAllServerChanges(timeoutMs) { }
}

/**
 * A Realm Worker can be used to process Sync events in multiple automatically-managed child processes.
 *
 * Similar to Web Workers, a Worker is initialized by passing it the name of a module which should be loaded in the new process.
 * The module should export a function for each even type it wishes to handle, which will be called when that event is emitted.
 *
 * Currently supported events:
 *
 *  * `'available'`: Emitted whenever there is a new Realm which has a virtual
 *    path matching the filter regex, either due to the Realm being newly created
 *    or the listener being added. The virtual path (i.e. the portion of the
 *    URL after the protocol and hostname) is passed as an argument.
 *  * `'change'`: Emitted whenever the data within a Realm matching the filter
 *    regex has changed. A [ChangeEvent]{@link Realm.App.Sync.ChangeEvent} argument
 *    is passed containing information about which Realm changed and what
 *    objects within the Realm changed.
 *  * `'delete'`: Emitted whenever a Realm matching the filter regex has been
 *    deleted from the server. The virtual path of the Realm being deleted is
 *    passed as an argument.
 *
 * Worker automatically spawns child processes as needed to handle events in
 * parallel (up to the limit specified in the `options` parameter). Events for
 * each specific Realm will be processes in serial in the order in which the
 * events occurred, but may not all be processed in the same child.
 *
 * @example
 * // my-worker.js
 * function onavailable(path) {
 *    console.log(`Realm available at ${path}`);
 * }
 *
 * function onchange(change) {
 *    console.log(`Realm at ${change.path} changed`);
 * }
 *
 * function ondelete(path) {
 *    console.log(`Realm at ${path} deleted`);
 * }
 *
 * module.exports = {onchange, oncavailable, ondelete};
 *
 * // server script
 * Realm.App.Sync.addListener(realmServerURL, adminUser, '.*', new Realm.Worker('my-worker'));
 *
 * @memberof Realm
 */
class Worker {
    /**
     * Create a new Worker which executes the given module.
     *
     * @param {string} moduleName - The module to load in the worker process.
     * @param {object} [options] - An object containing option properties to configure the worker.
     * Available properties are as follows:
     *
     * * `maxWorkers`: The maximum number of child processes to spawn. Defaults to `os.cpus().length`.
     * * `env`: An object containing environment variables to set for the child process.
     * * `execArgv`: Command-line arguments to pass to the `node` worker processes.
     */
    constructor(moduleName, options = {}) { }
}



/**
 * The MongoDB service can be used to get database and collection objects for interacting with MongoDB data.
 * @alias Realm~MongoDB
 */
class MongoDB {
    /**
     * Get the service name.
     * @return {string} The service name.
     */
    get serviceName() { }

    /**
     * Get the interface to a remote MongoDB database.
     *
     * @param {string} databaseName The name of the database.
     * @returns {Realm~MongoDBDatabase} The remote MongoDB database.
     */
    db(databaseName) { }
}

/**
 * The MongoDB service can be used to get database and collection objects for interacting with MongoDB data.
 * @alias Realm~MongoDBDatabase
 */
class MongoDBDatabase {
    /**
     * Get the database name.
     * @return {string} The database name.
     */
    get name() { }

    /**
     * Get the interface to a remote MongoDB collection.
     *
     * @param {string} name The name of the collection.
     * @returns {Realm.MongoDBCollection} The remote MongoDB collection.
     */
    collection(name) { }
}

/**
 * A remote collection of documents in a MongoDB database.
 * @memberof Realm
 */
class MongoDBCollection {
    /**
     * Gets the name of the collection.
     * @return {string} The name.
     */
    get name() { }

    /**
     * Finds the documents which match the provided query.
     *
     * @param {object} [filter] An optional filter applied to narrow down the results.
     * @param {object} [options] Additional options to apply.
     * @param {object} [options.projection] Limits the fields to return for all matching documents.
     * See [Tutorial: Project Fields to Return from Query](https://docs.mongodb.com/manual/tutorial/project-fields-from-query-results/).
     * @param {object} [options.sort] The order in which to return matching documents.
     * @param {number} [options.limit] The maximum number of documents to return.
     * @returns {Promise<object[]>} The documents.
     */
    async find(filter, options) { }

    /**
     * Finds a document which matches the provided filter.
     *
     * @param {object} [filter] An optional filter applied to narrow down the results.
     * @param {object} [options] Additional options to apply.
     * @param {object} [options.projection] Limits the fields to return for all matching documents.
     * See [Tutorial: Project Fields to Return from Query](https://docs.mongodb.com/manual/tutorial/project-fields-from-query-results/).
     * @param {object} [options.sort] The order in which to return matching documents.
     * @returns {Promise<object>} The document or null if nothing matched.
     */
    async findOne(filter, options) { }

    /**
     * Finds a document which matches the provided query and performs the desired update to individual fields.
     *
     * @param {object} filter A filter applied to narrow down the results.
     * @param {object} update The new values for the document.
     * @param {object} [options] Additional options to apply.
     * @param {object} [options.projection] Limits the fields to return for all matching documents.
     * See [Tutorial: Project Fields to Return from Query](https://docs.mongodb.com/manual/tutorial/project-fields-from-query-results/).
     * @param {object} [options.sort] The order in which to return matching documents.
     * @param {boolean} [options.upsert=false] if true, indicates that MongoDB should insert a new document that matches the
     * query filter when the query does not match any existing documents in the collection.
     * @param {boolean} [options.returnNewDocument=false] if true, indicates that the action should return
     * the document in its updated form instead of its original, pre-update form.
     * @returns {Promise<?object>} The document (before or after modification) or null if nothing matched.
     */
    async findOneAndUpdate(filter, update, options) { }

    /**
     * Finds a document which matches the provided filter and replaces it with a new document.
     *
     * @param {object} filter A filter applied to narrow down the results.
     * @param {object} replacement The new values for the document.
     * @param {object} [options] Additional options to apply.
     * @param {object} [options.projection] Limits the fields to return for all matching documents.
     * See [Tutorial: Project Fields to Return from Query](https://docs.mongodb.com/manual/tutorial/project-fields-from-query-results/).
     * @param {object} [options.sort] The order in which to return matching documents.
     * @param {boolean} [options.upsert=false] if true, indicates that MongoDB should insert a new document that matches the
     * query filter when the query does not match any existing documents in the collection.
     * @param {boolean} [options.returnNewDocument=false] if true, indicates that the action should return
     * the document in its updated form instead of its original, pre-update form.
     * @returns {Promise<?object>} The document (before or after modification) or null if nothing matched.
     */
    async findOneAndReplace(filter, replacement, options) { }

    /**
     * Finds a document which matches the provided filter and deletes it
     *
     * @param {object} filter A filter applied to narrow down the results.
     * @param {object} [options] Additional options to apply.
     * @param {object} [options.projection] Limits the fields to return for all matching documents.
     * See [Tutorial: Project Fields to Return from Query](https://docs.mongodb.com/manual/tutorial/project-fields-from-query-results/).
     * @param {object} [options.sort] The order in which to return matching documents.
     * @returns {Promise<object>} The document or null if nothing matched.
     */
    async findOneAndDelete(filter, options) { }

    /**
     * Runs an aggregation framework pipeline against this collection.
     *
     * @param {object[]} pipeline An array of aggregation pipeline stages.
     * @returns {Promise<object[]>} The result.
     */
    async aggregate(pipeline) { }

    /**
     * Counts the number of documents in this collection matching the provided filter.
     *
     * @param {object} [filter] An optional filter applied to narrow down the results.
     * @param {object} [options] Additional options to apply.
     * @param {number} [options.limit] The maximum number of documents to return.
     * @returns {Promise<number>}
     */
    async count(filter, options) { }

    /**
     * @typedef Realm.MongoDBCollection~InsertOneResult Result of inserting a document
     * @property insertedId The id of the inserted document
     */

    /**
     * Inserts a single document into the collection.
     * Note: If the document is missing an _id, one will be generated for it by the server.
     *
     * @param {object} document The document.
     * @returns {Promise<Realm.MongoDBCollection~InsertOneResult>} The _id of the inserted document.
     */
    async insertOne(document) { }

    /**
     * @typedef Realm.MongoDBCollection~InsertManyResult Result of inserting many documents
     * @property {Array} insertedIds The ids of the inserted documents
     */

    /**
     * Inserts an array of documents into the collection.
     * If any values are missing identifiers, they will be generated by the server.
     *
     * @param {object[]} documents The array of documents.
     * @returns {Promise<Realm.MongoDBCollection~InsertManyResult>} The _ids of the inserted documents.
     */
    async insertMany(documents) { }

    /**
     * @typedef {object} Realm.MongoDBCollection~DeleteResult Result of deleting documents
     * @property {number} deletedCount The number of documents that were deleted.
     */

    /**
     * Deletes a single matching document from the collection.
     *
     * @param {object} filter A filter applied to narrow down the result.
     * @returns {Promise<Realm.MongoDBCollection~DeleteResult>}
     */
    async deleteOne(filter) { }

    /**
     * Deletes multiple documents.
     *
     * @param {object} filter A filter applied to narrow down the result.
     * @returns {Promise<Realm.MongoDBCollection~DeleteResult>}
     */
    async deleteMany(filter) { }

    /**
     * @typedef {object} Realm.MongoDBCollection~UpdateResult Result of updating documents
     * @property {number} matchedCount The number of documents that matched the filter.
     * @property {number} modifedCount The number of documents matched by the query.
     * @property [upsertedId] The identifier of the inserted document if an upsert took place.
     */

    /**
     * Updates a single document matching the provided filter in this collection.
     *
     * @param {object} filter A filter applied to narrow down the results.
     * @param {object} update The new values for the document.
     * @param {object} [options] Additional options to apply.
     * @param {boolean} [options.upsert=false] if true, indicates that MongoDB should insert a new document that matches the
     * query filter when the query does not match any existing documents in the collection.
     * @returns {Promise<Realm.MongoDBCollection~UpdateResult>}
     */
    async updateOne(filter, update, options) { }

    /**
     * Updates multiple documents matching the provided filter in this collection.
     *
     * @param {object} filter A filter applied to narrow down the results.
     * @param {object} update The new values for the document.
     * @param {object} [options] Additional options to apply.
     * @param {boolean} [options.upsert=false] if true, indicates that MongoDB should insert a new document that matches the
     * query filter when the query does not match any existing documents in the collection.
     * @returns {Promise<Realm.MongoDBCollection~UpdateResult>}
     */
    async updateMany(filter, update, options) { }

    /**
     * @typedef {object} Realm.MongoDBCollection~ChangeEvent An event in a change stream.
     *
     * Note that which properties are present will depend on both the
     * `operationType` field, which is itself always present, and the MongoDB
     * server version.
     *
     * @see https://docs.mongodb.com/manual/reference/change-events/
     * @property _id The opaque resume token for this event.
     * @property {string} operationType What kind of operation was this? One of:
     * `"insert"`, `"delete"`, `"replace"`, `"update"`, `"drop"`, `"rename"`, `"dropDatabase"`, or `"invalidate"`.
     * @property {object} fullDocument A full copy of the document that was touched by this operation.
     * See the mongodb reference manual for details about which version of the document will be returned.
     * @property {object} ns Namespace of the collection affected by this event.
     * @property {string} ns.db Database name
     * @property {string} ns.coll Collection name
     * @property {object} to Destination namespace for `"rename"` events.
     * @property {string} to.db Database name
     * @property {string} to.coll Collection name
     * @property {object} documentKey The `_id` and shard key of the modified document. `_id` is not duplicated
     * if it is part of the shard key.
     * @property {object} updateDescription
     * @property {object} updateDescription.updatedFields An object mapping from modified field names to their new values.
     * @property {string[]} updateDescription.removedFields A list of field names that were removed.
     * @property {Timestamp} clusterTime The timestamp from the oplog entry associated with the event.
     * @property {Long} txnNumber The transaction number. Only present if part of a multi-document transaction.
     * @property {object} lsid The logical session id of the transaction. Only present if part of a multi-document transaction.
     */

    /**
     * Creates an asynchronous change stream to monitor this collection for changes.
     *
     * By default, yields all change events for this collection. You may specify at most one of
     * the `filter` or `ids` options.
     *
     * @param {object} [options={}]
     * @param {object} [options.filter] A filter for which change events you are interested in.
     * @param {any[]} [options.ids] A list of ids that you are interested in watching
     *
     * @yields {Realm.MongoDBCollection~ChangeEvent} a change event
     */
    async* watch(options) {}
}<|MERGE_RESOLUTION|>--- conflicted
+++ resolved
@@ -168,21 +168,18 @@
     static reconnect() { }
 
     /**
-<<<<<<< HEAD
      * Set the sync log level.
      * @param {Realm.App.Sync~LogLevel} level - The new log level.
-=======
      * Set the sync log level. You can only set the log level once, and you must do it after creating an App instance
      * but before opening any Realms.
      * @example
      * {
      * const app = new Realm.App(getAppConfig());
-     * Realm.Sync.setLogLevel("all");
+     * Realm.App.Sync.setLogLevel("all");
      * const user = await app.logIn(credentials);
      * const realm = await Realm.open(getRealmConfig(user));
      * }
-     * @param {Realm.Sync~LogLevel} level - The log level.
->>>>>>> 4fb419c8
+     * @param {Realm.App.Sync~LogLevel} level - The log level.
      */
     static setLogLevel(level) { }
 
@@ -205,22 +202,17 @@
      */
 
     /**
-<<<<<<< HEAD
-     * Capture the sync client's log.
-     * @param {Realm.App.Sync~logCallback} logger - The log callback.
-=======
      * Capture the sync client's log. You can only set the log level once, and you must do it after creating an App instance
      * but before opening any Realms.
      * @example
      * {
      * const app = new Realm.App(getAppConfig());
-     * Realm.Sync.setLogger((level, message) => console.log(`[${level}] ${message}`);
+     * Realm.App.Sync.setLogger((level, message) => console.log(`[${level}] ${message}`);
      * const user = await app.logIn(credentials);
      * const realm = await Realm.open(getRealmConfig(user));
      * }
-     * @param {Realm.Sync~logCallback} logger - The log callback.
-     * @see {Realm.Sync~setLogLevel}
->>>>>>> 4fb419c8
+     * @param {Realm.App.Sync~logCallback} logger - The log callback.
+     * @see {Realm.App.Sync~setLogLevel}
      */
     static setLogger(logger) { }
 
