////////////////////////////////////////////////////////////////////////////
//
// Copyright 2020 Realm Inc.
//
// Licensed under the Apache License, Version 2.0 (the "License");
// you may not use this file except in compliance with the License.
// You may obtain a copy of the License at
//
// http://www.apache.org/licenses/LICENSE-2.0
//
// Unless required by applicable law or agreed to in writing, software
// distributed under the License is distributed on an "AS IS" BASIS,
// WITHOUT WARRANTIES OR CONDITIONS OF ANY KIND, either express or implied.
// See the License for the specific language governing permissions and
// limitations under the License.
//
////////////////////////////////////////////////////////////////////////////

'use strict';

const {promisify} = require("./utils.js");

const instanceMethods = {
<<<<<<< HEAD
    registerUser(email, password) {
        return new Promise((resolve, reject) => {
            this._registerUser(email, password, (err) => {
                if (err) {
                    reject(err);
                } else {
                    resolve();
                }
            });
        });
=======
    registerEmail(email, password) {
        return promisify(cb => this._registerEmail(email, password, cb));
>>>>>>> a65b5349
    },

    confirmUser(token, token_id) {
        return promisify(cb => this._confirmUser(token, token_id, cb));
    },

    resendConfirmationEmail(email) {
        return promisify(cb => this._resendConfirmationEmail(email, cb));
    },

    sendResetPasswordEmail(email) {
        return promisify(cb => this._sendResetPasswordEmail(email, cb));
    },

    resetPassword(password, token, token_id) {
<<<<<<< HEAD
        return new Promise((resolve, reject) => {
            this._resetPassword(password, token, token_id, (err) => {
                if (err) {
                    reject(err);
                } else {
                    resolve();
                }
            });
        });
    },

    callResetPasswordFunction(email, password, bsonArgs) {
        return new Promise((resolve, reject) => {
            this._callResetPasswordFunction(email, password, bsonArgs, (err) => {
                if (err) {
                    reject(err);
                } else {
                    resolve();
                }
            });
        });
=======
        return promisify(cb => this._sendResetPasswordEmail(password, token_id, token_id, cb));
>>>>>>> a65b5349
    }
};

const staticMethods = {
    // none
};

module.exports = {
    static: staticMethods,
    instance: instanceMethods,
};<|MERGE_RESOLUTION|>--- conflicted
+++ resolved
@@ -21,21 +21,8 @@
 const {promisify} = require("./utils.js");
 
 const instanceMethods = {
-<<<<<<< HEAD
     registerUser(email, password) {
-        return new Promise((resolve, reject) => {
-            this._registerUser(email, password, (err) => {
-                if (err) {
-                    reject(err);
-                } else {
-                    resolve();
-                }
-            });
-        });
-=======
-    registerEmail(email, password) {
-        return promisify(cb => this._registerEmail(email, password, cb));
->>>>>>> a65b5349
+        return promisify(cb => this._registerUser(email, password, cb));
     },
 
     confirmUser(token, token_id) {
@@ -51,32 +38,12 @@
     },
 
     resetPassword(password, token, token_id) {
-<<<<<<< HEAD
-        return new Promise((resolve, reject) => {
-            this._resetPassword(password, token, token_id, (err) => {
-                if (err) {
-                    reject(err);
-                } else {
-                    resolve();
-                }
-            });
-        });
+        return promisify(cb => this._resetPassword(password, token, token_id));
     },
 
     callResetPasswordFunction(email, password, bsonArgs) {
-        return new Promise((resolve, reject) => {
-            this._callResetPasswordFunction(email, password, bsonArgs, (err) => {
-                if (err) {
-                    reject(err);
-                } else {
-                    resolve();
-                }
-            });
-        });
-=======
-        return promisify(cb => this._sendResetPasswordEmail(password, token_id, token_id, cb));
->>>>>>> a65b5349
-    }
+        return promisify(cb => this._callResetPasswordFunction(email, password, bsonArgs));
+    },
 };
 
 const staticMethods = {
