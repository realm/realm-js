--- conflicted
+++ resolved
@@ -4,11 +4,8 @@
 * None
 
 ### Enhancements
-<<<<<<< HEAD
 * Opening a Realm with invalid schemas will throw a `SchemaParseError` (or one of its subtypes `ObjectSchemaParseError` and `PropertySchemaParseError`) rather than an `AssertionError` or `Error`. ([#5198](https://github.com/realm/realm-js/issues/5198))
-=======
 * Enable multiple processes to operate on an encrypted Realm simultaneously. ([realm/realm-core#1845](https://github.com/realm/realm-core/issues/1845))
->>>>>>> 60c4a985
 
 ### Fixed
 * Fix a stack overflow crash when using the query parser with long chains of AND/OR conditions. ([realm/realm-core#6428](https://github.com/realm/realm-core/pull/6428), since v10.11.0)
