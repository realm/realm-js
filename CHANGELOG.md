## vNext (TBD)

### Deprecations
* None

### Enhancements
* Enable multiple processes to operate on an encrypted Realm simultaneously. ([realm/realm-core#1845](https://github.com/realm/realm-core/issues/1845))

### Fixed
<<<<<<< HEAD
* Fix a stack overflow crash when using the query parser with long chains of AND/OR conditions. ([realm/realm-core#6428](https://github.com/realm/realm-core/pull/6428), since v10.11.0)
* Fixed an issue that could have resulted in a client reset action being reported as successful when it actually failed on windows if the `Realm` was still open ([realm/realm-core#6050](https://github.com/realm/realm-core/issues/6050)).
* Fix a data race that could cause a reading thread to read from a no-longer-valid memory mapping ([realm/realm-core#6411](https://github.com/realm/realm-core/pull/6411), since v11.3.0-rc.0).
* Fixed an issue that could cause a crash when performing count() on an undefined query. ([realm/realm-core#6443](https://github.com/realm/realm-core/issues/6443), since v12.0.0-alpha.2)
=======
* Added missing implementation of `User.state` and changed the `UserState` enum values to use pascal case to conform to the v11 implementation (except for `UserState.Active` that we now deprecate in favor of `UserState.LoggedIn`). [#5686](https://github.com/realm/realm-js/issues/5686)
>>>>>>> 301b6ceb

### Compatibility
* React Native >= v0.71.0
* Realm Studio v13.0.0.
* File format: generates Realms with format v23 (reads and upgrades file format v5 or later for non-synced Realm, upgrades file format v10 or later for synced Realms).
* Lock file format: New format introduced for multiprocess encryption. All processes accessing the file must be upgraded to the new format.

### Internal
* Upgraded Realm Core from v13.8.0 to v13.9.1. ([#5739](https://github.com/realm/realm-js/pull/5739))

## 12.0.0-alpha.2 (2023-04-05)

### Enhancements
* Added support for building with the new React Native architecture enabled on Android. Thanks to 
Nikolai Samorodov / [@zabutok](https://github.com/zabutok) for contributing the fix. ([#5032](https://github.com/realm/realm-js/issues/5032))
* Exposed `SyncError.logUrl` which contains the URL to the server log related to the sync error. ([#5609](https://github.com/realm/realm-js/issues/5609))
* Added a new error class `CompensatingWriteError` which indicates that one or more object changes have been reverted by the server. 
This can happen when the client creates/updates objects that do not match any subscription, or performs writes on an object it didn't have permission to access. ([#5599](https://github.com/realm/realm-js/pull/5599))
* Performance improvement for the following queries ([realm/realm-core#6376](https://github.com/realm/realm-core/issues/6376)):
  * Significant (~75%) improvement when counting (`Realm.Results#length`) the number of exact matches (with no other query conditions) on a `string`/`int`/`uuid`/`objectId` property that has an index. This improvement will be especially noticeable if there are a large number of results returned (duplicate values).
  * Significant (~99%) improvement when querying for an exact match on a `date` property that has an index.
  * Significant (~99%) improvement when querying for a case insensitive match on a `mixed` property that has an index.
  * Moderate (~25%) improvement when querying for an exact match on a `bool` property that has an index.
  * Small (~5%) improvement when querying for a case insensitive match on a `mixed` property that does not have an index.
* Added a `THROW_ON_GLOBAL_REALM` which will enable throwing when the app is accessing the `Realm` without first importing it from the Realm package.

### Fixed
* Fixed bootstrapping the native module on Android. Seen as Exception in HostObject::get for prop 'Realm': java.lang.NoClassDefFoundError: io.realm.react.RealmReactModule. ([#5666](https://github.com/realm/realm-js/issues/5666), since v12.0.0-alpha.0)
* Fixed passing RealmObject instances between shared Realms. ([#5634](https://github.com/realm/realm-js/pull/5634), since v12.0.0-alpha.0)
* Fixed a crash when querying a `mixed` property with a string operator (`contains`/`like`/`beginswith`/`endswith`) or with case insensitivity. ([realm/realm-core#6376](https://github.com/realm/realm-core/issues/6376, since v10.5.0)
* Querying for equality of a string on an indexed `mixed` property was returning case insensitive matches. For example querying for `myIndexedMixed == "Foo"` would incorrectly match on values of `"foo"` or `"FOO"`. ([realm/realm-core#6376](https://github.com/realm/realm-core/issues/6376), since v10.5.0)
* Adding an index to a `mixed` property on a non-empty class/objectType would crash with an assertion. ([realm/realm-core#6376](https://github.com/realm/realm-core/issues/6376), since v10.5.0)
* `Realm.App.Sync#pause()` could hold a reference to the database open after shutting down the sync session, preventing users from being able to delete the Realm. ([realm/realm-core#6372](https://github.com/realm/realm-core/issues/6372), since v11.5.0)
* Fixed a bug that may have resulted in `Realm.Results` and `Realm.List` being in different orders on different devices. Moreover, some cases of the error message `Invalid prior_size` may have be fixed too. ([realm/realm-core#6191](https://github.com/realm/realm-core/issues/6191), since v10.15.0)
* Exposed `Sync` as named export. [#5649](https://github.com/realm/realm-js/issues/5649)
* Fixed the return value of `App.allUsers` to return a record with the `User.id` as the key and the `User` as the value. [#5671](https://github.com/realm/realm-js/issues/5671)

### Compatibility
* React Native >= v0.71.0
* Realm Studio v13.0.0.
* File format: generates Realms with format v23 (reads and upgrades file format v5 or later for non-synced Realm, upgrades file format v10 or later for synced Realms).

### Internal
* Enabled all tests from v11 and fixed all remaining failures. ([#5595](https://github.com/realm/realm-js/pull/5595))
* Fixed linting issues and running linting on CI.
* Upgraded Realm Core from v13.6.0 to v13.8.0. ([#5638](https://github.com/realm/realm-js/pull/5638))
* Build iOS prebuilt binaries in release mode by default. ([#5709](https://github.com/realm/realm-js/pull/5709))

## 12.0.0-alpha.1 (2023-03-22)

This is a pre-release of the next major version of our SDK.
Please read more and discuss in the dedicated discussion: https://github.com/realm/realm-js/discussions/5416
See the release notes of previous pre-releases below for a complete picture of the changes introduced since v11.

### Fixed
* Importing using `require` from Node.js would throw because it would accidentally import the ESM bundle. ([#5607](https://github.com/realm/realm-js/issues/5607), since v12.0.0-alpha.0)


### Compatibility
* React Native >= v0.71.0
* Realm Studio v13.0.0.
* File format: generates Realms with format v23 (reads and upgrades file format v5 or later for non-synced Realm, upgrades file format v10 or later for synced Realms).

## 12.0.0-alpha.0 (2023-03-21)

This is the first pre-release of the next major version of our SDK.
Please read more and discuss in the dedicated discussion: https://github.com/realm/realm-js/discussions/5416

### Breaking changes

Although this is a complete rewrite of our SDK, we've strived to keep breakages to a minimum and expect our users to upgrade from v11 without any significant changes to their code-base.

* In an effort to align with EcmaScript modules, we’re adopting a pattern of named exports on the "root" of the package namespace. This change also affects how our library is imported on CommonJS / Node.js: Before, we exported our constructor directly from the package (`module.export = Realm` style), which would allow CommonJS runtimes like Node.js to import us using a simple assignment:
```javascript
const Realm = require("realm"); // this commonjs style - won’t work anymore
```

From now on, users need to consume us using a named import, like this:

```javascript
const { Realm } = require("realm"); // commonjs style

import { Realm } from "realm"; // esm style
import * as realm from "realm"; // esm namespaced style for more explicit usage like realm.List and realm.Object
import Realm from "realm"; // esm style - consuming our "default" export
```
* Similarly we’re deprecating our namespaced API (the long chaining of identifiers, such as Realm.App.Sync.setLogLevel) in favor of the shorter named exports. Our main motivation is that it has proven very verbose and hard to maintain in our new SDK. Also, since the inception of the Realm JS API (which predates ES Modules), we believe the community has moved towards a preference for simple named exports. We would love your feedback on this decision - please comment on [the discussion](https://github.com/realm/realm-js/discussions/5416) for the v12 release.
* The entire BSON package used to be re-exported as Realm.BSON, to simplify the new SDK we want to export only the BSON types that our SDK database component supports (ObjectId, Decimal128 and UUID). See [#4934](https://github.com/realm/realm-js/issues/4934).
* We're now reusing code to perform assertions and although this is strictly not a breaking change, since we haven't historically documented error messages, you should probably revisit any code in your app which relies on matching on specific error messages.
* `Results`, `List` and `Set` used to inherit directly from `Collection` but now inherits from an abstract `OrderedCollection`, which extends `Collection`.
* In order to better guide users toward correct usage and understanding of the Realm property types, users must now be explicit about the property type when declaring object schemas. Additionally, mixing shorthand (string) and object representation for the property type is no longer permitted. (See the `PropertySchema` and `PropertySchemaShorthand` types.)
```javascript
// Example object schema
const TaskSchema = {
  name: "Task",
  properties: {
    description: /* property schema (shorthand or object form) */,
  },
};

// Explicitness
"[]"          // Bad (previously parsed as implicit "mixed")
"mixed[]"     // Good

{ type: "list" }                              // Bad
{ type: "list", objectType: "mixed" }         // Good

// Mixing shorthand and object form
{ type: "int[]" }                             // Bad
"int[]"                                       // Good
{ type: "list", objectType: "int" }           // Good

{ type: "int?" }                              // Bad
"int?"                                        // Good
{ type: "int", optional: true }               // Good

// Specifying object types
{ type: "SomeType" }                          // Bad
"SomeType"                                    // Good
{ type: "object", objectType: "SomeType" }    // Good

{ type: "object[]", objectType: "SomeType" }  // Bad
"SomeType[]"                                  // Good
{ type: "list", objectType: "SomeType" }      // Good

{ type: "linkingObjects", objectType: "SomeType", property: "someProperty" } // Good
```
* To prevent modifying end-users' class-based model classes, we’re now wrapping class-based models in our own model. Objects will still pass `instanceof SomeClass` checks, however, code which is directly using prototype or constructor comparisons will fail:
```javascript
Object.getPrototypeOf(object) == CustomObject.prototype // No longer works
object.constructor == CustomObject // No longer works
```
* Symbols used to be accepted as keys in a dictionary, where they were coerced to strings prior to performing lookup. This was undocumented behaviour that makes little sense in practice (and arguably defeats the main purpose of the JS `Symbol` type). In the new SDK, using a Symbol as a key in a dictionary will throw.
* As a part of migrating to NAPI (since ~ v6), we saw no performant way to support getting property names of a Realm.Object via the standard Object.keys(obj). As a side-effect we stopped supporting the object spread operator `{...obj}` and introduced `Realm.Object#keys()`, `Realm.Object#entries()` and `Realm.Object#toJSON()` methods were introduced as a workaround. The new SDK wraps its accessor objects in a Proxy trapping the ownKeys operation which enables calls to the standard `Object.keys(obj)` and the spread operator `{...obj}` to work correctly, with minimal performance impact on normal accesses. Therefore, we are deprecating the APIs with the @deprecation annotation and a `console.warn` when calling RealmObject#keys() and RealmObject#entries(). RealmObject#toJSON still serves the purpose of producing a circularly referencing object graph. We would love the community's feedback on this!
* The [push service](https://www.mongodb.com/docs/atlas/app-services/reference/push-notifications/) has already been deprecated on the Atlas server. We've deprecated this on v11 and removed it from v12.
* We’ve decided to remove numeric indexing and “array methods” from the SubscriptionSet, since (a) the team saw little actual use-case for it, (b) it would bloat our SDK code, and (c) there is a simple workaround if needed (spreading into an array `[...realm.subscriptions]`). (The property `length` is available.) Again, something we would love feedback on.
* No longer exporting the `ObjectPropsType`, `UserMap`, `UserType`, `BaseFunctionsFactory`, `AuthProviders`, `PropertyType`, `HTTP`, `*Details` interfaces of the `EmailPasswordAuthClient` and `AuthError` types, since they weren't  used internally and not expected to be used by users. Moreover, most of these are very simple to type out for any user relying on it. Similarly, the `DictionaryBase` type was introduced to help work around an issue (declaring string index accessors on a class with methods) in our declarations. We consider it an internal detail that got introduced as part of our public API by accident; thus, we ask users to use the `Dictionary` type directly. We also decided to rename the `Session` class to `SyncSession` since it’s now exported directly on the package namespace. `Session` will still be available (but deprecated) as `Realm.Sync.Session`. We’re no longer using the `*Payload` types (they were only used by Realm Web) and we don’t expect end-users to be relying directly on these, hence they will be deleted.
* The return values of Object#getPropertyType was changed to return `"list"` instead of `"array"`.

### Enhancements
* The new SDK supports operations like `Object.keys(obj)` and the spread operator `{...obj}` on `RealmObject`s. We still recommend explicitly only accessing the fields you need rather than using spreads. Spreads eagerly access all fields in the object, which can have significant performance costs if some fields are not actually needed. ([#1299](https://github.com/realm/realm-js/issues/1299), [#2640](https://github.com/realm/realm-js/issues/2640), [#2844](https://github.com/realm/realm-js/issues/2844))
* Added configuration option `SyncConfiguration.cancelWaitsOnNonFatalError`, which defaults to false. When set to true, all async operations (such as opening the Realm using `Realm.open()`) will fail when a non-fatal error, such as a timeout, occurs.
* Added an overload to `Object.linkingObjects` method that takes type of the linking object as an input instead of its string name ([#5326](https://github.com/realm/realm-js/issues/5326))  
Example usage:
```typescript
let linkedObjects = john.linkingObjects(Person, "friends");
``` 
* Added an overload to `Dictionary.set` method that takes two arguments, a `key` and a `value`. ([#4286](https://github.com/realm/realm-js/issues/4286))
Example usage:
```typescript
realm.write(() => {
  item.dictionary.set("key", "value");
});
``` 
* Added 3 new methods on lists ([#3324](https://github.com/realm/realm-js/issues/3324)):
  * `list.remove(index)`: removes the element of the list at the specified index.
  * `list.move(from, to)`: moves one element of the list from one index to another.
  * `list.swap(index1, index2)`: swaps the positions of the elements of the list at two indexes.

### Fixed
* None

### Compatibility
* React Native >= v0.71.4
* Atlas App Services.
* Realm Studio v13.0.0.
* File format: generates Realms with format v23 (reads and upgrades file format v5 or later for non-synced Realm, upgrades file format v10 or later for synced Realms).

### Internal
* Re-implemented the entire SDK leveraging code generation for the binding between NAPI / JSI and Realm Core.
* Renamed our `master` branch to `main`.

## 11.5.1 (2023-02-26)

### Fixed
* Fixed enums which was accidentally exported on the `Realm` namespace without a backing implementation. ([#5493](https://github.com/realm/realm-js/pull/5493), since v11.0.0)
* Fix regression in connection parameters. ([5252#discussion_r1115071101](https://github.com/realm/realm-js/pull/5252#discussion_r1115071101), since v11.5.0)

### Compatibility
* React Native >= v0.71.0
* Realm Studio v13.0.0.
* File format: generates Realms with format v23 (reads and upgrades file format v5 or later for non-synced Realm, upgrades file format v10 or later for synced Realms).

### Internal
 Using Realm Core v13.4.2.

## 11.5.1-alpha.0 (2023-02-21)

### Fixed
* None

### Compatibility
* React Native >= v0.71.0
* Realm Studio v13.0.0.
* File format: generates Realms with format v23 (reads and upgrades file format v5 or later for non-synced Realm, upgrades file format v10 or later for synced Realms).

### Internal
* Using Realm Core v13.4.2.

## 11.5.0 (2023-02-19)

### Deprecations
* The ECMAScript Array APIs (such as `map`, `every`, access using indexing operator `[]`, etc.) on the `SubscriptionSet` types were deprecated.
    * The existing methods will continue to work until the next major version.
    * The following will **not** be removed from `BaseSubscriptionSet`:
        * Being iterable (e.g using `for-of` loop).
        * Being able to spread (e.g. `[...realm.subscriptions]`).

### Enhancements
* Converting flexible sync Realms to bundled and local Realms is now supported. ([realm/realm-core#6076](https://github.com/realm/realm-core/pull/6076))
* For client reset mode `onRecoveryOrDiscard`, the `onDiscard` and `onRecovery` callbacks now have simple default values. ([#5288](https://github.com/realm/realm-js/pull/5288), since v11.1.0)

### Fixed
* Fixed possible segfault in sync client where async callback was using object after being deallocated. ([realm/realm-core#6053](https://github.com/realm/realm-core/issues/6053), since v10.11.0)
* Fixed crash when using client reset with recovery and flexible sync with a single subscription ([#6070](https://github.com/realm/realm-core/issues/6070), since v10.19.5)
* If `path` is defined in the configuration, it will used for synced Realms too. Relative paths will be appended to a default prefix (prefix is computed using app id and user id). Absolute paths are left untouched. (since v10.0.0)
* Fixed a bug related to parsing the client reset configuration. ([#5288](https://github.com/realm/realm-js/pull/5288), since v11.1.0)
* Client reset with recovery or discard local could fail if there were dangling links in lists that got ressurected while the list was being transferred from the fresh Realm. ([realm/realm-core#6292](https://github.com/realm/realm-core/issues/6292), since v10.10.0)
* Sharing Realm files between a Catalyst app and Realm Studio did not properly synchronize access to the Realm file. ([realm/realm-core#6258](https://github.com/realm/realm-core/pull/6258), since v6.1.0)
* When client reset with recovery is used and the recovery does not actually result in any new local commits, the sync client may have gotten stuck in a cycle with a `A fatal error occured during client reset: 'A previous 'Recovery' mode reset from <timestamp> did not succeed, giving up on 'Recovery' mode to prevent a cycle'` error message. ([realm/realm-core#6195](https://github.com/realm/realm-core/issues/6195), since v10.18.0)
* Fixed diverging history in flexible sync if writes occur during bootstrap to objects that just came into view. ([realm/realm-core#5804](https://github.com/realm/realm-core/issues/5804), since v10.11.0)
* If a client reset with recovery or discard local is interrupted while the "fresh" Realm is being downloaded, the sync client may crash with a `MultipleSyncAgents` exception ([realm/realm-core#6217](https://github.com/realm/realm-core/issues/6217), since v10.15.0)
* Online compaction may cause a single commit to take a long time. ([realm/realm-core#6245](https://github.com/realm/realm-core/pull/6245), since v11.3.0-rc.0)

### Compatibility
* React Native >= v0.70.0
* Atlas App Services.
* Realm Studio v13.0.0.
* File format: generates Realms with format v23 (reads and upgrades file format v5 or later for non-synced Realm, upgrades file format v10 or later for synced Realms).

### Internal
* Upgrade Example to use React Native 0.71.1 ([#5438](https://github.com/realm/realm-js/pull/5438))
* Upgraded Realm Core from v13.1.1 to v13.4.2. ([#5174](https://github.com/realm/realm-js/issues/5174), [#5244](https://github.com/realm/realm-js/issues/5244), [#5419](https://github.com/realm/realm-js/issues/5419) and [#5450](https://github.com/realm/realm-js/issues/5450))
* Unpin Xcode version when building locally and upgrade the Xcode version used by Github Actions.
* Enable tests for notifications on dictionary.
* Automate releasing package on Github Actions.
* Upgrade OpenSSL v1.1.1n to v3.0.8. ([realm/realm-core#6097](https://github.com/realm/realm-core/pull/6097) and [realm/realm-core#6305](https://github.com/realm/realm-core/pull/6305))

## 11.4.0 (2023-01-23)

### Fixed
* Fix no notification for write transaction that contains only change to backlink property. ([realm/realm-core#4994](https://github.com/realm/realm-core/issues/4994), since v10.8.0)

### Compatibility
* React Native >= v0.71.0
* File format: generates Realms with format v23 (reads and upgrades file format v5 or later for non-synced Realm, upgrades file format v10 or later for synced Realms).

### Internal
* Upgraded Realm Core from v13.1.1 to v13.1.2. ([#5174](https://github.com/realm/realm-js/issues/5174))
* Switching from NDK 21 to NDK 23 for Android builds, and bumping the required CMake version to 3.21.4. Sizes of binaries are found below. ([#3905](https://github.com/realm/realm-js/issues/3905))

| Architecture | NDK 21      | NDK 23      |
|--------------|-------------|-------------|
| armeabi-v7a  |     5415116 |     5554692 |
| x86          |     9760312 |    10905472 |
| arm64-v8a    |     8883176 |     9547032 |
| x86_64       |     9879208 |    10574368 |

## 11.3.2 (2023-01-16)
## DEPRECATED: Please use 11.3.1 or 11.4.0

## 11.3.1 (2022-12-07)

### Fixed
* Not possible to open an encrypted file on a device with a page size bigger than the one on which the file was produced. ([#8030](https://github.com/realm/realm-swift/issues/8030), since v11.1.0)
* Empty binary values will no longer be treated as null ([#5114](https://github.com/realm/realm-js/issues/5114), since v10.5.0)

### Compatibility
* React Native >= v0.70.0
* Atlas App Services.
* Realm Studio v13.0.0.
* File format: generates Realms with format v23 (reads and upgrades file format v5 or later for non-synced Realm, upgrades file format v10 or later for synced Realms).

### Internal
* Upgraded Realm Core from v13.1.0 to v13.1.1. ([#5154](https://github.com/realm/realm-js/issues/5154))

## 11.3.0 (2022-11-25)

### Notes
* The changelog entry for this release includes both v11.3.0-rc.0 and v11.3.0-rc.1.
* File format version bumped. If Realm file contains any objects with set of `mixed` or dictionary properties, the file will go through an upgrade process.
* The layout of the lock-file has changed, the lock file format version is bumped and all participants in a multiprocess scenario needs to be up to date so they expect the same format. ([realm/realm-core#5440](https://github.com/realm/realm-core/pull/5440))
* In order to open Realm files in Realm Studio, you are required to upgrade to Realm Studio v13.0.0 or later.

### Enhancements
* The choice of a faster linker will now automatically be propagated to anything that statically links against Realm Core. ([realm/realm-core#6043](https://github.com/realm/realm-core/pull/6043))
* The realm file will be shrunk if the larger file size is no longer needed. ([realm/realm-core#5754](https://github.com/realm/realm-core/issues/5754))
* Most of the file growth caused by version pinning is eliminated. ([realm/realm-core#5440](https://github.com/realm/realm-core/pull/5440))
* A set of `mixed` consider string and binary data equivalent. This could cause the client to be inconsistent with the server if a string and some binary data with equivalent content was inserted from Atlas. ([realm/realm-core#4860](https://github.com/realm/realm-core/issues/4860), since v10.5.0)

### Fixed
* Fetching a user's profile while the user logs out would result in an assertion failure. ([realm/realm-core#5571](https://github.com/realm/realm-core/issues/5571), since v10.4.1)
* Removed the `.tmp_compaction_space` file being left over after compacting a Realm on Windows. ([#4526](https://github.com/realm/realm-js/issues/4526) and [realm/realm-core#5997](https://github.com/realm/realm-core/issues/5997), since Windows support for compact was added)
* Restore fallback to full barrier when `F_BARRIERSYNC` is not available on Apple platforms. ([realm/realm-core#6033](https://github.com/realm/realm-core/pull/6033), since v11.2.0)

### Compatibility
* React Native >= v0.70.0
* Atlas App Services.
* Realm Studio v13.0.0.
* File format: generates Realms with format v23 (reads and upgrades file format v5 or later for non-synced Realm, upgrades file format v10 or later for synced Realms).

### Internal
* Upgraded Realm Core from v12.12.0 to v13.1.0. ([#5120](https://github.com/realm/realm-js/issues/5120 and [#5128](https://github.com/realm/realm-js/issues/5128)

## 11.3.0-rc.1 (2022-11-22)

### Enhancements
* The choice of a faster linker will now automatically be propagated to anything that statically links against Realm Core. ([realm/realm-core#6043](https://github.com/realm/realm-core/pull/6043))

### Fixed
* Corruption might be introduced during compaction. ([realm/realm-core#6054](https://github.com/realm/realm-core/pull/6054), since v11.3.0-rc.0)

### Compatibility
* React Native >= v0.70.0
* Atlas App Services.
* Realm Studio v12.0.0.
* File format: generates Realms with format v23 (reads and upgrades file format v5 or later for non-synced Realm, upgrades file format v10 or later for synced Realms).

### Internal
* Upgraded Realm Core from v13.0.0 to v13.1.0. ([#5128](https://github.com/realm/realm-js/issues/5128)

## 11.3.0-rc.0 (2022-11-20)

### Notes
* File format version bumped. If Realm file contains any objects with set of `mixed` or dictionary properties, the file will go through an upgrade process.
* The layout of the lock-file has changed, the lock file format version is bumped and all participants in a multiprocess scenario needs to be up to date so they expect the same format. ([realm/realm-core#5440](https://github.com/realm/realm-core/pull/5440))
* In order to open Realm files in Realm Studio, you are required to upgrade to Realm Studio v13.0.0 or later.

### Enhancements
* The realm file will be shrunk if the larger file size is no longer needed. ([realm/realm-core#5754](https://github.com/realm/realm-core/issues/5754))
* Most of the file growth caused by version pinning is eliminated. ([realm/realm-core#5440](https://github.com/realm/realm-core/pull/5440))
* A set of `mixed` consider string and binary data equivalent. This could cause the client to be inconsistent with the server if a string and some binary data with equivalent content was inserted from Atlas. ([realm/realm-core#4860](https://github.com/realm/realm-core/issues/4860), since v10.5.0)

### Fixed
* Fetching a user's profile while the user logs out would result in an assertion failure. ([realm/realm-core#5571](https://github.com/realm/realm-core/issues/5571), since v10.4.1)
* Removed the `.tmp_compaction_space` file being left over after compacting a Realm on Windows. ([#4526](https://github.com/realm/realm-js/issues/4526) and [realm/realm-core#5997](https://github.com/realm/realm-core/issues/5997), since Windows support for compact was added)
* Restore fallback to full barrier when `F_BARRIERSYNC` is not available on Apple platforms. ([realm/realm-core#6033](https://github.com/realm/realm-core/pull/6033), since v11.2.0)

### Compatibility
* React Native >= v0.70.0
* Atlas App Services.
* Realm Studio v13.0.0.
* File format: generates Realms with format v23 (reads and upgrades file format v5 or later for non-synced Realm, upgrades file format v10 or later for synced Realms).

### Internal
* Upgraded Realm Core from v12.12.0 to v13.0.0. ([#5120](https://github.com/realm/realm-js/issues/5120)

## 11.2.0 (2022-11-12)

### Enhancements
* Flexible sync will now wait for the server to have sent all pending history after a bootstrap before marking a subscription as Complete. ([realm/realm-core#5795](https://github.com/realm/realm-core/pull/5795))

### Fixed
* Fix database corruption and encryption issues on apple platforms. ([#5076](https://github.com/realm/realm-js/issues/5076), since v10.12.0)
* Sync bootstraps will not be applied in a single write transaction - they will be applied 1MB of changesets at a time. ([realm/realm-core#5999](https://github.com/realm/realm-core/pull/5999), since v10.19.0).
* Fix a race condition which could result in `operation cancelled` errors being delivered to `Realm#open` rather than the actual sync error which caused things to fail. ([realm/realm-core#5968](https://github.com/realm/realm-core/pull/5968), v1.0.0).

### Compatibility
* React Native >= v0.70.0
* Atlas App Services.
* Realm Studio v12.0.0.
* File format: generates Realms with format v22 (reads and upgrades file format v5 or later for non-synced Realm, upgrades file format v10 or later for synced Realms).

### Internal
* Upgraded Realm Core from v12.11.0 to v12.12.0.
* Binaries for Centos/RHEL 7 are included in released. ([#5006](https://github.com/realm/realm-js/issues/5006), since v10.21.0)
* Binaries for Linux/ARMv7 are included in released.

## 11.1.0 (2022-11-01)
### Enhancements
* Add support for using functions as default property values, in order to allow dynamic defaults [#5001](https://github.com/realm/realm-js/pull/5001), [#2393](https://github.com/realm/realm-js/issues/2393)
* All fields of a `Realm.Object` treated as optional by TypeScript when constructing a new class-based model, unless specified in the second type parameter [#5000](https://github.com/realm/realm-js/pull/5000)
* If a sync client sends a message larger than 16 MB, the sync server will request a client reset. ([realm/realm-core#5209](https://github.com/realm/realm-core/issues/5209))
* Add two new modes to client reset: `RecoverUnsyncedChanges` and `RecoverOrDiscardUnsyncedChanges`. The two modes will recover local/unsynced changes with changes from the server if possible. If not possible, `RecoverOrDiscardUnsyncedChanges` will remove the local Realm file and download a fresh file from the server. The mode `DiscardLocal` is duplicated as `DiscardUnsyncedChanges`, and `DiscardLocal` is be removed in a future version. ([#4135](https://github.com/realm/realm-js/issues/4135))

### Fixed
* Fixed a use-after-free if the last external reference to an encrypted Realm was closed between when a client reset error was received and when the download of the new Realm began. ([realm/realm-core#5949](https://github.com/realm/realm-core/pull/5949), since v10.20.0)
* Opening an unencrypted file with an encryption key would sometimes report a misleading error message that indicated that the problem was something other than a decryption failure. ([realm/realm-core#5915](https://github.com/realm/realm-core/pull/5915), since v1.0.0)
* Fixed a rare deadlock which could occur when closing a synchronized Realm immediately after committing a write transaction when the sync worker thread has also just finished processing a changeset from the sync server. ([realm/realm-core#5948](https://github.com/realm/realm-core/pull/5948))

### Compatibility
* React Native >= v0.70.0
* Atlas App Services.
* Realm Studio v12.0.0.
* File format: generates Realms with format v22 (reads and upgrades file format v5 or later for non-synced Realm, upgrades file format v10 or later for synced Realms).

### Internal
* Upgraded Realm Core from v12.9.0 to v12.11.0.

## 11.0.0 (2022-10-18)

### Notes
Based on Realm JS v10.22.0: See changelog below for details on enhancements and fixes introduced between this and the previous pre release (which was based on Realm JS v10.19.5).

### Breaking changes

#### Removed APIs

* Removed all code related to the legacy Chrome Debugger. Please use [Flipper](https://fbflipper.com/) as debugger.

The following deprecated methods have been removed:

  * `Realm#automaticSyncConfiguration`
  * `Realm.Credentials#google` with `authCode` parameter (use `authObject`)
  * The following should be replaced with `Realm.Credentials#apiKey`:
    * `Realm.Credentials#serverApiKey`
    * `Realm.Credentials#userApiKey`
  * The overload of `Realm.Auth.EmailPasswordAuth` methods, taking positional arguments instead of object arguments:
    * `registerUser`
    * `confirmUser`
    * `resendConfirmationEmail`
    * `retryCustomConfirmation`
    * `resetPassword`
    * `sendResetPasswordEmail`
    * `callResetPasswordFunction`
  * Removed `Realm.JsonSerializationReplacer`. Use circular JSON serialization libraries such as [@ungap/structured-clone](https://www.npmjs.com/package/@ungap/structured-clone) and [flatted](https://www.npmjs.com/package/flatted) for stringifying Realm entities that have circular structures. The Realm entities' `toJSON` method returns plain objects and arrays (with circular references if applicable) which makes them compatible with any serialization library that supports stringifying plain JavaScript types. ([#4997](https://github.com/realm/realm-js/pull/4997))

Now the only supported call signature of `Realm.Auth.EmailPasswordAuth` methods is using a single object argument:

```typescript
registerUser({ email, password });
confirmUser({ token, tokenId });
resendConfirmationEmail({ email });
retryCustomConfirmation({ email });
resetPassword({ token, tokenId, password });
sendResetPasswordEmail({ email });
callResetPasswordFunction({ email, password }, ...args);
```

#### Renamed APIs

* Renamed the `RealmInsertionModel<T>` type to `Unmanaged<T>` to simplify and highlight its usage.

The following APIs have been renamed on the `Realm`:

| Before | After |
| ------ | ----- |
| `empty` | `isEmpty` |
| `readOnly` | `isReadOnly` |

The following APIs have been renamed on the `Realm.Config`:

| Before | After |
| ------ | ----- |
| `migration` | `onMigration` |
| `shouldCompactOnLaunch` | `shouldCompact` |

The following APIs have been renamed on the `Realm.SyncConfiguration`:

| Before | After |
| ------ | ----- |
| `error` | `onError`|
| `clientReset.clientResetBefore` | `clientReset.onBefore` |
| `clientReset.clientResetAfter` | `clientReset.onAfter` |
| `ssl.validateCallback` | `ssl.validateCertificates` |

* A typo was fixed in the `SubscriptionsState` enum, in which `SubscriptionsState.Superseded` now returns `superseded` in place of `Superseded`

Here are examples of the use of the APIs after they've been renamed:

``` typescript
// before
Realm.open({ migration:() => {} })
// after
Realm.open({ onMigration:() => {} })
```

``` typescript
// before
Realm.open({
  sync: {
    shouldCompactOnLaunch: /* ... */
    error: /* ... */
    clientReset: {
      clientResetBefore: /* ... */
      clientResetAfter: /* ... */
    }
    ssl:{
      validateCallback: /* ... */
    }
  }
})
// after
Realm.open({
  sync: {
    shouldCompact: /* ... */
    onError: /* ... */
    clientReset: {
      onBefore: /* ... */
      onAfter: /* ... */
    }
    ssl:{
      validateCertificates: /* ... */
    }
  }
})
```

#### Changed APIs

 * Model classes passed as schema to the `Realm` constructor must now extend `Realm.Object` and will no longer have their constructors called when pulling an object of that type from the database. Existing classes already extending `Realm.Object` now need to call the `super` constructor passing two arguments:
  - `realm`: The Realm to create the object in.
  - `values`: Values to pass to the `realm.create` call when creating the object in the database.
 * `Realm#writeCopyTo` now only accepts an output Realm configuration as a parameter.
 * When no object is found calling `Realm#objectForPrimaryKey`, `null` is returned instead of `undefined`,
 * Removed `Object#_objectId`, which is now replaced by `Object#_objectKey`
 * Unified the call signature of `User#callFunction` ([#3733](https://github.com/realm/realm-js/issues/3733))
 * Replaced string unions with enums where it made sense:
  * `Realm.App.Sync.Session#state` is now `SessionState`.
  * `Realm.App.Sync.Session#addProgressNotification` now takes `(direction: ProgressDirection, mode: ProgressMode, progressCallback: ProgressNotificationCallback)`.
 * `"discardLocal"` is now the default client reset mode. ([#4382](https://github.com/realm/realm-js/issues/4382))

This is an example of calling a function with the new signature of `callFunction`:

```typescript
user.callFunction("sum", 1, 2, 3); // Valid
user.callFunction("sum", [1, 2, 3]); // Invalid
user.functions.sum(1, 2, 3); // Still the recommended
```

### Enhancements
* Adding support for Hermes on iOS & Android.
* Class-based models (i.e. user defined classes extending `Realm.Object` and passed through the `schema` when opening a Realm), will now create object when their constructor is called.
* Small improvement to performance by caching JSI property String object [#4863](https://github.com/realm/realm-js/pull/4863)
* Small improvement to performance for `toJSON` which should make it useful for cases where a plain representations of Realm entities are needed, e.g. when inspecting them for debugging purposes through `console.log(realmObj.toJSON())`. ([#4997](https://github.com/realm/realm-js/pull/4997))
* Catching missing libjsi.so when loading the librealm.so and rethrowing a more meaningful error, instructing users to upgrade their version of React Native.

Example of declaring a class-based model in TypeScript:

```typescript
class Person extends Realm.Object<Person> {
  name!: string;

  static schema = {
    name: "Person",
    properties: { name: "string" },
  };
}

const realm = new Realm({ schema: [Person] });
realm.write(() => {
  const alice = new Person(realm, { name: "Alice" });
  // A Person { name: "Alice" } is now persisted in the database
  console.log("Hello " + alice.name);
});
```

### Compatibility
* React Native >= v0.70.0
* Atlas App Services.
* Realm Studio v12.0.0.
* File format: generates Realms with format v22 (reads and upgrades file format v5 or later for non-synced Realm, upgrades file format v10 or later for synced Realms).

### Internal

* Building from source from a package downloaded via NPM is no longer supported, since we removed `src` and `vendor` from the NPM bundle, to reduce size blow-up caused by files recently added to the sub-module. This will force end-users to checkout the Git repository from GitHub when building from source. ([#4060](https://github.com/realm/realm-js/issues/4060))
* Renamed the following internal packages:
   * `@realm.io/common` -> `@realm/common`
   * `realm-network-transport` -> `@realm/network-transport`
   * `realm-app-importer` -> `@realm/app-importer`
   * `realm-example` -> `@realm/example`
   * `realm-electron-tests` -> `@realm/electron-tests`
   * `realm-node-tests` -> `@realm/node-tests`
   * `realm-react-native-tests` -> `@realm/react-native-tests`

## 10.22.0 (2022-10-17)

### Enhancements
* Prioritize integration of local changes over remote changes. This shortens the time users may have to wait when committing local changes. Stop storing downloaded changesets in history. ([realm/realm-core#5844](https://github.com/realm/realm-core/pull/5844))
* Greatly improve the performance of sorting or distincting a Dictionary's keys or values. The most expensive operation is now performed O(log N) rather than O(N log N) times, and large Dictionaries can see upwards of 99% reduction in time to sort. ([realm/realm-core#5166](https://github.com/realm/realm-core/pulls/5166))
* Cut the runtime of aggregate operations on large dictionaries in half. ([realm/realm-core#5864](https://github.com/realm/realm-core/pull/5864))
* Improve performance of aggregate operations on collections of objects by 2x to 10x. ([realm/realm-core#5864](https://github.com/realm/realm-core/pull/5864))

### Fixed
* If a case insensitive query searched for a string including an 4-byte UTF8 character, the program would crash. ([realm/realm-core#5825](https://github.com/realm/realm-core/issues/5825), since v1.0.0)
* `Realm#writeCopyTo()` doesn't support flexible sync, and an exception is thrown. ([realm/realm-core#5798](https://github.com/realm/realm-core/issues/5798), since v10.10.0)
* Asymmetric object types/classes cannot be used with partition-based sync, and an exception is thrown. ([realm/realm-core#5691](https://github.com/realm/realm-core/issues/5691), since v10.19.0)
* If you set a subscription on a link in flexible sync, the server would not know how to handle it. ([realm/realm-core#5409](https://github.com/realm/realm-core/issues/5409), since v10.10.1)
* Fixed type declarations for aggregation methods (min, max, sum, avg) to reflect implementation. ([4994](https://github.com/realm/realm-js/issues/4994), since v2.0.0)

### Compatibility
* React Native >= v0.64.0
* Atlas App Services.
* Realm Studio v12.0.0.
* APIs are backwards compatible with all previous releases of Realm JavaScript in the 10.5.x series.
* File format: generates Realms with format v22 (reads and upgrades file format v5 or later for non-synced Realm, upgrades file format v10 or later for synced Realms).

### Internal
* Upgraded Realm Core from v12.6.0 to v12.9.0. ([#4932](https://github.com/realm/realm-js/issues/4932) and [#4983](https://github.com/realm/realm-js/issues/4983))
* Added ARM/Linux build guide.

## 11.0.0-rc.2 (2022-09-15)

### Breaking change
* Removed deprecated positional arguments to Email/Password authentication functions
    * The following functions now only accept object arguments:
    ```javascript
  Realm.Auth.EmailPasswordAuth.registerUser({email, password});
  Realm.Auth.EmailPasswordAuth.confirmUser({token, tokenId});
  Realm.Auth.EmailPasswordAuth.resendConfirmationEmail({email});
  Realm.Auth.EmailPasswordAuth.retryCustomConfirmation({email});
  Realm.Auth.EmailPasswordAuth.resetPassword({token, tokenId, password});
  Realm.Auth.EmailPasswordAuth.sendResetPasswordEmail({email});
  Realm.Auth.EmailPasswordAuth.callResetPasswordFunction({email, password}, ...args);
* Unify the call signature documentation of `User#callFunction` ([#3733](https://github.com/realm/realm-js/issues/3733))
    * Example:
    ```javascript
    user.callFunction("sum", 1, 2, 3); // Valid
    user.callFunction("sum", [1, 2, 3]); // Invalid
    ```
### Enhancements
* Small improvement to performance by caching JSI property String object [#4863](https://github.com/realm/realm-js/pull/4863)
* Added new package `@realm/babel-plugin` to enable definining your Realm models using standard Typescript syntax [#4938](https://github.com/realm/realm-js/pull/4938)

### Compatibility
* React Native >= v0.70.0
* Atlas App Services.
* Realm Studio v12.0.0.
* APIs are backwards compatible with all previous releases of Realm JavaScript in the 10.5.x series.
* File format: generates Realms with format v22 (reads and upgrades file format v5 or later for non-synced Realm, upgrades file format v10 or later for synced Realms).

### Internal
<!-- * Either mention core version or upgrade -->
<!-- * Using Realm Core vX.Y.Z -->
<!-- * Upgraded Realm Core from vX.Y.Z to vA.B.C -->

## 10.21.1 (2022-09-15)

### Fixed
* Fixed pinning of the NDK used to build our prebuilt binaries for Android. Our previous version, Realm JS v10.21.0 was compiled with NDK 25.1.8937393, which could result in unpredictable crashes, since this needs to match the one being used by React Native. ((#4910)[https://github.com/realm/realm-js/pull/4910], since v10.21.0)

### Compatibility
* React Native >= v0.64.0
* Atlas App Services.
* Realm Studio v12.0.0.
* File format: generates Realms with format v22 (reads and upgrades file format v5 or later for non-synced Realm, upgrades file format v10 or later for synced Realms).

### Internal
* Using Realm Core v12.6.0.

## 10.21.0 (2022-09-09)

### Enhancements
* Automatic handling backlinks for schema migrations where a class/object type changes to being embedded. ([realm/realm-core#5737](https://github.com/realm/realm-core/pull/5737))
* Improve performance when a new Realm file connects to the server for the first time, especially when significant amounts of data has been written while offline.
* Improve the performance of the sync changeset parser, which speeds up applying changesets from the server.

### Fixed
* Fixed dangling pointer in binary datatype handling in Node ([#3781](https://github.com/realm/realm-js/issues/3781), since v10.5.0)
* Fixed undefined behaviour on queries involving a constant and an indexed property on some property types like UUID and Date. ([realm/realm-core#5753](https://github.com/realm/realm-core/issues/5753), since v10.20.0)
* Fixed an exception `fcntl() with F_BARRIERFSYNC failed: Inappropriate ioctl for device` when running with MacOS on an exFAT drive. ([realm/realm-core#5789](https://github.com/realm/realm-core/issues/5789), since v10.18.0)
* Syncing of a Decimal128 with big significand could result in a crash. ([realm/realm-core#5728](https://github.com/realm/realm-core/issues/5728), since v10.0.0)
* `discardLocal` client reset mode will now wait for flexible sync Realms to be fully synchronized before beginning recovery operations. ([realm/realm-core#5705](https://github.com/realm/realm-core/issues/5705), since v10.11.0)

### Compatibility
* React Native >= v0.64.0
* MongoDB Realm Cloud.
* Realm Studio v11.0.0.
* APIs are backwards compatible with all previous releases of Realm JavaScript in the 10.5.x series.
* File format: generates Realms with format v22 (reads and upgrades file format v5 or later for non-synced Realm, upgrades file format v10 or later for synced Realms).

### Internal
* Upgraded Realm Core from v12.5.1 to v12.6.0. ([#4865](https://github.com/realm/realm-js/issues/4865))
* Updated C++ `clang-format` version to match newer MacOS default ([#4869](https://github.com/realm/realm-js/pull/4869))

## 10.20.0 (2022-8-23)

### Enhancements
* Introducing query support for constant list expressions such as `fruit IN {'apple', 'orange'}`. This also includes general query support for list vs list matching such as `NONE fruits IN {'apple', 'orange'}`. ([#2781](https://github.com/realm/realm-js/issues/2781) and [#4596](https://github.com/realm/realm-js/issues/4596))
* Allow multiple anonymous sessions. ([realm/realm-core#4607](https://github.com/realm/realm-core/issues/4607))

### Fixed
* Fixed issue where React Native apps on Android would sometimes show stale Realm data until the user interacted with the app UI. ([#4389](https://github.com/realm/realm-js/issues/4389), since v10.0.0)
* Reduced use of memory mappings and virtual address space. ([realm/realm-core#5645](https://github.com/realm/realm-core/pull/5645))
* Fixed a data race when committing a transaction while multiple threads are waiting for the write lock on platforms using emulated interprocess condition variables (most platforms other than non-Android Linux). ([realm/realm-core#5643](https://github.com/realm/realm-core/pull/5643))
* Fixed a data race when writing audit events which could occur if the sync client thread was busy with other work when the event Realm was opened. ([realm/realm-core#5643](https://github.com/realm/realm-core/pull/5643))
* Fixed some cases of running out of virtual address space (seen/reported as mmap failures). ([realm/realm-core#5645](https://github.com/realm/realm-core/pull/5645))
* Fixed the client reset callbacks not populating the Realm instance arguments correctly in some cases. ([#5654](https://github.com/realm/realm-core/pull/5654), since v10.11.0)
* Decimal128 values with more than 110 significant bits were not synchronized correctly with the server. ([realm/realm-swift#7868](https://github.com/realm/realm-swift/issues/7868), since v10.0.0)
* Fixed an incorrect git merge in the Xcode project from RN iOS. ([#4756](https://github.com/realm/realm-js/issues/4756), since v10.19.5)
* Fixed detection of emulator environments to be more robust.  Thanks to [Ferry Kranenburg](https://github.com/fkranenburg) for identifying the issue and supplying a PR. ([#4784](https://github.com/realm/realm-js/issues/4784))
* Opening a read-only synced Realm for the first time could lead to `m_schema_version != ObjectStore::NotVersioned` assertion.
* Fixed an offset error in Node buffer handling ([#3781](https://github.com/realm/realm-js/issues/3781), since v10.0.0)

### Compatibility
* React Native >= v0.64.0
* Atlas App Services.
* Realm Studio v12.0.0.
* APIs are backwards compatible with all previous releases of Realm JavaScript in the 10.5.x series.
* File format: generates Realms with format v22 (reads and upgrades file format v5 or later for non-synced Realm, upgrades file format v10 or later for synced Realms).

### Internal
* Updated ccache build scripts to be location agnostic. ([#4764](https://github.com/realm/realm-js/pull/4764))
* Upgraded Realm Core from v12.3.0 to v12.5.1. ([#4753](https://github.com/realm/realm-js/issues/4753) and [[#4763](https://github.com/realm/realm-js/issues/4763))
* Upgraded React Native integration tests app to React Native v0.68.2. ([#4583](https://github.com/realm/realm-js/pull/4583))
* Upgrading `react-native-fs` to avoid a peer dependency failure. ([#4709](https://github.com/realm/realm-js/pull/4709))
* Upgraded React Native integration tests app to React Native v0.69.1. ([#4713](https://github.com/realm/realm-js/pull/4713))
* Upgraded Realm Example app to React Native v0.69.1. ([#4722](https://github.com/realm/realm-js/pull/4722))
* Fixed a crash on Android when an error was thrown from the flexible sync `initialSubscriptions` call. ([#4710](https://github.com/realm/realm-js/pull/4710), since v10.18.0)
* Added a default sync logger for integration tests. ([#4730](https://github.com/realm/realm-js/pull/4730))
* Fixed an issue starting the integration test runner on iOS. ([#4742](https://github.com/realm/realm-js/pull/4742]))
* Fixed dark mode logo in README.md. ([#4780](https://github.com/realm/realm-js/pull/4780))
* Migrated to `std::optional` and `std::nullopt`.
* Disabled testing on iOS and Catalyst on legacy CI system.

## 11.0.0-rc.1 (2022-7-11)

### Notes
This is primarily a re-release of `11.0.0-rc.0`, which is compatible with React Native v0.69.0 or above.
The release is based on Realm JS v10.19.5.

### Enhancements
* None.

### Fixed
* None.

### Compatibility
* React Native equal to or above `v0.69.0` and above, since we're shipping binaries pre-compiled against the JSI ABI.
* Atlas App Services.
* Realm Studio v12.0.0.
* APIs are backwards compatible with all previous releases of Realm JavaScript in the 10.5.x series.
* File format: generates Realms with format v22 (reads and upgrades file format v5 or later for non-synced Realm, upgrades file format v10 or later for synced Realms).

## 11.0.0-rc.0 (2022-7-7)

### Notes
Based on Realm JS v10.19.5: See changelog below for details on enhancements and fixes introduced between this and the previous pre release (which was based on Realm JS v10.17.0).

### Breaking change
* Removed all code related to the legacy Chrome Debugger. Please use [Flipper](https://fbflipper.com/) as debugger.
* Model classes passed as schema to the `Realm` constructor must now extend `Realm.Object` and will no longer have their constructors called when pulling an object of that type from the database. Existing classes already extending `Realm.Object` now need to call the `super` constructor passing two arguments:
  - `realm`: The Realm to create the object in.
  - `values`: Values to pass to the `realm.create` call when creating the object in the database.
* Renamed the `RealmInsertionModel<T>` type to `Unmanaged<T>` to simplify and highlight its usage.
* Installing via NPM from a `git://` URL is no longer supported, since we removed `src` and `vendor` from the NPM bundle, to reduce size blow-up caused by files recently added to the sub-module. This will force end-users to checkout the Git repository from GitHub when building from source. ([#4060](https://github.com/realm/realm-js/issues/4060))

### Enhancements
* Adding support for Hermes on iOS & Android.
* Class-based models (i.e. user defined classes extending `Realm.Object` and passed through the `schema` when opening a Realm), will now create object when their constructor is called:

```ts
class Person extends Realm.Object<Person> {
  name!: string;

  static schema = {
    name: "Person",
    properties: { name: "string" },
  };
}

const realm = new Realm({ schema: [Person] });
realm.write(() => {
  const alice = new Person(realm, { name: "Alice" });
  // A Person { name: "Alice" } is now persisted in the database
  console.log("Hello " + alice.name);
});
```

### Fixed
* Fixed build error (call to implicitly-deleted copy constructor of 'realm::js::RealmClass<realm::js::realmjsi::Types>::Arguments') (follow up to [#4568](https://github.com/realm/realm-js/pull/4568))

### Compatibility
* React Native equal to or above `v0.66.0` and below `v0.69.0` (not included), since we're shipping binaries pre-compiled against the JSI ABI.
* Atlas App Services.
* Realm Studio v12.0.0.
* APIs are backwards compatible with all previous releases of Realm JavaScript in the 10.5.x series.
* File format: generates Realms with format v22 (reads and upgrades file format v5 or later for non-synced Realm, upgrades file format v10 or later for synced Realms).

### Internal
* Remove the previous implementation to the JavaScriptCore engine (in `src/jsc`).
* Upgrade Example to RN v0.68.2
* Upgrade dependencies of the Realm Web integration tests
* Throw instances of `Error` instead of plain objects on app errors.
* Make integration tests on React Native Android connect to host machine by default

## 10.19.5 (2022-7-6)
### Enhancements
* None.

### Fixed
* Fixed inadvertent change to minimum Android Gradle plugin version. ([#4706](https://github.com/realm/realm-js/issues/4706), since v10.19.4)

### Compatibility
* Atlas App Services.
* Realm Studio v12.0.0.
* APIs are backwards compatible with all previous releases of Realm JavaScript in the 10.5.x series.
* File format: generates Realms with format v22 (reads and upgrades file format v5 or later for non-synced Realm, upgrades file format v10 or later for synced Realms).

### Internal
* Using Realm Core v12.3.0.

## 10.19.4 (2022-7-5)

### Enhancements
* Allow flexible sync with discard local client resets. ([realm/realm-core#5404](https://github.com/realm/realm-core/pull/5404))

### Fixed
* Setting up a `clientResetAfter` callback could lead to a fatal error with the message `Realm accessed from incorrect thread`. ([#4410](https://github.com/realm/realm-js/issues/4410), since v10.11.0)
* Improved performance of sync clients during integration of changesets with many small strings (totalling > 1024 bytes per changeset) on iOS 14, and devices which have restrictive or fragmented memory. ([realm/realm-core#5614](https://github.com/realm/realm-core/issues/5614))
* Fixed a bug that prevented the detection of tables being changed to or from asymmetric during migrations. ([realm/realm-core#5603](https://github.com/realm/realm-core/pull/5603), since v10.19.3)
* Fixed a bug with handling `null` values in `toJSON`. ([[#4682](https://github.com/realm/realm-js/issues/4682), since 10.19.3)

### Compatibility
* Atlas App Services.
* Realm Studio v12.0.0.
* APIs are backwards compatible with all previous releases of Realm JavaScript in the 10.5.x series.
* File format: generates Realms with format v22 (reads and upgrades file format v5 or later for non-synced Realm, upgrades file format v10 or later for synced Realms).

### Internal
* Upgraded Realm Core from v12.2.0 to v12.3.0. ([#4689](https://github.com/realm/realm-js/issues/4689))
* Fixed analytics tests to reflect the fact that framework versions are read from node_modules, not package.json. ([#4687](https://github.com/realm/realm-js/pull/4687))
* Adding response type checking to the realm-app-importer. ([#4688](https://github.com/realm/realm-js/pull/4688))
* Updated integration test app to target Android SDK 31. ([#4686](https://github.com/realm/realm-js/pull/4686))
* Enabled debugging Realm C++ code in integration test app. ([#4696](https://github.com/realm/realm-js/pull/4696))
* Fixed types for flexible sync client reset and added a test. ([#4702](https://github.com/realm/realm-js/pull/4702))

## 10.19.3 (2022-6-27)

### Enhancements
* None.

### Fixed
* Realm JS can now be installed in environments using npm binary mirroring ([#4672](https://github.com/realm/realm-js/pull/4672), since v10.0.0).
* Asymmetric sync now works with embedded objects. ([realm/realm-core#5565](https://github.com/realm/realm-core/issues/5565), since 10.19.0)
* Fixed an issue on Windows that would cause high CPU usage by the sync client when there are no active sync sessions. ([realm/realm-core#5591](https://github.com/realm/realm-core/issues/5591), since v1.1.1)
* Fixed an issue setting a `Mixed` from an object to `null` or any other non-link value. Users may have seen exception of `key not found` or assertion failures such as `mixed.hpp:165: [realm-core-12.1.0] Assertion failed: m_type` when removing the destination link object. ([realm/realm-core#5574](https://github.com/realm/realm-core/pull/5573), since v10.5.0)
* Fixed a data race when opening a flexible sync Realm. ([realm/realm-core#5573](https://github.com/realm/realm-core/pull/5573), since v10.19.0)

### Compatibility
* Atlas App Services.
* Realm Studio v12.0.0.
* APIs are backwards compatible with all previous releases of Realm JavaScript in the 10.5.x series.
* File format: generates Realms with format v22 (reads and upgrades file format v5 or later for non-synced Realm, upgrades file format v10 or later for synced Realms).

### Internal
* Upgraded Realm Core from v12.1.0 to v12.2.0. ([#4679](https://github.com/realm/realm-js/issues/4679))
* Enabled `testNoMigrationOnSync`. ([#3312](https://github.com/realm/realm-js/issues/3312))

## 10.19.2 (2022-6-20)

### Enhancements
* None.

### Fixed
* Fixed incorrect `@realm.io/common` version in `package.json` causing install issues for users upgrading from older version of the `realm` npm package ([[#4657](https://github.com/realm/realm-js/issues/4657), since v10.18.0])

### Compatibility
* Atlas App Services.
* Realm Studio v12.0.0.
* APIs are backwards compatible with all previous releases of Realm JavaScript in the 10.5.x series.
* File format: generates Realms with format v22 (reads and upgrades file format v5 or later for non-synced Realm, upgrades file format v10 or later for synced Realms).

### Internal
* Upgrade Example to RN v0.68.2
* Upgrade dependencies of the Realm Web integration tests
* Throw instances of `Error` instead of plain objects on app errors.
* Make integration tests on React Native Android connect to host machine by default

## 10.19.1 (2022-6-7)

### Enhancements
* None.

### Fixed
* None.

### Compatibility
* Atlas App Services.
* Realm Studio v12.0.0.
* APIs are backwards compatible with all previous releases of Realm JavaScript in the 10.5.x series.
* File format: generates Realms with format v22 (reads and upgrades file format v5 or later for non-synced Realm, upgrades file format v10 or later for synced Realms).

### Internal
* Removed support for node.js v12 and earlier versions and bumped to Node-API v5.
* Fix FLX error scenario tests.
* Fixed a bug preventing opening a synced Realm as a local Realm. (since v10.18.0)

## 10.19.0 (2022-6-2)

### Enhancements
* Creating an object for a class that has no subscriptions opened for it will throw an exception. ([realm/realm-core#5488](https://github.com/realm/realm-core/pull/5488))
* Added support asymmetric sync. Object schemas can be marked as `asymmetric` when opening the Realm. Upon creation, asymmetric objects are sync'd unidirectionally and cannot be accessed locally. Asymmetric sync is compatible with flexible sync. ([#4503](https://github.com/realm/realm-js/issues/4503))

```js
const Person = {
  name: "Person",
  asymmetric: true, // this marks "Person" as asymmetric
  primaryKey: "id",
  properties: {
    id: "objectId",
    name: "string",
    age: "int",
  },
};
```

### Fixed
* Add canonical schema type for returned schemas. ([#4580](https://github.com/realm/realm-js/pull/4580))
* Fixed invalid type for schema properties. ([#4577](https://github.com/realm/realm-js/pull/4577))
* FLX sync subscription state changes will now correctly be reported after sync progress is reported. ([realm/realm-core#5553](https://github.com/realm/realm-core/pull/5553), since v10.18.0)

### Compatibility
* Atlas Device Sync.
* Realm Studio v12.0.0.
* APIs are backwards compatible with all previous releases of Realm JavaScript in the 10.5.x series.
* File format: generates Realms with format v22 (reads and upgrades file format v5 or later for non-synced Realm, upgrades file format v10 or later for synced Realms).

### Internal
* Upgraded Realm Core from v12.0.0 to v12.1.0.
* Fix for updated FLX sync error message. ([#4611](https://github.com/realm/realm-js/pull/4611))
* Updated build script to use Xcode 13.1 to match latest Apple App Store compatibility. ([#4605](https://github.com/realm/realm-js/issues/4605))
* Removed unused scripts `scripts/download-realm.js`, `scripts/find-ios-device.rb`, `scripts/find-ios-runtime.rb`, `scripts/test-android.js` and `scripts/xcode-download-realm.sh`. ([#4402](https://github.com/realm/realm-js/issues/4402))

## 10.18.0 (2022-5-29)

### Enhancements
* Switch to building xcframeworks with Xcode 13.1. Xcode 12 is no longer supported.
* Added an `initialSubscriptions` option to the `sync` config, which allows users to specify a subscription update function to bootstrap a set of flexible sync subscriptions when the Realm is first opened (or every time the app runs, using the `rerunOnOpen` flag). (#4561[https://github.com/realm/realm-js/pull/4561])

    Example usage:
    ```ts
    const thirtyDaysAgo = new Date(new Date().setDate(new Date().getDate() - 30));
    const config = {
      // ...
      sync: {
        flexible: true,
        user,
        initialSubscriptions: {
          update: (realm) => {
            realm.subscriptions.update((subs) => {
              subs.add(
                realm.objects("Person").filtered("dateOfBirth > $0", thirtyDaysAgo),
                // This is a named subscription, so will replace any existing subscription with the same name
                { name: "People30Days" }
              );
            });
          },
          rerunOnStartup: true,
        },
      },
    };
    ```

### Fixed
* Flexible sync would not correctly resume syncing if a bootstrap was interrupted. ([realm/realm-core#5466](https://github.com/realm/realm-core/pull/5466), since v10.12.0)
* The sync client may upload corrupted internal data leading to a fatal error from the sync server. ([realm/realm-core#5460](https://github.com/realm/realm-core/pull/5460), since v10.16.0)
* Proxied `Realm.Results` (e.g. as returned from `useQuery` in `@realm/react`) could not be used with `MutableSubscriptionSet.add`/`remove` ([#4507](https://github.com/realm/realm-js/issues/4507), since v10.12.0)
* In queries `NONE x BETWEEN ...` and `ANY x BETWEEN ...` had incorrect behavior, so it is now disallowed. ([realm/realm-core#5508](https://github.com/realm/realm-core/issues/5508), since v10.15.0)
* Partially fix a performance regression in write performance on Apple platforms, but still slower than pre-10.12.0 due to using more crash-safe file synchronization. ([#4383](https://github.com/realm/realm-js/issues/4383) and [realm/realm-swift#7740](https://github.com/realm/realm-swift/issues/7740), since v10.12.0).
* FLX sync will now ensure that a bootstrap from the server will only be applied if the entire bootstrap is received - ensuring there are no orphaned objects as a result of changing the read snapshot on the server. ([realm/realm-core#5331](https://github.com/realm/realm-core/pull/5331))

### Compatibility
* MongoDB Realm Cloud.
* Realm Studio v12.0.0.
* APIs are backwards compatible with all previous releases of Realm JavaScript in the 10.5.x series.
* File format: generates Realms with format v22 (reads and upgrades file format v5 or later for non-synced Realm, upgrades file format v10 or later for synced Realms).

### Internal
* Upgraded Realm Core from v11.15.0 to v12.0.0.
* Upgraded BAAS image to 2022-05-23.
* Fixed an intermittent issue with flexible sync test suite. ([#4590](https://github.com/realm/realm-js/pull/4590), since v10.12.0)
* Bump the version number for the lockfile used for interprocess synchronization. This has no effect on persistent data, but means that versions of Realm which use pre-12.0.0 Realm Core cannot open Realm files at the same time as they are opened by this version. Notably this includes Realm Studio, and Realm Core v11.1.2/Realm JavaScript v10.17.0 (the latest at the time of this release) cannot open Realm files which are simultaneously open in the iOS simulator.

## 10.17.0 (2022-5-10)

### Enhancements
* Add ability to listen to changes to `Realm.App` and `Realm.User`. ([#4455](https://github.com/realm/realm-js/issues/4455))

### Fixed
* Fixed issue where React Native apps would sometimes show stale Realm data until the user interacted with the app UI. ([#4389](https://github.com/realm/realm-js/issues/4389), since v10.0.0)
* Fixed race condition leading to potential crash when hot reloading an app using Realm Sync. ([4509](https://github.com/realm/realm-js/pull/4509), since v10.12.0)
* Updated build script to use Xcode 12.4 to ensure xcframework is Bitcode compatibile with older versions. ([#4462](https://github.com/realm/realm-js/issues/4462), since v10.0.0)
* Added missing type definitions for `newRealmFileBehavior` and `existingRealmFileBehavior` when opening a flexible sync Realm ([#4467](https://github.com/realm/realm-js/issues/4467), since v10.12.0)
* Adding an object to a Set, deleting the parent object, and then deleting the previously mentioned object causes crash ([#5387](https://github.com/realm/realm-core/issues/5387), since v10.5.0)
* Synchronized Realm files which were first created using SDK version released in the second half of August 2020 would be redownloaded instead of using the existing file, possibly resulting in the loss of any unsynchronized data in those filesi. (since v10.10.1)
* Fixed buildtime error where our package would be ignored due to use of the deprecated `podspecPath` and `sharedLibraries` keys in the `react-native.config.js`. ([#4553](https://github.com/realm/realm-js/issues/4553))
* Fixed flexible sync configuration types to be compatible with Typescript when `strict` mode is disabled. ([#4552](https://github.com/realm/realm-js/issues/4552))

### Compatibility
* MongoDB Realm Cloud.
* Realm Studio v11.0.0.
* APIs are backwards compatible with all previous releases of Realm JavaScript in the 10.5.x series.
* File format: generates Realms with format v22 (reads and upgrades file format v5 or later for non-synced Realm, upgrades file format v10 or later for synced Realms).

### Internal
* Improved documentation for `Realm.copyBundledRealmFiles`.
* Refactored notifications to use a `NotificationBucket` API, enabling JS objects to be garbage collected on teardown of the JS engine. ([#4550](https://github.com/realm/realm-js/pull/4550))
* Updated a test to be ready for node 18.
* Fixed a typo in the `testRealmConversions` test which prevented some test scenarios from executing.
* Upgraded Realm Core from v11.14.0 to v11.15.0.

## 10.20.0-beta.5 (2022-4-13)

### Notes
Based on Realm JS v10.16.0: See changelog below for details on enhancements and fixes introduced between this and the previous pre release (which was based on Realm JS v10.15.0).

## 10.16.0 (2022-4-12)

### Enhancements
* None.

### Fixed
* Fixed various corruption bugs in Realm Core when encryption is used. ([#5360](https://github.com/realm/realm-core/issues/5360), since v11.8.0)

### Compatibility
* MongoDB Realm Cloud.
* Realm Studio v11.0.0.
* APIs are backwards compatible with all previous releases of Realm JavaScript in the 10.5.x series.
* File format: generates Realms with format v22 (reads and upgrades file format v5 or later for non-synced Realm, upgrades file format v10 or later for synced Realms).

### Internal
* Upgraded Realm Core from v11.13.0 to v11.14.0.

## 10.20.0-beta.4 (2022-4-11)

### Notes
Based on Realm JS v10.15.0: See changelog below for details on enhancements and fixes introduced between this and the previous pre release (which was based on Realm JS v10.14.0).

### Fixed
* Changed "react-native" main field to point to a `lib/index.native.js` file to help bundlers pick the right file when loading our library on React Native. ([#4459](https://github.com/realm/realm-js/issues/4459))
* Fixed resolving the "react-native" package when building from source, enabling developers to run the `./scripts/build-ios.sh` script themselves to build our iOS artifacts with the same version of Xcode / LLVM as they're building their app.

## 10.15.0 (2022-4-11)
### Enhancements
* None.

### Fixed
* Logging out too quickly can cause an error if the timeout behavior is set to `openLocalRealm` ([#4453](https://github.com/realm/realm-js/issues/4453), since v10.0.0)
* Released `realm-network-transport` to adopt the changes published to fix `globalThis` undefined issue for older devices. ([#4350](https://github.com/realm/realm-js/issues/4350), since v10.0.0)
* Fixed flexible sync crash when updating subscriptions after token expiry. ([#4421](https://github.com/realm/realm-js/issues/4421), since v10.12.0)
* Fixed remaining uses of `globalThis` undefined issue, causing Realm to not load on iOS 11/12. ([#4350](https://github.com/realm/realm-js/issues/4350))

### Compatibility
* MongoDB Realm Cloud.
* Realm Studio v11.0.0.
* APIs are backwards compatible with all previous releases of Realm JavaScript in the 10.5.x series.
* File format: generates Realms with format v22 (reads and upgrades file format v5 or later for non-synced Realm, upgrades file format v10 or later for synced Realms).

### Internal
* Update token in integration test.
* Upgraded Realm Core from v11.12.0 to v11.13.0.
* Added a failing test case for Node.js scripts failing to exit cleanly ([#4556](https://github.com/realm/realm-js/pull/4556))

## 10.20.0-beta.3 (2022-3-24)

### Notes
Based on Realm JS v10.14.0: See changelog below for details on enhancements and fixes introduced between this and the previous pre release (which was based on Realm JS v10.13.0).

## 10.14.0 (2022-3-24)

### Enhancements
* `Realm.writeCopyTo()` can now be invoked with a `Realm.Configuration` as parameter, which will create a copy of the Realm that conforms to the given configuration -- this allows for a much wider range of conversions between synced/local Realms and encrypted/non-encrypted Realms. ([#3146](https://github.com/realm/realm-js/issues/4136))
* Added `Realm.Configuration.onFirstOpen` to populate a new Realm with initial data.

### Fixed
* Fixed issue that could cause mangling of binary data on a roundtrip to/from the database ([#4278](https://github.com/realm/realm-js/issues/4278), since v10.1.4).
* Fixed `globalThis` undefined issue for older devices. ([#4350](https://github.com/realm/realm-js/issues/4350))
* Fixed a fatal sync error `Automatic recovery failed` during DiscardLocal client reset if the reset notifier callbacks were not set to something. ([realm/realm-core#5223](https://github.com/realm/realm-core/issues/5223), since v10.10.0)
* Changed parsed queries using the `between` operator to be inclusive of the limits, a closed interval instead of an open interval. This is to conform to the published documentation and for parity with NSPredicate's definition. ([realm/realm-core#5262](https://github.com/realm/realm-core/issues/5262), since v10.7.0)
* If a list of objects contains links to objects not included in the synchronized partition, the indices contained in the listener callback could be wrong. ([realm/realm-core#5164](https://github.com/realm/realm-core/issues/5164), since v10.0.0)
* Converting floats/doubles into Decimal128 would yield imprecise results. ([realm/realm-core#5184](https://github.com/realm/realm-core/pull/5184), since v6.1.3)
* Using accented characters in class and property names may end the sync session ([realm/realm-core#5196](https://github.com/realm/realm-core/pull/5196), since v10.3.0-rc.1)
* Waiting for upload after opening a bundled Realm file could hang. ([realm/realm-core#5277](https://github.com/realm/realm-core/issues/5277), since v10.10.0)
* Realm Query Language would not accept `in` as a property name. ([realm/realm-core#5312](https://github.com/realm/realm-core/issues/5312))
* Fixed an issue that could lead to a crash with exceptions like `'KeyNotFound'`. ([realm/realm-core#5283](https://github.com/realm/realm-core/issues/5283), since v6.0.0)
* Refreshing the user profile after the app has been destroyed leads to a failure. ([realm/realm-dotnet#2800](https://github.com/realm/realm-dotnet/issues/2800)

### Compatibility
* MongoDB Realm Cloud.
* Realm Studio v11.0.0.
* APIs are backwards compatible with all previous releases of Realm JavaScript in the 10.5.x series.
* File format: generates Realms with format v22 (reads and upgrades file format v5 or later for non-synced Realm, upgrades file format v10 or later for synced Realms).

### Internal
* Upgraded Realm Core from v11.9.0 to v11.12.0.
* Fixed analytics to read the `realm/package.json` when installing from the root of the package.
* Changed token for analytics.
* Fixed React Native Android integration test harness to read only one pid when starting logcat.
* Added a script to generate JS template apps from TS, and updated JS templates. ([4374](https://github.com/realm/realm-js/pull/4374))

## 10.20.0-beta.2 Release notes (2022-2-14)

### Notes
Based on Realm JS v10.13.0: See changelog below for details on enhancements and fixes introduced between this and the previous pre release (which was based on Realm JS v10.12.0).

## 10.13.0 (2022-2-11)

### Enhancements
* Added `Realm.App#deleteUser(user)` to delete a sync user from a MongoDB Realm app. ([#4006](https://github.com/realm/realm-js/issues/4006))
* Extended `Realm.writeCopyTo()` functionality to allow conversion of non-synced Realms to synced Realms. ([#4136](https://github.com/realm/realm-js/issues/4136))

### Fixed
* Fixed a crash when using `Proxy` with a `Realm.Results` object. ([#4257](https://github.com/realm/realm-js/pull/4257))
* JWT metadata is now populating `Realm.User.profile`. ([#3268](https://github.com/realm/realm-js/issues/3268), since v10.0.0)
* Security upgrade of `prebuild-install`. ([#4281](https://github.com/realm/realm-js/issues/4281))
* UserIdentity metadata table will no longer occationally grow indefinitely. ([realm/realm-core#5152](https://github.com/realm/realm-core/pull/5144), since v10.0.0)

### Compatibility
* MongoDB Realm Cloud.
* Realm Studio v11.0.0.
* APIs are backwards compatible with all previous releases of Realm JavaScript in the 10.5.x series.
* File format: generates Realms with format v22 (reads and upgrades file format v5 or later for non-synced Realm, upgrades file format v10 or later for synced Realms).

### Internal
* Upgraded Realm Core from v11.8.0 to v11.9.0.
* Fixed documentation publishing. ([#4276](https://github.com/realm/realm-js/pull/4276))
* Enabled mixed tests for flexible sync. ([#4279](https://github.com/realm/realm-js/pull/4279))
* Fixed an issue where some references were not updated from `Subscriptions` to `SubscriptionSet`. ([#4298](https://github.com/realm/realm-js/pull/4298))
* Submitting [analytics](https://github.com/realm/realm-js/blob/main/README.md#analytics) as a postinstall script.

## 10.20.0-beta.1 (2022-1-27)

### Notes
Based on Realm JS v10.12.0: See changelog below for details on enhancements and fixes introduced between this and the previous pre release (which was based on Realm JS v10.11.0).

### Breaking change
* Removed all code related to the legacy Chrome Debugger. Please use [Flipper](https://fbflipper.com/) as debugger.

### Enhancements
* None.

### Fixed
* Fixed "JSCRuntime destroyed with a dangling API object" assertion when reloading an app in debug mode while running with Hermes engine disabled. ([#4115](https://github.com/realm/realm-js/issues/4115), since 10.20.0-alpha.0)

### Internal
* Remove the previous implementation to the JavaScriptCore engine (in `src/jsc`).

## 10.12.0 (2022-1-24)

### Notes
This release adds beta support for flexible sync. See the [backend](https://docs.mongodb.com/realm/sync/data-access-patterns/flexible-sync/) and [SDK](https://docs.mongodb.com/realm/sdk/node/fundamentals/realm-sync/#flexible-sync) documentation for more information. Please report any issues with the beta through Github.

Please note the following API changes from the `10.12.0-beta.1` release of Flexible Sync:
* `Realm.getSubscriptions()` is now `Realm.subscriptions`
* `Subscriptions` has been renamed to `SubscriptionSet`, and `MutableSubscriptions` to `MutableSubscriptionSet`
* `SubscriptionSet.snaphot()` has been removed, in favour of allowing a `SubscriptionSet` to be accessed as an array
* `SubscriptionSet.find()` has been renamed to `SubscriptionSet.findByQuery()` to avoid a naming confict with the `Array.find` method
* `SubscriptionSet.empty` has been renamed to `SubscriptionSet.isEmpty`
* The result of `Realm.subscriptions.update` can be `await`ed to avoid a separate call to `waitForSynchronization`
* The spelling of `SubscriptionState.Superceded` was corrected to `SubscriptionState.Superseded`

### Enhancements
* Support arithmetic operations (+, -, *, /) in queries. Operands can be properties and/or constants of numeric types (`int`, `float`, `double` or `Decimal128`). You can now say something like `(age + 5) * 2 > child.age`.
* `Realm.writeCopyTo()` now supports creating snapshots of synced Realms, thus allowing apps to be shipped with partially-populated synced databases. ([#3782](https://github.com/realm/realm-js/issues/3782)
* Added beta support for flexible sync ([#4220](https://github.com/realm/realm-js/pull/4220)).
* Adding support for passing the `arrayFilters` parameter when updating documents using the remote MongoDB client. ([#4248](https://github.com/realm/realm-js/pull/4248))

### Fixed
* Opening a Realm with a schema that has an orphaned embedded object type performed an extra empty write transaction. ([realm/realm-core#5115](https://github.com/realm/realm-core/pull/5115), since v10.5.0)
* Schema validation was missing for embedded objects in sets, resulting in an unhelpful error being thrown if the user attempted to define one. ([realm/realm-core#5115](https://github.com/realm/realm-core/pull/5115))
* Fixed a crash when closing an Electron app with a custom sync error handler ([#4150](https://github.com/realm/realm-js/issues/4150)
* Adding data from authentication providers, to be included in the `User#profile` object. ([#3268](https://github.com/realm/realm-js/issues/3268), since v10.0.0)

### Compatibility
* Removed `deprecated-react-native-listview` from root package.json
* MongoDB Realm Cloud.
* Realm Studio v11.0.0.
* APIs are backwards compatible with all previous releases of Realm JavaScript in the 10.5.x series.
* File format: generates Realms with format v22 (reads and upgrades file format v5 or later for non-synced Realm, upgrades file format v10 or later for synced Realms).

### Internal
* Upgraded Realm Core from v11.7.0 to v11.8.0.
* Removed `.dir-locals.el`. Please configure Emacs to use `clang-format` e.g. https://github.com/SavchenkoValeriy/emacs-clang-format-plus.
* Enabled `strictNullChecks` for integration tests
* Updated release instructions

## 10.20.0-beta.0 (2021-12-21)

### Notes
Based on Realm JS v10.11.0: See changelog below for details on enhancements and fixes introduced between this and the previous pre release (which was based on Realm JS v10.10.1).

### Enhancements
* Catching missing libjsi.so when loading the librealm.so and rethrowing a more meaningful error, instructing users to upgrade their version of React Native.

### Fixed
* Fixed support of user defined classes that don't extend `Realm.Object`.
* Fixed throwing "Illegal constructor" when `new` constructing anything other than `Realm` and `Realm.Object`.

## 10.11.0 (2021-12-21)
### Enhancements
* Added templates for Expo (https://www.npmjs.com/package/@realm/expo-template-js and https://www.npmjs.com/package/@realm/expo-template-ts).
* A new mode `discardLocal` for client reset has been introduced. The old behavior is supported (but deprecated) through the `manual` mode. The new mode will discard any local changes, and a fresh copy of the Realm will be downloaded. An example of the configuration:

```js
const config = {
  // ...
  sync: {
    // ...
    clientReset: {
      mode: "discardLocal",
      clientResyncBefore: (realm) => { /* ... */ },
      clientResyncAfter: (beforeRealm, afterRealm) => { /* ... */ },
    },
  },
};
```

### Fixed
* If the option `user` in a sync configuration was not a `Realm.User` object could lead to a crash. ([#1348](https://github.com/realm/realm-js/issues/1348), since v10.0.0)
* `@sum` and `@avg` queries on Dictionaries of floats or doubles used too much precision for intermediates, resulting in incorrect rounding. (since v10.3.0-rc.1)
* Queries of the form `link.collection.@sum = 0` where `link` is `null` matched when `collection` was a List or Set, but not a Dictionary ([realm/realm-core#5080](https://github.com/realm/realm-core/pull/5080), since v10.5.0)
* Fix Realm for versions of Node greater than 14. ([#4149](https://github.com/realm/realm-js/pull/4149))
* Type methods defined in `collection-methods.js` no longer throw `Realm not defined` errors in some environments ([#4029](https://github.com/realm/realm-js/issues/4029), [#3991](https://github.com/realm/realm-js/issues/3991), since v10.5.0)
* Fixed a bug in `Realm.App.emailPasswordAuth.callResetPasswordFunction()` which could lead to the error `Error: Error: resetDetails must be of type 'object', got (user@example.com)`. ([#4143](https://github.com/realm/realm-js/issues/4143), since v10.10.0)
* Using a custom logger on Sync sessions could trigger a segmentation fault. ([#4121](https://github.com/realm/realm-js/issues/4121), since v10.5.0)
* Fixed `MongoDBCollection#watch` on React Native (https://github.com/realm/realm-js/issues/3494, since v10.0.0). To use this, you must install:
  1. Polyfills for `fetch`, `ReadableStream` and `TextDecoder`: https://www.npmjs.com/package/react-native-polyfill-globals
  2. Babel plugin enabling async generator syntax: https://npmjs.com/package/@babel/plugin-proposal-async-generator-functions

### Compatibility
* MongoDB Realm Cloud.
* Realm Studio v11.0.0.
* APIs are backwards compatible with all previous releases of Realm JavaScript in the 10.5.x series.
* File format: generates Realms with format v22 (reads and upgrades file format v5 or later for non-synced Realm, upgrades file format v10 or later for synced Realms).

### Internal
* Upgrade `ReactTestApp` to RN 0.66.3 and to use the metro bundler to resolve links to relam and test code.
* Add `.clang-format` file for formatting C++ code, formatted all existing code and added a lint check for C++.
* Updated Docker URL to new canonical URL of `ghcr.io`
* Excluding the `react-native/android/build` directory from the NPM package.
* Removed the `examples/ReactExample` app. See [FindOurDevices](https://github.com/realm/FindOurDevices) for a modern example app.
* Removed undocumented, outdated and unused `ListView` component exported via `realm/react-native`. See [@realm.io/react](https://www.npmjs.com/package/@realm.io/react) for a modern integration with React.
* Sending the correct version when submitting analytics requests on Android, as a side-effect of [#4114](https://github.com/realm/realm-js/pull/4114/files#diff-58e627175b916d5dcb05c3c8bd5b10fb18cd72ce6e40e41d8d1c51e984fe32e8L73-R73).
* Removed TypeScript dependency from individual sub-packages so all packages share the root version, and updated the root TypeScript version to `4.5.2`.
* Consuming TypeScript directly from the integration test environments, instead of transpiling first.
* Adding a new private `@realm/metro-config` package to share this across any React Native app in our repo that reference other packages via symbolic links.
* Added a performance test suite to the integration test.
* Upgraded Realm Core from v11.6.1 to v11.7.0.

## 10.20.0-alpha.2 (2021-11-25)

### Notes
NOTE: DO NOT USE THIS RELEASE IN PRODUCTION!
NOTE: This is an early (alpha) release with Hermes/JSI support: We expect crashes and bugs.

Based on Realm JS v10.10.1: See changelog below for details on enhancements and fixes introduced between this and the previous pre release (which was based on Realm JS v10.8.0).

### Enhancements
* None.

### Fixed
* Hot reloading on Android no longer crash the app.

### Internal
* Restructured C++ namespaces and files to reflect that we support JSI, not just Hermes.

## 10.10.1 (2021-11-18)

### Enhancements
* None.

### Fixed
* A sync user's Realm was not deleted when the user was removed if the Realm path was too long such that it triggered the fallback hashed name (this is OS dependant but is 300 characters on linux). ([realm/realm-core#4187](https://github.com/realm/realm-core/issues/4187), since  v10.0.0-beta.10)
* Fixed a bug where opening a synced Realm would hang if the device's clock is more than 30 minutes fast. ([realm/realm-core#4941](https://github.com/realm/realm-core/issues/4941), since v10.0.0)
* Fixed a bug where an app hangs if it tries to connect after being offline for more than 30 minutes. ([#3882](https://github.com/realm/realm-js/issues/3882), since v10.0.0)


### Compatibility
* MongoDB Realm Cloud.
* Realm Studio v11.0.0.
* APIs are backwards compatible with all previous releases of Realm JavaScript in the 10.5.x series.
* File format: generates Realms with format v22 (reads and upgrades file format v5 or later for non-synced Realm, upgrades file format v10 or later for synced Realms).

### Internal
* Upgraded Realm Core from v11.6.0 to v11.6.1.

## 10.10.0 (2021-11-11)


### Deprecations
* `EmailPasswordAuth` method calls using positional arguments are being deprecated in favour of using a single object dictionary argument. See "Examples of how to update to the new API" in the description of https://github.com/realm/realm-js/pull/4041 for examples of how to update each method call.
    * The existing methods will be removed in the next major version.
    * The existing methods will continue to work but will output a deprecation warning to the console in development mode when used, of the form: `Deprecation warning from Realm: resetPassword(password, token, token_id) is deprecated and will be removed in a future major release. Consider switching to resetPassword({ password, token, token_id })`.

### Enhancements
* New consistent API for `EmailPasswordAuth` methods, using a single object dictionary rather than positional arguments, to fix inconsistencies and make usage clearer. The existing API is being deprecated (see above). ([#3943](https://github.com/realm/realm-js/issues/3943))

### Fixed
* Aligned implementation with API documentation and TS defs: `timeOutBehavior` should be `"openLocalRealm"`. (since v10.0.0)
* Using `sort`, `distinct`, or `limit` as property name in query expression would cause an `Invalid predicate` error. ([realm/realm-java#7545](https://github.com/realm/realm-java/issues/7545), since v10.0.2)
* Fixed a rare assertion failure or deadlock when a sync session. ([realm/realm-core#4931](https://github.com/realm/realm-core/issues/4931))
* Fixed a rare segfault which could trigger if a user was being logged out while the access token refresh response comes in. ([realm/realm-core#4944](https://github.com/realm/realm-core/issues/4944), since v10.0.0)
* Fixed a user being left in the logged in state when the user's refresh token expires. ([realm/realm-core#4882](https://github.com/realm/realm-core/issues/4882), since v10.0.0)
* Allow for `EPERM` to be returned from `fallocate()`. This improves support for running on Linux environments with interesting file systems, like AWS Lambda. Thanks to [@ztane](https://github.com/ztane) for reporting and suggesting a fix. ([realm/realm-core#4957](https://github.com/realm/realm-core/issues/4957) and [#1832](https://github.com/realm/realm-js/issues/1832))
* Sync progress notifiers would not trigger when the downloadable bytes size would equal 0. ([realm/realm-core#4989](https://github.com/realm/realm-core/pull/4989), since v10.3.0-rc.1)

### Compatibility
* MongoDB Realm Cloud.
* Realm Studio v11.0.0.
* APIs are backwards compatible with all previous releases of Realm JavaScript in the 10.5.x series.
* File format: generates Realms with format v22 (reads and upgrades file format v5 or later for non-synced Realm, upgrades file format v10 or later for synced Realms).

### Internal
* Upgraded Realm Core from v11.4.1 to v10.6.0.
* Added use of [ccache](https://ccache.dev/) in build scripts, XCode projects and the integration tests GHA workflow.
* Dropped using `install-local` in the integration tests, in favour of a more involved Metro configuration.
* Added combined type definition for Realm.object and Realm.objectForPrimaryKey so they can be cleanly wrapped.
* Changed Apple/Linux temporary directory to default to the environment's `TMPDIR` if available. This is primarily used by tests. ([realm/realm-core#4921](https://github.com/realm/realm-core/issues/4921))
* Added colorized compiler diagnostics if using Ninja.
* Minor speed improvement in property setters. ([#4058](https://github.com/realm/realm-js/pull/4058) and [realm/realm-core#5011](https://github.com/realm/realm-core/pull/5011))

## 10.9.1 (2021-10-20)

### Enhancements
* None

### Fixed
* Address memory leak in the `Mixed` implementation affecting all datatypes ([#3913](https://github.com/realm/realm-js/issues/3913), [#4007](https://github.com/realm/realm-js/issues/4007), [#4016](https://github.com/realm/realm-js/issues/4016), since v10.5.0)

### Compatibility
* MongoDB Realm Cloud.
* Realm Studio v11.0.0.
* APIs are backwards compatible with all previous releases of Realm JavaScript in the 10.5.x series.
* File format: generates Realms with format v22 (reads and upgrades file format v5 or later for non-synced Realm, upgrades file format v10 or later for synced Realms).

### Internal
* None

## 10.9.0 (2021-10-18)

### Enhancements
* None

### Fixed
* Remove usage of deprecated features for Gradle 7 ([#3946](https://github.com/realm/realm-js/issues/3946), [#3879](https://github.com/realm/realm-js/issues/3879))
* A `sync` configuration value of `undefined` now behaves the same as a missing `sync` configuration ([#3999](https://github.com/realm/realm-js/issues/3999), since v2.2.0)
* Empty string is now a valid `partitionValue` ([#4002](https://github.com/realm/realm-js/issues/4002), since v10.0.0)

### Compatibility
* MongoDB Realm Cloud.
* Realm Studio v11.0.0.
* APIs are backwards compatible with all previous releases of Realm JavaScript in the 10.5.x series.
* File format: generates Realms with format v22 (reads and upgrades file format v5 or later for non-synced Realm, upgrades file format v10 or later for synced Realms).

### Internal
* Updated `README.md` and `building.md` with updated instructions on building from source.
* Changed logo to a 'dark-mode' aware SVG ([#4020](https://github.com/realm/realm-js/pull/4020))
* Added workaround for crash when closing Realm in Jest test on Node 12 ([#4025](https://github.com/realm/realm-js/pull/4025), since v10.8.0)

## 10.9.0-rc.1 (2021-10-13)

### Enhancements
* Realm JS now support retrying Custom Confirmation functions for Realm Sync users via `retryCustomConfirmation`. ([#3032](https://github.com/realm/realm-js/issues/3032) since v10.0.0)

### Fixed
* React Native templates now transfer hidden files into new projects([#3971](https://github.com/realm/realm-js/issues/3971))

### Compatibility
* MongoDB Realm Cloud.
* Realm Studio v11.0.0.
* APIs are backwards compatible with all previous releases of Realm JavaScript in the 10.5.x series.
* File format: generates Realms with format v22 (reads and upgrades file format v5 or later for non-synced Realm, upgrades file format v10 or later for synced Realms).

### Internal
* Lint react-native templates and ensure they are checked by the CI.
* Using Realm Core v11.4.1.
* Small fix to Jenkins to publish Docker image for Raspberry Pi.

## 10.20.0-alpha.1 (2021-9-1)

### Notes
NOTE: DO NOT USE THIS RELEASE IN PRODUCTION!
NOTE: This is an early (alpha) release with Hermes/JSI support. Only iOS is supported and we expect crashes and bugs.

Based on Realm JS v10.8.0: See changelog below for details on enhancements and fixes introduced between this and the previous pre release (which was based on Realm JS v10.7.0).

### Enhancements
* Adding support for Hermes on Android.

## 10.8.0 (2021-9-14)
### Enhancements
* Synchronized Realms are no longer opened twice, cutting the address space and file descriptors used in half. ([realm/realm-core#4839](https://github.com/realm/realm-core/pull/4839))
* `Realm.write()` now returns callback return value. ([#2237](https://github.com/realm/realm-js/issues/2237))
* Added `Realm.Object.getPropertyType()` which returns the type of the property. For a mixed property, the underlying type will be returned. ([#3646](https://github.com/realm/realm-js/issues/3646))

### Fixed
* Fixed issue when opening a synced Realm is prevented by assertion `m_state == SyncUser::State::LoggedIn`. ([realm/realm-core#4875](https://github.com/realm/realm-core/issues/4875), since v10.0.0)
* Fixed slow teardown of Realm by which interfered with Jest. ([#3620](https://github.com/realm/realm-js/issues/3620) and [#2993](https://github.com/realm/realm-js/issues/2993), since v10.0.0)
* If an object with a null primary key was deleted by another sync client, the exception `KeyNotFound: No such object` could be triggered. ([realm/realm-core#4885](https://github.com/realm/realm-core/issues/4885), since v10.0.0)
* Improved the error message when trying to use an array as value for a dictionary. ([#3730](https://github.com/realm/realm-js/issues/3730), since v10.6.0)
* When opening a synced Realm with a `Realm.Dictionary` property, an exception similar to `Property 'Dictionary.columnFloatDictionary' has been made optional` might be thrown. (since v10.6.0)

### Compatibility
* MongoDB Realm Cloud.
* Realm Studio v11.0.0.
* APIs are backwards compatible with all previous releases of Realm JavaScript in the 10.5.x series.
* File format: generates Realms with format v22 (reads and upgrades file format v5 or later for non-synced Realm, upgrades file format v10 or later for synced Realms).

### Internal
* Upgraded Realm Core from v11.3.1 to v11.4.1. ([#3942](https://github.com/realm/realm-js/issues/3942))
* Extend Jest test runner to cover opening and closing of a Realm.
* Disable analytics if the `CI` environment variable is set to some value.

## 10.20.0-alpha.0 (2021-9-1)

### Notes
NOTE: DO NOT USE THIS RELEASE IN PRODUCTION!
NOTE: This is an early (alpha) release with Hermes/JSI support. Only iOS is supported and we expect crashes and bugs.

Based on Realm JS v10.7.0: See changelog below for details on enhancements and fixes introduced by that version.

### Enhancements
- Adding support for Hermes (iOS only).

## 10.7.0 (2021-8-30)

### Enhancements
* Sync logs now contain information about what object/changeset was being applied when the exception was thrown. ([realm/realm-core#4836](https://github.com/realm/realm-core/issues/4836))
* Query parser now accepts `BETWEEN` operator. It can be used like `Age BETWEEN {20, 60}` which means "'Age' must be in the open interval ]20;60[". ([realm/realm-core#4268](https://github.com/realm/realm-core/issues/4268) and [#805](https://github.com/realm/realm-js/issues/805))
* Changed error code for wrong username/password to 50. ([realm/realm-core#4581](https://github.com/realm/realm-core/issues/4581))

### Fixed
* Fixed history corruption when replacing an embedded object in a list. ([realm/realm-core#4845](https://github.com/realm/realm-core/issues/4845), since v10.0.0)
* Fixed `Invalid data type` assertion failure in the sync client when adding an existing `mixed` property when it already exists locally. ([realm/realm-core#4873](https://github.com/realm/realm-core/issues/4873), since v10.5.0)
* Fixed a crash when accessing the lock file during deletion of a Realm on Windows if the folder does not exist. ([realm/realm-core#4855](https://github.com/realm/realm-core/pull/4855))
* Fixed a crash when an object which is linked to by a `mixed `is invalidated (sync only). ([#4828](https://github.com/realm/realm-core/pull/4828), since 10.5.0)
* Fixed a rare crash when setting a mixed link for the first time which would trigger if the link was to the same table. ([#4828](https://github.com/realm/realm-core/pull/4828), since v10.5.0)
* User profile now correctly persisted between runs. ([#3561](https://github.com/realm/realm-js/issues/3561), since v10.0.0)
* When updating a property of list of embedded objects, previous value is not cleared and might lead to an inconsistent state (sync only). ([realm/realm-core#4844](https://github.com/realm/realm-core/pull/4844))

### Compatibility
* MongoDB Realm Cloud.
* Realm Studio v11.0.0.
* APIs are backwards compatible with all previous releases of Realm JavaScript in the 10.5.x series.
* File format: generates Realms with format v22 (reads and upgrades file format v5 or later for non-synced Realm, upgrades file format v10 or later for synced Realms).

### Internal
* Pinning BSON to v4.4.1.
* Disable analytics if `NODE_ENV` is set to `"production"` or `"test"`. Since `NODE_ENV` is used by many commonly used JavaScript frameworks, this should help us to get a better signal-to-noise ratio in our builders' statistics.
* Upgraded Realm Core v11.2.0 @ [5e128e9f](https://github.com/realm/realm-core/pull/4844/commits/5e128e9f9c81937aaa7e7d1429794983b16077aa) to v11.3.1.
* Switch testing to node v12.22.5.
* Enabled CI testing on Android.

## 10.6.2-beta.1 (2021-8-12)

### Enhancements
* None.

### Fixed
* Fixed a crash when an object which is linked to by a `mixed `is invalidated (sync only). ([#4828](https://github.com/realm/realm-core/pull/4828), since 10.5.0)
* Fixed a rare crash when setting a mixed link for the first time which would trigger if the link was to the same table. ([#4828](https://github.com/realm/realm-core/pull/4828), since v10.5.0)
* User profile now correctly persisted between runs. ([#3561](https://github.com/realm/realm-js/issues/3561), since v10.0.0)
* When updating a property of list of embedded objects, previous value is not cleared and might lead to an inconsistent state (sync only). ([realm/realm-core#4844](https://github.com/realm/realm-core/pull/4844))

### Compatibility
* MongoDB Realm Cloud.
* Realm Studio v11.0.0.
* APIs are backwards compatible with all previous releases of Realm JavaScript in the 10.5.x series.
* File format: generates Realms with format v22 (reads and upgrades file format v5 or later for non-synced Realm, upgrades file format v10 or later for synced Realms).

### Internal
* Upgraded Realm Core from v11.0.4 @ commit [be69223](https://github.com/realm/realm-core/commit/be6922394a57077d90723eba60c98ae9b2aa0eae) to v11.2.0 @ [5e128e9f](https://github.com/realm/realm-core/pull/4844/commits/5e128e9f9c81937aaa7e7d1429794983b16077aa)

## 10.6.1 (2021-7-27)

### Enhancements
* None.

### Fixed
* Fixed TypeScript definition of `Realm.Dictionary.remove()`. ([#3853](https://github.com/realm/realm-js/pull/3853) since v10.6.0)
* Fixed `Realm.Object#toJSON` as it threw `Right-hand side of 'instanceof' is not an object`. ([#3872](https://github.com/realm/realm-js/pull/3872) since v10.6.0)
* Fixed `Realm not defined` error experienced when using `Realm.Set` iterators under Jest ([#3843](https://github.com/realm/realm-js/pull/3843) since v1.5.0-beta1)

### Compatibility
* MongoDB Realm Cloud.
* Realm Studio v11.0.0.
* APIs are backwards compatible with all previous releases of Realm JavaScript in the 10.5.x series.
* File format: generates Realms with format v22 (reads and upgrades file format v5 or later for non-synced Realm, upgrades file format v10 or later for synced Realms).

### Internal
* Add Jenkins job for testing Catalyst
* Metrics is no longer submitted to MixPanel, but uploaded to S3.
* Ran --fix for linters in all sub-packages of the repository.
* Add step for Catalyst integration tests
* Using Realm Core v11.0.4 @ commit [be69223](https://github.com/realm/realm-core/commit/be6922394a57077d90723eba60c98ae9b2aa0eae) for Catalyst support

## 10.6.0 (2021-7-8)

### Enhancements
* Dictionary support has been enabled.
* Support for Catalyst. ([#3750](https://github.com/realm/realm-js/issues/3750))

### Fixed
* Fixed an issue preventing opening a Realm with `disableFormatUpgrade` and a `sync` configuration, reverting part of [#3772](https://github.com/realm/realm-js/pull/3772). ([#3830](https://github.com/realm/realm-js/pull/3830), since v10.4.2)
* Fixed a recursive loop which would eventually crash trying to refresh a user app token when it had been revoked by an admin. Now this situation logs the user out and reports an error. ([realm/realm-core#4745](https://github.com/realm/realm-core/issues/4745), since v10.0.0)
* Fixed a crash after clearing a list or set of Mixed containing links to objects. ([realm/realm-core#4774](https://github.com/realm/realm-core/issues/4774), since the beginning of v11)
* Fixed an endless recursive loop that could cause a stack overflow when computing changes on a set of objects which contained cycles. ([#4770](https://github.com/realm/realm-core/pull/4770), since the beginning of v11)

### Known Issues
* `instanceof Realm.Dictionary` will always be `false` on React Native. ([#3836](https://github.com/realm/realm-js/issues/3836))

### Compatibility
* MongoDB Realm Cloud.
* Realm Studio v11.0.0.
* APIs are backwards compatible with all previous releases of Realm JavaScript in the 10.5.x series.
* File format: generates Realms with format v22 (reads and upgrades file format v5 or later for non-synced Realm, upgrades file format v10 or later for synced Realms).

### Internal
* Using Realm Core v11.0.4 @ commit [be69223](https://github.com/realm/realm-core/commit/be6922394a57077d90723eba60c98ae9b2aa0eae) for Catalyst support
* Upgraded test app to RN 0.64.1

## 10.5.0 (2021-6-24)

NOTE: Bump file format version to 22. NO DOWNGRADE PATH IS AVAILABLE.

### Enhancements
* Added UUID types. ([#3244](https://github.com/realm/realm-js/issues/3244))
* Added Set type ([#3378](https://github.com/realm/realm-js/issues/3378)).
* Adding Mixed types. ([#3389](https://github.com/realm/realm-js/issues/3389))
* Added `ssl` option to `Realm.App.Sync` configuration.

### Fixed
* Performance regression for some scenarios of writing/creating objects with a primary key. ([realm/realm-core#4522](https://github.com/realm/realm-core/issues/4522))
* Async callbacks not triggered on Android 12 emulator. ([realm/realm-core#4666](https://github.com/realm/realm-core/issues/4666))
* Fixed the string based query parser not supporting integer constants above 32 bits on a 32 bit platform. ([#3773](https://github.com/realm/realm-js/issues/3773), since v10.4.0)
* Fixed the naming of `url` (now `baseUrl`) property on an app config to match the TypeScript declaration and other SDKs. ([#3612](https://github.com/realm/realm-js/issues/3612))


### Compatibility
* MongoDB Realm Cloud.
* Realm Studio v11.0.0.
* APIs are backwards compatible with all previous releases of Realm JavaScript in the 10.5.x series.
* File format: generates Realms with format 22 (reads and upgrades file format v5 or later for non-synced Realm, upgrades file format v10 or later for synced Realms).

### Known Issues
* Set iterators do not work under Jest ([#3788](https://github.com/realm/realm-js/issues/3788)).
* Properties of type dictionary is temporarily disabled and will be reintroduced.

### Internal
* Improved the integration test harness to increase developer experience, enable tests needing a server and importing Realm apps on demand. ([#3690](https://github.com/realm/realm-js/pull/3690))
* Migrated integration tests to GitHub Actions. ([#3690](https://github.com/realm/realm-js/pull/3690))
* Upgraded to Realm Core from v11.0.0-beta.5 to v11.0.3. ([#3785](https://github.com/realm/realm-js/issues/3785))
* Added npm script to generate internal Doxygen documentation.
* Removed private methods `Realm._objectForObjectId()` and `Realm.Object._objectId()`.
* Refactor the string formatting logic for logging, reducing the compiled size of the library.
* Omitting zlib when building for Node.js on Windows, since this is no longer provided by the platform. ([#3787](https://github.com/realm/realm-js/pull/3787))

## 10.5.0-beta.2 (2021-5-12)

NOTE: Realm file format is likely to break and you CAN NOT revert back to the previous file format - DATA WILL BE LOST!!!!
NOTE: Sync protocol version 4: CANNOT SYNC WITH MONGODB REALM CLOUD.
NOTE: Bump file format version to 21. NO DOWNGRADE PATH IS AVAILABLE.

### Enhancements
* None.

### Fixed
* Set didn't export `objectType` to Realm.schema when it contained scalar types.
* Fixed the naming of `url` (now `baseUrl`) property on an app config to match the TypeScript declaration and other SDKs. ([#3612](https://github.com/realm/realm-js/issues/3612))
* Add explicitly support for Nullable/Undefined values for the Mixed type. ([#3731](https://github.com/realm/realm-js/issues/3731))

### Compatibility
* MongoDB Realm Cloud.
* APIs are backwards compatible with all previous releases of Realm JavaScript in the 10.x.y series.
* File format: generates Realms with format v21 (reads and upgrades file format v5 or later for non-synced Realm, upgrades file format v10 for synced Realms).

### Internal
* Improved the integration test harness to increase developer experience, enable tests needing a server and importing Realm apps on demand. ([#3690](https://github.com/realm/realm-js/pull/3690))
* Migrated integration tests to GitHub Actions. ([#3690](https://github.com/realm/realm-js/pull/3690))
* Upgraded to Realm Core v11.0.0-beta.5.

## 10.5.0-beta.1 (2021-5-6)

NOTE: This is an internal release and SHOULD NOT be used.
NOTE: Realm file format is likely to break and you CAN NOT revert back to the previous file format - DATA WILL BE LOST!!!!
NOTE: Sync protocol version 4: CANNOT SYNC WITH MONGODB REALM CLOUD.
NOTE: Bump file format version to 21. NO DOWNGRADE PATH IS AVAILABLE.

### Enhancements
* None.

### Fixed

* Performance regression for some scenarios of writing/creating objects with a primary key. ([realm/realm-core#4522](https://github.com/realm/realm-core/issues/4522))
* Observing a dictionary holding links to objects would crash. ([realm/realm-core#4711](https://github.com/realm/realm-core/issues/4711), since v11.0.0-beta.1)

### Compatibility
* MongoDB Realm Cloud.
* APIs are backwards compatible with all previous releases of Realm JavaScript in the 10.x.y series.
* File format: generates Realms with format 21 (reads and upgrades file format v5 or later for non-synced Realm, upgrades file format v10 for synced Realms).

### Internal
* Improved the integration test harness to increase developer experience, enable tests needing a server and importing Realm apps on demand. ([#3690](https://github.com/realm/realm-js/pull/3690))
* Migrated integration tests to GitHub Actions. ([#3690](https://github.com/realm/realm-js/pull/3690))
* Upgraded to Realm Core from v11.0.0-beta.5 to v11.0.0-beta.6.
* Added npm script to generate internal Doxygen documentation.
* Removed private methods `Realm._objectForObjectId()` and `Realm.Object._objectId()`.
* Omitting zlib when building for Node.js on Windows, since this is no longer provided by the platform. ([#3787](https://github.com/realm/realm-js/pull/3787))

## 10.4.2 (2021-6-10)

### Enhancements
* None.

### Fixed
* A warning to polyfill `crypto.getRandomValues` was triggered prematurely. ([#3714](https://github.com/realm/realm-js/issues/3714), since v10.4.0)
* Mutual exclusive configuration options (`sync`/`inMemory` and `sync`/`migration`) could lead to a crash. ([#3771](https://github.com/realm/realm-js/issues/3771), since v1.0.0)
* Disabled executable stack on Linux. ([#3752](https://github.com/realm/realm-js/issues/3752), since v10.2.0)
* Don't hang when using the network after hot-reloading an RN app. ([#3668](https://github.com/realm/realm-js/issues/3668))

### Compatibility
* MongoDB Realm Cloud.
* APIs are backwards compatible with all previous releases of Realm JavaScript in the 10.x.y series.
* File format: generates Realms with format v20 (reads and upgrades file format v5 or later for non-synced Realm, upgrades file format v10 for synced Realms).

### Internal
* Omitting zlib when building for Node.js on Windows, since this is no longer provided by the platform. (backport of [#3787](https://github.com/realm/realm-js/pull/3787))

## 10.4.1 (2021-5-13)

### Enhancements
* None.

### Fixed
* Fixed the naming of `url` (now `baseUrl`) property on an app config to match the TypeScript declaration and other SDKs. ([#3612](https://github.com/realm/realm-js/issues/3612))
* `Realm.User.callFunction()` could crash if no arguments were applied. ([#3718](https://github.com/realm/realm-js/issues/3718), since v10.0.0)
* Proactively check the expiry time on the access token and refresh it before attempting to initiate a sync session. This prevents some error logs from appearing on the client such as `ERROR: Connection[1]: Websocket: Expected HTTP response 101 Switching Protocols, but received: HTTP/1.1 401 Unauthorized`. (since v10.0.0)
* Fixed a race condition which could result in a skipping notifications failing to skip if several commits using notification skipping were made in succession. (since v6.0.0)
* Added guard against unresolved link which could crash with `Assertion failed: !key.is_unresolved()`. ([#3611](https://github.com/realm/realm-js/issues/3611), since v6.1.3)

### Compatibility
* MongoDB Realm Cloud.
* APIs are backwards compatible with all previous releases of Realm JavaScript in the 10.x.y series.
* File format: generates Realms with format v20 (reads and upgrades file format v5 or later for non-synced Realm, upgrades file format v10 for synced Realms).

### Internal
* Upgraded Realm Core from v10.6.0 to 10.7.2.
* Added binaries for Apple Silicon (M1). ([#3257](https://github.com/realm/realm-js/issues/3527))
* Throwing a more meaningful error when loading `librealm.so` fails from being loaded in an app using Hermes. ([#3633](https://github.com/realm/realm-js/pull/3633))

## 10.4.1-rc.3 (2021-5-10)

### Enhancements
* None.

### Fixed
* None.
### Compatibility
* MongoDB Realm Cloud.
* APIs are backwards compatible with all previous releases of Realm JavaScript in the 10.x.y series.
* File format: generates Realms with format v20 (reads and upgrades file format v5 or later for non-synced Realm, upgrades file format v10 for synced Realms).

### Internal
* Upgraded Realm Core from v10.6.0 to 10.7.1
* Added binaries for Apple Silicon (M1). ([#3257](https://github.com/realm/realm-js/issues/3527))

## 10.4.0 (2021-4-15)

### Enhancements
* We now make a backup of the realm file prior to any file format upgrade. The backup is retained for 3 months. Backups from before a file format upgrade allows for better analysis of any upgrade failure. We also restore a backup, if a) an attempt is mad
e to open a realm file whith a “future” file format and b) a backup file exist that fits the current file format. ([#4166](https://github.com/realm/realm-core/pull/4166))


### Fixed
* Using node version 15, the error `sh: cmake-js: command not found` will prevent installation. ([#3670](https://github.com/realm/realm-js/issues/3670), since v10.3.0-rc.1)
* On React Native, calling an aggregate function would fail with error `Not implemented`. ([#3674](https://github.com/realm/realm-js/issues/3674), since v10.2.0)
* Fixed name aliasing (`mapTo` in schemas) not working in sort/distinct clauses of the query language. ([realm/realm-core#4550](https://github.com/realm/realm-core/issues/4550), never worked)
* Potential/unconfirmed fix for crashes associated with failure to memory map (low on memory, low on virtual address space). ([realm/realm-core#4514](https://github.com/realm/realm-core/issues/4514))
* Fixed collection notification reporting for modifications. This could be observed by receiving the wrong indices of modifications on sorted or distinct results, or notification blocks sometimes not being called when only modifications have occured. ([r
ealm/realm-core#4573](https://github.com/realm/realm-core/pull/4573), since v6.0.0)

### Compatibility
* MongoDB Realm Cloud.
* APIs are backwards compatible with all previous releases of Realm JavaScript in the 10.x.y series.
* File format: generates Realms with format 21.

### Internal
* Bump the Realm Sync protocol version to 3.
* Bump Realm File Format version to 21.
* Prebuild the React Native iOS variant and bundle it in the npm tarball. ([#3649](https://github.com/realm/realm-js/pull/3649))

## 10.3.0 (2021-3-30)

NOTE: This release has a number of fixes compared to v10.3.0-rc.1. For a complete changelog, please see v10.3.0-rc.1.

### Enhancements
* None.

### Fixed
* Classes names `class_class_...` were not handled correctly in queries. ([realm/realm-core#4480](https://github.com/realm/realm-core/issues/4480))
* Syncing large `Decimal128` values will cause `Assertion failed: cx.w[1] == 0`. ([realm/realm-core#4519[(https://github.com/realm/realm-core/issues/4519)], since v10.0.0)
* Avoid race condition leading to possible hangs on Windows. ([realm/realm-dotnet#2245](https://github.com/realm/realm-dotnet/issues/2245))
* During integration of a large amount of data from the MongoDB Realm, you may get `Assertion failed: !fields.has_missing_parent_update()`. ([realm/realm-core#4497](https://github.com/realm/realm-core/issues/4497), since v6.0.0)

### Compatibility
* MongoDB Realm Cloud.
* APIs are backwards compatible with all previous releases of Realm JavaScript in the 10.x.y series.
* File format: generates Realms with format v20 (reads and upgrades file format v5 or later for non-synced Realm, upgrades file format v10 for synced Realms).

### Internal
* Upgraded Realm Core from v10.5.4 to v10.5.6.

## 10.3.0-rc.1 (2021-3-19)

### Enhancements
* Added support for comparing numbers to boolean values in queries.

### Fixes
* On 32 bit devices you may get exception with `No such object` when upgrading from v6.x to v10.x ([realm/realm-java#7314](https://github.com/realm/realm-java#7314), since v10.0.0)
* Restore support for upgrading files from file format 5 (Realm JavaScript 1.x). ([realm/realm-cocoa#7089](https://github.com/realm/realm-cocoa/issues/7089), since v6.0.0)
* Fixed a bug that prevented an object type with incoming links from being marked as embedded during migrations. ([realm/realm-core#4414](https://github.com/realm/realm-core#4414))
* During synchronization you might experience crash with `Assertion failed: ref + size <= next->first`. ([realm/realm-core#4388](https://github.com/realm/realm-core#4388))
* There seems to be a few issues regarding class support in realm-js. We are currently coming up with strategies to better support this in the future. In the meantime, the following fixes have been applied to help avoid crashes and failures.
  * When creating a class that extends Realm.Object and pushing the instantiated object to a list, a segmentation fault would occur. This has been fixed by a null check and throwing an exception.
  * Creating an object from an instance of Realm.Object that was manually constructed (detached from Realm) would fail the second time. Now we throw a meaningful exception the first time.
* Removed a delay when running in node.js. It could make testing using Jest to fail. ([#3608](https://github.com/realm/realm-js/issues/3608), since v2.0.0)

### Compatibility
* MongoDB Realm Cloud.
* APIs are backwards compatible with all previous releases of Realm JavaScript in the 10.x.y series.
* File format: generates Realms with format v20 (reads and upgrades file format v5 or later for non-synced Realm, upgrades file format v10 for synced Realms).

### Internal
* Switch to unified releases of Realm Core, Realm Sync and Realm Object Store.
* Upgraded to Realm Core v10.5.4.


## 10.2.0 (2021-2-5)

### Enhancements
* Adding sync-logging support to Android/iOS. ([#2491](https://github.com/realm/realm-js/issues/2491))

### Fixed
* Fixing regression on [Array Buffer](https://developer.mozilla.org/en-US/docs/Web/JavaScript/Reference/Global_Objects/ArrayBuffer) throwing an error when inserting an empty value in an optional binary field. [#3536](https://github.com/realm/realm-js/issues/3536).

### Compatibility
* MongoDB Realm Cloud.
* APIs are backwards compatible with all previous releases of Realm JavaScript in the 10.x.y series.
* File format: generates Realms with format v20 (reads and upgrades file format v5 or later for non-synced Realm, upgrades file format v10 for synced Realms).

### Internal
* Added metrics migration to webhooks.

## 10.1.4 (2021-1-27)

### Enhancements
* None.

### Fixed
* App crashed if a native error was thrown during `Realm.open(...)` ([#3414](https://github.com/realm/realm-js/issues/3414), since v10.0.0)
* Fixed an issue in Node.js, where utilizing an ArrayBuffer for setting a binary property, would mangle the data. ([#3518](https://github.com/realm/realm-js/issues/3518))
* Fixed an issue where scripts may hang rather than executing after all code has executed. ([#3525](https://github.com/realm/realm-js/issues/3525), since v2.0.0)
* Fixed TS declarations for `Realm.ErrorCallback`. (since v2.0.0)

### Compatibility
* MongoDB Realm Cloud.
* APIs are backwards compatible with all previous releases of Realm JavaScript in the 10.x.y series.
* File format: generates Realms with format v20 (reads and upgrades file format v5 or later for non-synced Realm, upgrades file format v10 for synced Realms).

### Internal
* Upgraded OpenSSL v1.1.b to v1.1.1g (Linux).

## 10.1.3 (2021-1-15)

### Enhancements
* Added an export of the `bson` module on the package, making it possible to access the BSON types via `import Realm from "realm";` followed by `Realm.BSON.ObjectId`, `Realm.BSON.Decimal128`, `Realm.BSON.Binary` etc. ([#3363](https://github.com/realm/realm-js/pull/3363))

### Fixed
* Fixed a bug where elements in the `User#identities` array would have a `userId` which was actually an `id` of the identity. ([#3481](https://github.com/realm/realm-js/pull/3481), since v10.0.0-beta.13)
* Fixed a crash after getting a 401 error inside sync. ([#3503](https://github.com/realm/realm-js/issues/3206), since v10.0.0)
* Fixed a bug which could lead to a `BadChangeset Error` (`ProtocolErrorCode=212`).

### Compatibility
* MongoDB Realm Cloud.
* APIs are backwards compatible with all previous releases of Realm JavaScript in the 10.x.y series.
* File format: generates Realms with format v20 (reads and upgrades file format v5 or later for non-synced Realm, upgrades file format v10 for synced Realms).

### Internal
* Upgraded Realm Sync from v10.1.5 to v10.1.6.

## 10.1.2 (2020-12-16)

### Enhancements
* None.

### Fixed
* Fixed creating objects and assigning properties of BSON Decimal128 and ObjectId types, when running in React Native Chrome debugging mode. ([#3452](https://github.com/realm/realm-js/issues/3452) & [#3454](https://github.com/realm/realm-js/issues/3454), since v10.0.0)
* Fixed a crash that would happen if the app did a network request after the app got refreshed during development and the Chrome debugging mode was disabled. NOTE: Because of [#3206](https://github.com/realm/realm-js/issues/3206) the fix has not been implemented on Android. ([#3457](https://github.com/realm/realm-js/issues/3457), since v10.0.2)

### Compatibility
* MongoDB Realm Cloud.
* APIs are backwards compatible with all previous releases of Realm JavaScript in the 10.x.y series.
* File format: generates Realms with format v20 (reads and upgrades file format v5 or later for non-synced Realm, upgrades file format v10 for synced Realms).

### Internal
* CI integration updated to use Xcode 12.
* Support for newest version of Object Store.
* Push functionality test re-enabled.

## 10.1.1 (2020-12-11)

### Enhancements
* None.

### Fixed
* Integrating changesets from the server would sometimes hit the assertion failure `n != realm::npos` inside `Table::create_object_with_primary_key()` (in JS: `Realm.create()`) when creating an object with a primary key which previously had been used and had incoming links. ([realm/realm-core#4180](https://github.com/realm/realm-core/pull/4180), since v10.0.0)

### Compatibility
* MongoDB Realm Cloud.
* APIs are backwards compatible with all previous releases of Realm JavaScript in the 10.x.y series.
* File format: generates Realms with format v20 (reads and upgrades file format v5 or later for non-synced Realm, upgrades file format v10 for synced Realms).

### Internal
* Upgraded Realm Core from v10.1.3 to v10.1.4.
* Upgraded Realm Sync from v10.1.4 to v10.1.5.

## 10.1.0 (2020-12-8)

### Enhancements
* Added support of OpenID Connect credential for the Google authentication provider. ([#3383](https://github.com/realm/realm-js/issues/3383))

### Fixed
* Fixing the construction of Realm instances declararing the schema, when running in the React Native Chrome debugging mode, by removing it. Note: This is not considered a breaking change, since this behaviour was never documented. ([#3442](https://github.com/realm/realm-js/pull/3442), since v10.0.0)
* Fixed a bug that would prevent eventual consistency during conflict resolution. Affected clients would experience data divergence and potentially consistency errors as a result if they experienced conflict resolution between cycles of Create-Erase-Create for objects with same primary key.

### Compatibility
* MongoDB Realm Cloud.
* APIs are backwards compatible with all previous releases of Realm JavaScript in the 10.x.y series.
* File format: generates Realms with format v20 (reads and upgrades file format v5 or later for non-synced Realm, upgrades file format v10 for synced Realms).

### Internal
* Upgraded to Realm Sync from v10.1.3 to v10.1.4
* The sync client now requires a server that speaks protocol version 2 (Cloud version 20201202 or newer).

## 10.0.2 (2020-12-5)

### Enhancements
* None.

### Fixed
* Fixed an issue in `toJSON()`, in combination with primaryKeys, where data from another table could be returned. ([#3331](https://github.com/realm/realm-js/issues/3331), since v10.0.0)
* Fixed an issue in `toJSON()` where `data` would output as `{}`, it now returns the data base64 encoded. ([#3356](https://github.com/realm/realm-js/pull/3356), since v10.0.0)
* Fixed a bug where setting `shouldCompactOnLaunch` would lead to a crash with the error `Fatal error in HandleScope::HandleScope` (on node.js). (since v1.0.0)
* TS: `RealmInsertionModel<T>` used in `realm.create<T>(...)` now ignores functions on Class Models. ([#3421](https://github.com/realm/realm-js/pull/3421), since v10.0.0)
* Fixing the creation of an RPC session when running in React Native Chrome debugging mode. ([#3411](https://github.com/realm/realm-js/pull/3411), [#3358](https://github.com/realm/realm-js/issues/3358), [#3361](https://github.com/realm/realm-js/issues/3361), since v10.0.0)
* Fixed a crash in case insensitive query on indexed string properties when nothing matches. ([realm/realm-cocoa#6836](https://github.com/realm/realm-cocoa/issues/6836), since v6.0.0)
* Fixed a bug where queries for the size of a list of primitive nullable `int`s returned size + 1. ([realm/realm-core#4016](https://github.com/realm/realm-core/pull/4016), since v6.0.0)
* Files upgraded on 32-bit devices could end up being inconsistent resulting in `Key not found` exception to be thrown. ([realm/realm-java#6992)(https://github.com/realm/realm-java/issues/6992), since v6.0.5)

### Compatibility
* MongoDB Realm Cloud.
* APIs are backwards compatible with all previous releases of Realm JavaScript in the 10.x.y series.
* File format: generates Realms with format v20 (reads and upgrades file format v5 or later for non-synced Realm, upgrades file format v10 for synced Realms).

### Internal
* Upgraded to Realm Core from v10.0.0 to v10.1.3
* Upgraded to Realm Sync from v10.0.0 to v10.1.3

## 6.1.7 (2021-3-13)

### Enhancements
* None.

### Fixes
* There seems to be a few issues regarding class support in realm-js. We are currently coming up with strategies to better support this in the future. In the meantime, the following fixes have been applied to help avoid crashes and failures.
  * When creating a class that extends Realm.Object and pushing the instantiated object to a list, a segmentation fault would occur. This has been fixed by a null check and throwing an exception.
  * Creating an object from an instance of Realm.Object that was manually constructed (detached from Realm) would fail the second time. Now we throw a meaningful exception the first time.
* Removed a delay when running in node.js. It could make testing using Jest to fail. ([#3608](https://github.com/realm/realm-js/issues/3608), since v2.0.0)
* Support upgrading from file format 5. ([realm/realm-cocoa#7089](https://github.com/realm/realm-cocoa/issues/7089), since v6.0.0)
* During integration of a large amount of data from the server, you may get `Assertion failed: !fields.has_missing_parent_update()`. ([realm/realm-core#4497](https://github.com/realm/realm-core/issues/4497), since v6.0.0)
* Fixed queries for constant null across links to an indexed property not returning matches when the link was null. ([realm/realm-core#4460](https://github.com/realm/realm-core/pull/4460), since v3.5.0).

### Compatibility
* Realm Object Server: 3.23.1 or later
* APIs are backwards compatible with all previous releases of Realm JavaScript in the 6.x.y series.
* File format: generates Realms with format v11 (reads and upgrades file format v5).

## 6.1.6 (2021-2-15)

### Enhancements
* None.

### Fixed
* Fixed an issue where creating an object after file format upgrade may fail with error message `Assertion failed: lo() <= std::numeric_limits<uint32_t>::max()`. ([realm/realm-core#4295](https://github.com/realm/realm-core/issues/4295), since v6.0.0)
* Due to an upcoming WebKit update (currently accessible through Xcode beta simulators), apps would throw `Attempting to change configurable attribute of unconfigurable property` at runtime. ([#3557](https://github.com/realm/realm-js/issues/3557))

### Compatibility
* Realm Object Server: 3.23.1 or later
* APIs are backwards compatible with all previous releases of Realm JavaScript in the 6.x.y series.
* File format: generates Realms with format v11 (reads and upgrades file format v5).

### Internal
* Upgraded Realm Core from v6.2.0 to v6.2.3.
* Upgraded Realm Sync from v5.0.30 to v5.0.32.
* Implemented webhook analytics integration.

## 6.1.5 (2020-11-4)

### Enhancements
* None.

### Fixed
* Fixed a bug preventing caching of Realm instances. In certain cases, the Realm file would grow without any new objects added. ([#3322](https://github.com/realm/realm-js/pull/3322), since v6.0.0).
* Fixed an issue in `toJSON()`, in combination with primaryKeys, where data from another table could be returned. ([#3331](https://github.com/realm/realm-js/issues/3331), since v6.1.0)
* Fixed an issue in `toJSON()` where `data` would output as `{}`, it now returns the data base64 encoded. ([#3356](https://github.com/realm/realm-js/pull/3356), since v6.1.0)
* Fixed a crash in case insensitive query on indexed string properties when nothing matches. ([realm/realm-cocoa#6836](https://github.com/realm/realm-cocoa/issues/6836), since v6.0.0)
* Fixed a bug where queries for the size of a list of primitive nullable `int`s returned size + 1. ([realm/realm-core#4016](https://github.com/realm/realm-core/pull/4016), since v6.0.0)

### Compatibility
* Realm Object Server: 3.23.1 or later.
* APIs are backwards compatible with all previous release of Realm JavaScript in the 6.x.y series.
* File format: Generates Realms with format v11 (reads and upgrades previous file format).

### Internal
* Upgraded Realm Core from v6.1.4 to v6.2.0.
* Upgraded Realm Sync from v5.0.29 to v5.0.30.

## 10.0.1 (2020-10-16)

NOTE: Support for syncing with realm.cloud.io and/or Realm Object Server has been replaced with support for syncing with MongoDB Realm Cloud.

NOTE: This version uses the Realm file format to version 20. It is not possible to downgrade to earlier versions than v10.0.0-beta.13. Non-sync Realms will be upgraded automatically. Synced Realms can only be automatically upgraded if created with Realm JavaScript v10.0.0-beta.1 and above.

### Breaking changes
* None

### Enhancements
* None

### Fixed
* Fixed RN Android error: couldn't find DSO to load: librealmreact.so caused by: dlopen failed: cannot locate symbol. ([#3347](https://github.com/realm/realm-js/issues/3347), since v10.0.0)
* Fixed TS declaration for `app.allUsers` to `Record<string, User>` instead of an array of `User`. ([#3346](https://github.com/realm/realm-js/pull/3346))

### Compatibility
* MongoDB Realm Cloud.
* APIs are backwards compatible with all previous releases of Realm JavaScript in the 10.x.y series.
* File format: generates Realms with format v20 (reads and upgrades file format v5 or later for non-synced Realm, upgrades file format v10 for synced Realms).

### Internal
* None

## 10.0.0 (2020-10-14)

NOTE: This is a unified release note covering all v10.0.0-alpha.X and v10.0.0-beta.X releases.

NOTE: Support for syncing with realm.cloud.io and/or Realm Object Server has been replaced with support for syncing with MongoDB Realm Cloud.

NOTE: This version uses the Realm file format version 20. It is not possible to downgrade to earlier versions than v10.0.0-beta.13. Non-sync Realms will be upgraded automatically. Synced Realms can only be automatically upgraded if created with Realm JavaScript v10.0.0-beta.1 and above.

NOTE: Deprecated methods have been removed.

### Breaking changes
* `Realm.Sync.User` has been replaced by `Realm.User`.
* `Realm.Sync.Adapter`, `Realm.Sync.addlistener()`, `Realm.Sync.localListenerRealms()`, `Realm.Sync.removeAllListeners()` and `Realm.Sync.removeListener()` have been removed. ([#2732](https://github.com/realm/realm-js/issues/2732))
* Query-based Sync has been removed. This includes `Realm.Sync.Subscription`, `Realm.Results.subscribe()`, `Realm.subscriptions()`, `Realm.unsubscribe()`, `Realm.privileges()`. These APIs are not initially supported by MongoDB Realm. They will be re-introduced in a future release. `partitionValue` has been added to the `sync` configuration as a replacement. Please read section ["Partition Atlas Data into Realms"](https://docs.mongodb.com/realm/sync/partitioning/) in documentation for further information.
* Permissions has been removed. You need to configure permissions through MongoDB Realm.
* Deprepated API has been removed: `Realm.openAsync()`, `Realm.Sync.setFeatureToken()`, `Realm.Sync.User.register()`, `Realm.Sync.User.registerWithProvider()`, `Realm.Sync.User.authenticate()`, `Realm.automaticSyncConfiguration()`.
* Renamed configuration option `custom_http_headers` to `customHttpHeaders`.
* Renamed `Realm.Sync` to `Realm.App.Sync` including all methods and properties.

### Enhancements
* Added support for compiling on a RaspberryPi. ([#2798](https://github.com/realm/realm-js/issues/2798)
* Added support for the `Decimal128` data type. ([#2674](https://github.com/realm/realm-js/issues/2674))
* Added support for the `ObjectId` data type. ([#2675](https://github.com/realm/realm-js/issues/2675))
* Added support for embedded objects. ([#2676](https://github.com/realm/realm-js/issues/2676))
* Added `Realm.App` with the following methods: `getApp()`, `logIn()`, `switchUser()`, and `removeUser()` and properties `id`, `emailPasswordAuth`, `currentUser`, `allUsers`. A `Realm.App` instance represents a [MongoDB Realm app](https://docs.mongodb.com/realm/procedures/create-realm-app/). ([#2750](https://github.com/realm/realm-js/issues/2750) and [#2809](https://github.com/realm/realm-js/issues/2809))
* Added `Realm.Credentials` which represents credentials for MongoDB Realm users. It has the following methods: `emailPassword()`, `facebook`, `anonymous()`, `apple()`, `google()`, `jwt()`, and `function()`. You must enable the credentials validation ([authentication providers](https://docs.mongodb.com/realm/authentication/providers/)) at MongoDB Realm before deploying your app. ([#2750](https://github.com/realm/realm-js/issues/2750) and [#2809](https://github.com/realm/realm-js/issues/2809))
* Added auth providers `Realm.Auth.EmailPassword` and `Realm.Auth.APIKeys`. ([#2750](https://github.com/realm/realm-js/issues/2750) and [#2809](https://github.com/realm/realm-js/issues/2809))
* Added support for `customData` readonly property to `Realm.User` objects. ([#2809](https://github.com/realm/realm-js/issues/2809))
* Added support for calling server functions from `Realm.User` objects. ([#2809](https://github.com/realm/realm-js/issues/2809))
* Added MongoClient and Push functionality to `Realm.User`.
* Added `watch()` to `MongoDBCollection` to enable streaming notifications of changes events from the database. Only supported in node.js for now.
* TS declarations with stricter TS validation of input-models and return-types for `create<T>(...)`, `objects<T>(...)` & `objectForPrimaryKey<T>(...)`. ([#3044](https://github.com/realm/realm-js/pull/3044) & [#3266](https://github.com/realm/realm-js/pull/3266))

### Fixed
* Realm.login() will not run after hot reloading in RN. ([#3236](https://github.com/realm/realm-js/issues/3236), since v10.0.0-beta.12)

### Compatibility
* MongoDB Realm Cloud.
* APIs are backwards compatible with all previous releases of Realm JavaScript in the 10.x.y series.
* File format: generates Realms with format v20 (reads and upgrades file format v5 or later for non-synced Realm, upgrades file format v10 for synced Realms).

### Internal
* Upgraded to Realm Core v10.0.0
* Upgraded to Realm Sync v10.0.0

## 10.0.0-rc.2 (2020-10-12)

NOTE: Support for syncing with realm.cloud.io and/or Realm Object Server has been replaced with support for syncing with MongoDB Realm Cloud.

NOTE: This version uses the Realm file format to version 20. It is not possible to downgrade to earlier versions than v10.0.0-beta.13. Non-sync Realms will be upgraded automatically. Synced Realms can only be automatically upgraded if created with Realm JavaScript v10.0.0-beta.1 and above.

### Breaking changes
* Removed the types for `app.services` and `app.functions` (which never had an implementation). ([#3322](https://github.com/realm/realm-js/pull/3322)).

### Enhancements
* Added descriptive errors for `partitionValue` of unsupported formats & ranges.

### Fixed
* Added missing `Realm.Credentials.jwt()` to React Native debugger support. ([#3285](https://github.com/realm/realm-js/issues/3285), since v10.0.0-beta.13)
* Fixed missing `partitionValue` on `syncSession`. ([#3205](https://github.com/realm/realm-js/pull/3205), since v10.0.0-beta.1)
* Fixed a bug where an integer could prematurely be converted & returned as a `Long` instead of a `number`. ([#3205](https://github.com/realm/realm-js/pull/3205), since v10.0.0-beta.1)
* TS declaration for `isLoggedIn` added to `User`. ([#3294](https://github.com/realm/realm-js/pull/3294))
* Fixed error `Attempted import error: 'invalidateCache' is not exported from './util' (imported as 'util').` ([#3314](https://github.com/realm/realm-js/issues/3314))
* Fixed a bug preventing caching of Realm instances. In certain cases, the Realm file would grow without any new objects added.
* TS declarations for `OpenRealmBehaviorConfiguration` presets `openLocalRealmBehavior` & `downloadBeforeOpenBehavior` moved to namespace `Realm.App.Sync`, to reflect the implementation. ([#3307](https://github.com/realm/realm-js/pull/3307), since v10.0.0-beta.1)

### Compatibility
* MongoDB Realm Cloud.
* APIs are backwards compatible with all previous releases of Realm JavaScript in the 10.x.y series.
* File format: generates Realms with format v20 (reads and upgrades file format v5 or later for non-synced Realm, upgrades file format v10 for synced Realms).

### Internal
* Changed CI to abort if changes are exclusively made to the /packages directory. ([#3298](https://github.com/realm/realm-js/pull/3298)) & ([#3307](https://github.com/realm/realm-js/pull/3307))
* Publish binaries for Raspberry Pi. ([#3272](https://github.com/realm/realm-js/issues/3272), since v10.0.0-beta.13)

## 6.1.4 (2020-10-8)

### Enhancements
* None.

### Fixed
* A case-insensitive query, on an indexed string property, could throw a `"No such key"` when the query matched a deleted object. ([realm/realm-cocoa#6830](https://github.com/realm/realm-cocoa/issues/6830), since v6.0.0)
* A schema migration could throw a `"No Such Column"` if a property changed from optional to primary key. ([#3270](https://github.com/realm/realm-js/issues/3270), since v6.0.0)

### Compatibility
* Realm Object Server: 3.23.1 or later.
* APIs are backwards compatible with all previous release of Realm JavaScript in the 6.x.y series.
* File format: Generates Realms with format v11 (reads and upgrades previous file format).

### Internal
* Upgraded Realm Core from v6.1.3 to v6.1.4.
* Upgraded Realm Sync from v5.0.28 to v5.0.29.
* Upgraded Realm Object Store to commit 301642fe90212c379f550656a7234f41db158ddf.

## 6.1.3 (2020-10-2)

### Enhancements
* None.

### Fixed
* Fixed an issue with `toJSON` where data from a different object could be serialized. ([#3254](https://github.com/realm/realm-js/issues/3254), since v6.1.0)
* Fixed inheritance when transpiling with Babel which results in TypeError: Reflect.construct requires the first argument to be a constructor ([#3110](https://github.com/realm/realm-js/issues/3110))
* When querying a table where links are part of the condition, the application may crash if objects has recently been added to the target table. ([realm/realm-java#7118](https://github.com/realm/realm-java/issues/7118), since v6.0.0)
* Rerunning an equals query on an indexed string column, which previously had more than one match and now has one match, would sometimes throw a "key not found" exception ([realm/realm-cocoa#6536](https://github.com/realm/realm-cocoa/issues/6536), since v6.0.0)
* Queries on indexed properties could yield a "Key not found" exception. ([realm/realm-dotnet#2025](https://github.com/realm/realm-dotnet/issues/2025), since v6.0.0)
* Fixed queries for null on non-nullable indexed integer columns returning results for zero entries. (since v6.0.0)

### Compatibility
* Realm Object Server: 3.23.1 or later.
* Realm Studio: 5.0.0 or later.
* APIs are backwards compatible with all previous release of Realm JavaScript in the 6.x.y series.
* File format: Generates Realms with format v11 (reads and upgrades previous file format).

### Internal
* Upgraded Realm Core from v6.0.26 to v6.1.3.
* Upgraded Realm Sync from v5.0.23 to v5.0.28.
* Improved performance of queries of the form `NOT (prop == 1 || prop == 2 || ...)`. ([realm/realm-cocoa#4564](https://github.com/realm/realm-cocoa/issues/4564))
* Improved performance of most operations which read data from the Realm file.

## 10.0.0-rc.1 (2020-10-1)

NOTE: Support for syncing with realm.cloud.io and/or Realm Object Server has been replaced with support for syncing with MongoDB Realm Cloud.

NOTE: This version uses the Realm file format to version 20. It is not possible to downgrade to earlier versions than v10.0.0-beta.13. Non-sync Realms will be upgraded automatically. Synced Realms can only be automatically upgraded if created with Realm JavaScript v10.0.0-beta.1 and above.

### Breaking changes
* Renamed `Realm.App.getCachedApp()` to `Realm.App.getApp()`.

### Enhancements
* TS declaration for `objectForPrimaryKey<T>(...)` now mimics behavior of `objects<T>(...)`. ([#3266](https://github.com/realm/realm-js/pull/3266))

### Fixed
* Fixed an issue with `toJSON` where data from a different object could be serialized. ([#3254](https://github.com/realm/realm-js/issues/3254), since v10.0.0-beta.10)
* Fixed `create<T>(...)` deprecation warning. ([#3243](https://github.com/realm/realm-js/pull/3243))
* Throw error when `deleteRealmIfMigrationNeeded` is requested on a synced realm (incompatible options) ([#3245](https://github.com/realm/realm-js/pull/3245))
* Added missing `Realm.Credentials.function()` to React Native debugger support. ([#3236](https://github.com/realm/realm-js/issues/3236), since v10.0.0-beta.1)
* Added missing `Realm.Credentials.google()` to React Native debugger support. ([#3279](https://github.com/realm/realm-js/issues/3279), since v10.0.0-beta.1)
* Fixed inheritance when transpiling with Babel which results in `TypeError: Reflect.construct requires the first argument to be a constructor`. ([#3110](https://github.com/realm/realm-js/issues/3110))
* `-fno-aligned-new` added to podspec as C++ flag for for armv7. This could lead to error messages like `Aligned deallocation function of type 'void (void *, std::align_val_t) noexcept' is only available on iOS 11 or newer when archiving an app`. ([#3076](https://github.com/realm/realm-js/issues/3076), since v10.0.0-beta.1)
* TS declaration for `create<T>(...)` has been relaxed when `Realm.UpdateMode` `All` or `Modified` is given. ([#3266](https://github.com/realm/realm-js/pull/3266))

### Compatibility
* MongoDB Realm Cloud.
* APIs are backwards compatible with all previous releases of Realm JavaScript in the 10.x.y series.
* File format: generates Realms with format v20 (reads and upgrades file format v5 or later for non-synced Realm, upgrades file format v10 for synced Realms).

### Internal
* Upgraded Realm Core from v10.0.0-beta.8 to v10.0.0-beta.9.
* Upgraded Realm Sync from v10.0.0-beta.12 to v10.0.0-beta.14.

### Notable known issues
* `Realm.App.logIn()` will not run again after refreshing React Native app. ([#3236](https://github.com/realm/realm-js/issues/3236))
* `OpenRealmBehaviorConfiguration` was removed in v10.0.0-beta.1 and hasn't been added back yet. The consequence is that it is not possible to open a synced Realm when offline.


## 10.0.0-beta.13 (2020-9-18)

NOTE: Support for syncing with realm.cloud.io and/or Realm Object Server has been replaced with support for syncing with MongoDB Realm Cloud.

NOTE: This version bumps the Realm file format to version 20. It is not possible to downgrade to earlier versions. Non-sync Realms will be upgraded automatically. Synced Realms can only be automatically upgraded if created with Realm JavaScript v10.0.0-beta.1 and above.

### Breaking changes
* Renamed `Realm.Credentials.custom()` to `Realm.Credentials.jwt()`.
* Renamed `Realm.User.remoteMongoClient()` to `Realm.User.mongoClient()`.
* Removed `Remote` prefix from all `MongoDB` related classes.
* Renamed `Realm.Sync` to `Realm.App.Sync` including all methods and properties.

### Enhancements
* Added property `Realm.User.deviceId`.
* Added property `Realm.User.providerType`.
* Added property `Realm.User.identities`.
* Added property `name` to `Realm.MongoDB`, `Realm.MongoDB.Database` and `Realm.MongoDB.Collection`.
* Added methods `Realm.App.Sync.getSyncSession()` and `Realm.App.Sync.getAllSyncSessions()`.
* Allow synchronization on the nil partition by specifying `null` as `partitionValue` in sync configuration.
* Added support for creating multiple Realm apps. ([#3072](https://github.com/realm/realm-js/issues/3072))
* Added method `Realm.App.getCachedApp()`.

### Fixed
* Reapplied fix for the error `expected either accessToken, id_token or authCode in payload` when using Facebook Auth. ([#3109])(https://github.com/realm/realm-js/issues/3109)
* Fixed linking issue (error message: `ld: symbol(s) not found for architecture x86_64`) on iOS. ([#3189](https://github.com/realm/realm-js/issues/3189), since v10.0.0-beta.12)
* It is not allowed to query embedded objects directly. An expection will be thrown. (since v10.0.0-beta.1)
* Fixed a bug where .type is incorrect for some property types. ([#3235](https://github.com/realm/realm-js/pull/3235))

### Compatibility
* MongoDB Realm Cloud.
* APIs are backwards compatible with all previous releases of Realm JavaScript in the 10.x.y series.
* File format: generates Realms with format v20 (reads and upgrades file format v5 or later for non-synced Realm, upgrades file format v10 for synced Realms).
* Stopped building binary releases for Node.js 11

### Internal
* Realm JS now uses a single pre-build native binary for every Node.js and Electron version per platform (Windows, Linux, MacOS) and architecture (ia32, x64). Switching Node.js and Electron versions after Realm JS is installed will not require re-building or re-downloading of the Realm JS native binary.
* Upgraded Realm Core from v10.0.0-beta.6 to v10.0.0-beta.8.
* Upgraded Realm Sync from v10.0.0-beta.10 to v10.0.0-beta.12.

## 10.0.0-beta.12 (2020-9-2)

NOTE: Support for syncing with realm.cloud.io and/or Realm Object Server has been replaced with support for syncing with MongoDB Realm Cloud.

NOTE: This version bumps the Realm file format to version 11. It is not possible to downgrade to earlier versions. Older files will automatically be upgraded to the new file format. Files created by Realm JavaScript prior to v1.0.0, might not be upgradeable. Only [Realm Studio 10.0.0](https://github.com/realm/realm-studio/releases/tag/v10.0.0-beta.1) or later will be able to open the new file format.

### Enhancements
* None.

### Fixed
* Fixed validation of idempotent `AddColumn` instruction. This could lead to crashes with an error message like`Failed to parse, or apply received changeset: ERROR: AddColumn 'class_Person.name' which already exists`.
* Fixed a syntax error in `lib/browser/index.js` preventing RN debugger to launch. Thanks to @ioveracker. ([#3178](https://github.com/realm/realm-js/issues/3178), since v10.0.0-beta.10)

### Compatibility
* MongoDB Realm Cloud.
* APIs are backwards compatible with all previous releases of Realm JavaScript in the 10.x.y series.
* File format: generates Realms with format v11 (reads and upgrades file format v5 or later).

### Internal
* Upgraded from Realm Core v10.0.0-beta.5 to v10.0.0-beta.6.
* Upgraded from Realm Sync v10.0.0-beta.8 to v10.0.0-beta.10.

## 6.1.2 (2020-9-17)

### Enhancements
* None.

### Fixed
* If you use encryption your application could crash with a message like `Opening Realm files of format version 0 is not supported by this version of Realm`. ([realm/realm-core#6889](https://github.com/realm/realm-core#6889), since v6.0.0)
* Fixed deadlocks when opening a Realm file in both the iOS simulator and Realm Studio. ([realm/realm-cocoa#6743](https://github.com/realm/realm-cocoa#6743), since v6.1.0).

### Compatibility
* Realm Object Server: 3.23.1 or later.
* Realm Studio: 5.0.0 or later.
* APIs are backwards compatible with all previous release of Realm JavaScript in the 6.x.y series.
* File format: Generates Realms with format v11 (reads and upgrades previous file format).

### Internal
* Realm JS now uses a single pre-build native binary for every Node.js and Electron version per platform (Windows, Linux, MacOS) and architecture (ia32, x64). Switching Node.js and Electron versions after Realm JS is installed will not require re-building or re-downloading of the Realm JS native binary.
* Upgraded Realm Core from v6.0.25 to v6.0.26.
* Upgraded Realm Sync from v5.0.22 to v5.0.23.

## 6.1.1 (2020-9-10)

NOTE: This version bumps the Realm file format to version 11. It is not possible to downgrade version 10 or earlier. Moreover, older files will automatically be upgraded to the new file format. Files created by Realm JavaScript prior to v1.0.0, might not be upgradeable.

### Enhancements
* None.

### Fixed
* Upgrading files with string primary keys would result in a file where it was not possible to find the objects by primary key. ([realm/realm-cocoa#6716](https://github.com/realm/realm-cocoa/issues/6716), since Realm JavaScript v6.0.4)
* If you have a realm file growing towards 2Gb and have a table with more than 16 columns, then you may get a `Key not found` exception when updating an object. ([#3194](https://github.com/realm/realm-js/issues/3194), since v6.0.0)
* In cases where you have more than 32 columns in a table, you may get a corrupted file resulting in various crashes. ([realm/realm-java#7057](https://github.com/realm/realm-java/issues/7057), since Realm JavaScript v6.0.0)

### Compatibility
* Realm Object Server: 3.23.1 or later.
* Realm Studio: 5.0.0 or later.
* APIs are backwards compatible with all previous release of Realm JavaScript in the 6.x.y series.
* File format: Generates Realms with format v11 (reads and upgrades previous file format).

### Internal
* Upgraded Realm Core from v6.0.21 to v6.0.25.
* Upgraded Realm Sync from v5.0.18 to v5.0.22.


## 10.0.0-beta.11 (2020-08-28)

NOTE: Support for syncing with realm.cloud.io and/or Realm Object Server has been replaced with support for syncing with MongoDB Realm Cloud.

NOTE: This version bumps the Realm file format to version 11. It is not possible to downgrade to earlier versions. Older files will automatically be upgraded to the new file format. Files created by Realm JavaScript prior to v1.0.0, might not be upgradeable. Only [Realm Studio 10.0.0](https://github.com/realm/realm-studio/releases/tag/v10.0.0-beta.1) or later will be able to open the new file format.

### Enhancements
* None.

### Fixed
* Remove extra `scripts/` in path to `download-realm.js`. Fixes `Cannot find module '/my-app/node_modules/realm/scripts/scripts/download-realm.js'` ([3168])https://github.com/realm/realm-js/issues/3168

### Compatibility
* MongoDB Realm Cloud.
* APIs are backwards compatible with all previous releases of Realm JavaScript in the 10.x.y series.
* File format: generates Realms with format v11 (reads and upgrades file format v5 or later).

### Internal
* None

## 6.1.0 (2020-08-27)

### Enhancements
* `toJSON()` implemented for `Realm.Collection`, to return a nicer serializable Array. ([#3013](https://github.com/realm/realm-js/pull/3013))
* `Realm.JsonSerializationReplacer` exposed as a replacer (for usage with `JSON.stringify`) to handle circular structures.([#3013](https://github.com/realm/realm-js/pull/3013))
* TS: Stricter model validation for `create<T>(...)`. ([#3013](https://github.com/realm/realm-js/pull/3013))

### Fixed
* `toJSON()` no longer throws `"RangeError: Maximum call stack size exceeded"` when a circular structure is encountered (applies for both `Realm.Object` & `Realm.Collection`). ([#3013](https://github.com/realm/realm-js/pull/3013))
* TS: `objects<T>(...)` now sets return types reflecting underlying implementation. ([#3013](https://github.com/realm/realm-js/pull/3013))
* Holding a shared lock while being suspended on iOS would cause the app to be terminated. ([#6671])(https://github.com/realm/realm-cocoa/issues/6671)
* If an attempt to upgrade a realm has ended with a crash with "migrate_links" in the call stack, the realm ended in a corrupt state where further upgrade was not possible.

### Compatibility
* Realm Object Server: 3.23.1 or later.
* Realm Studio: 4.0.0 or later.
* APIs are backwards compatible with all previous release of Realm JavaScript in the 6.x.y series.
* File format: Generates Realms with format v10 (reads and upgrades previous file format).

### Internal
* Upgraded Realm Core from v6.0.19 to v6.0.21.
* Upgraded Realm Sync from v5.0.16 to v5.0.18


## 10.0.0-beta.10 (2020-08-27)

NOTE: Support for syncing with realm.cloud.io and/or Realm Object Server has been replaced with support for syncing with MongoDB Realm Cloud.

NOTE: This version bumps the Realm file format to version 11. It is not possible to downgrade to earlier versions. Older files will automatically be upgraded to the new file format. Files created by Realm JavaScript prior to v1.0.0, might not be upgradeable. Only [Realm Studio 10.0.0](https://github.com/realm/realm-studio/releases/tag/v10.0.0-beta.1) or later will be able to open the new file format.

### Enhancements
* Adding the possibility of passing a string argument when constructing an App. ([#3082](https://github.com/realm/realm-js/pull/3082))
* `toJSON()` implemented for `Realm.Collection`, to return a nicer serializable Array. ([#3044](https://github.com/realm/realm-js/pull/3044))
* `Realm.JsonSerializationReplacer` exposed as a replacer (for usage with `JSON.stringify`) to handle circular structures.([#3044](https://github.com/realm/realm-js/pull/3044))
* TS: Stricter model validation for `create<T>(...)`. ([#3044](https://github.com/realm/realm-js/pull/3044))

### Fixed
* Fixed Android and XCode build files. ([#3069](https://github.com/realm/realm-js/issues/3069), since v10.0.0-beta.9)
* Fixed a crash when calling `user.apiKeys.fetchAll()`. ([#3067](https://github.com/realm/realm-js/pull/3067))
* Fixed calling `app.emailPasswordAuth.resetPassword` and `app.emailPasswordAuth.callResetPasswordFunction`, which would throw an error of mismatch in count of arguments. ([#3079](https://github.com/realm/realm-js/pull/3079))
* realm.delete throws an exception `Argument to 'delete' must be a Realm object or a collection of Realm objects.` for schema objects defined with JS class syntax and not inheriting from RealmObject [#2848](https://github.com/realm/realm-js/issues/2848).
* Fixed `Realm.Object` TS declaration to allow inheritance. ([#1226](https://github.com/realm/realm-js/issues/1226))
* Fixed TS declaration for `CollectionChangeSet` in `CollectionChangeCallback` when adding a change listener to a collection ([#3093](https://github.com/realm/realm-js/pull/3093)).
* Fixed an error Error: `Invalid arguments: 2 expected, but 1 supplied.` when calling `app.removeUser` [#3091](https://github.com/realm/realm-js/issues/3091)
* Creating standalone/free-floating embedded objects crashed with a seg. fault. Temporarily an exception is thrown. Later we will introduce a way to add a new object to a list.  ([RJS#636](https://jira.mongodb.org/browse/RJS-636), since v10.0.0-beta.1)
* Fixed a missing import in the RN debugger support causing the debug session to fail with the error `ReferenceError: createSession is not defined`. Thanks for @deckyfx to investigating and refactoring the cache. ([#3085](https://github.com/realm/realm-js/issues/3085), since v10.0.0-beta.9)
* `toJSON()` no longer throws `"RangeError: Maximum call stack size exceeded"` when a circular structure is encountered (applies for both `Realm.Object` & `Realm.Collection`). ([#3044](https://github.com/realm/realm-js/pull/3044))
* TS: `objects<T>(...)` now sets return types reflecting underlying implementation. ([#3044](https://github.com/realm/realm-js/pull/3044))
* TS: `_objectId()` added to TS declaration for `Realm.Object`. ([#3044](https://github.com/realm/realm-js/pull/3044))
* Fixed performance regresion when creating `Realm.Object` in RN on iOS. ([#2845]https://github.com/realm/realm-js/issues/2845))
* Rare crash when a schema was updated ([#6680](https://github.com/realm/realm-cocoa/issues/6680))
* Bug in memory mapping management. This bug could result in multiple different asserts as well as segfaults. In many cases stack backtraces would include members of the EncyptedFileMapping near the top - even if encryption was not used at all. In other cases asserts or crashes would be in methods reading an array header or array element. In all cases the application would terminate immediately. (Realm Core PR #3838, since 7.0.0)
* Fixed the error `expected either accessToken, id_token or authCode in payload` when using Facebook Auth ([#3109])(https://github.com/realm/realm-js/issues/3109)
* Fixed segfault when `push()`ing onto a list of embedded objects.

### Compatibility
* MongoDB Realm Cloud.
* APIs are backwards compatible with all previous releases of Realm JavaScript in the 10.x.y series.
* File format: generates Realms with format v11 (reads and upgrades file format v5 or later).

### Internal
* Realm Object Store updated to commit 9c80160881f2af76d99c356a9d6017c88c9b7e52
* Upgraded Realm Core from v10.0.0-beta.4 to v10.0.0-beta.5
* Upgraded Realm Sync from v10.0.0-beta.6 to v10.0.0-beta.8
* Upgraded Realm Network Transport from v0.6.0 to v0.7.0
* When creating objects without primary keys, it is now checked that the generated ObjKey does not collide with an already existing object. This was a problem in some migration scenarios in ObjectStore.

## 6.0.5 (2020-08-24)

### Enhancements
* None

### Fixed
* Rare crash (EXC_BAD_ACCESS KERN_INVALID_ADDRESS in realm::Table::migrate_links) when a schema was updated ([realm/realm-cocoa#6680](https://github.com/realm/realm-cocoa/issues/6680))
* Rare crash (Attempted to insert null into non-nullable column) when updating Realm file from v9 to v10. ([realm/realm-core#3836](https://github.com/realm/realm-core/issues/3836))
* Upgrading a table with only linkingObjects properties could result in a crash.

### Compatibility
* Realm Object Server: 3.23.1 or later.
* Realm Studio: 4.0.0 or later.
* APIs are backwards compatible with all previous release of Realm JavaScript in the 6.x.y series.
* File format: Generates Realms with format v10 (reads and upgrades previous file format).

### Internal
* Upgraded Realm Core from v6.0.14 to v6.0.19.
* Upgraded Realm Sync from v5.0.14 to v5.0.16.

## 6.0.4 (2020-08-04)

### Enhancements
* None.

### Fixed
* realm.delete throws an exception `Argument to 'delete' must be a Realm object or a collection of Realm objects.` for schema objects defined with JS class syntax and not inheriting from RealmObject [2848](https://github.com/realm/realm-js/issues/2848).
* Fixed `Realm.Object` TS declaration to allow inheritance. ([#1226](https://github.com/realm/realm-js/issues/1226))
* Fixed performance regresion when creating `Realm.Object` in RN on iOS. ([#2845]https://github.com/realm/realm-js/issues/2845))

### Compatibility
* Realm Object Server: 3.23.1 or later.
* Realm Studio: 4.0.0 or later.
* APIs are backwards compatible with all previous release of Realm JavaScript in the 6.x.y series.
* File format: Generates Realms with format v10 (reads and upgrades previous file format).

### Internal
* Upgraded Realm Core from v6.0.9 to v6.0.14.
* Upgraded Realm Sync from v5.0.8 to v5.0.14.

## 6.0.3 (2020-7-15)

### Enhancements
* None.

### Fixed
* Missing `toJSON` TS declaration added for `Realm.Object` ([2903](https://github.com/realm/realm-js/issues/2903))
* Upgrading older Realm files with String indexes was very slow. ([realm/realm-core#3767](https://github.com/realm/realm-core/issues/3767), since v6.0.0)
* Upgrading a Realm file could result in the file getting corrupted. ([realm/realm-core#3734](https://github.com/realm/realm-core/issues/3734), since v6.0.0)
* Using `REALM_USE_FRAMEWORKS` environment variable to override detection of `use_framework!` in Cocoapods. Thanks to @alexeykomov. ([#2839](https://github.com/realm/realm-js/issues/2830))

### Compatibility
* Realm Object Server: 3.23.1 or later.
* Realm Studio: 4.0.0 or later.
* APIs are backwards compatible with all previous release of Realm JavaScript in the 6.x.y series.
* File format: Generates Realms with format v10 (reads and upgrades previous file format).

### Internal
* Upgraded Realm Core from v6.0.6 to v6.0.9.
* Upgraded Realm Sync from v5.0.5 to v5.0.8.

## 10.0.0-beta.9 (2020-7-15)

NOTE: Support for syncing with realm.cloud.io and/or Realm Object Server has been replaced with support for syncing with MongoDB Realm Cloud.

NOTE: This version bumps the Realm file format to version 11. It is not possible to downgrade to earlier versions. Older files will automatically be upgraded to the new file format. Files created by Realm JavaScript prior to v1.0.0, might not be upgradeable. Only [Realm Studio 10.0.0](https://github.com/realm/realm-studio/releases/tag/v10.0.0-beta.1) or later will be able to open the new file format.

### Breaking changes
* `Realm.Auth.EmailPassword.registerEmail()` has been renamed to `Realm.Auth.EmailPassword.registerUser()`.
* `Realm.User.identity` has been renamed to `Realm.User.id`.
* `Realm.User.token` has been renamed to `Realm.User.accessToken`.
* Change instance methods `Realm.App.currentUser()` and `Realm.App.allUsers()` to instance properties `Realm.App.currentUser` and `Realm.App.allUsers`.
* `Realm.Auth.UserAPIKeyProvider` has been replaced by `Realm.Auth.ApiKeyProvider`.
* `user.auth.apiKeys` has been replaced by `user.apiKeys`.
*  The instance methods on the ApiKeyAuth instance (`user.apiKeys`) have gotten their APIKey(s) suffix removed: Ex. `apiKeys.createAPIKey` has been replaced by `apiKeys.create`.
* `Realm.Auth.EmailPasswordProvider` has been replaced by `Realm.Auth.EmailPasswordAuth`.
* `app.auth.emailPassword` has been replaced by `user.emailPasswordAuth`.
* `Credentials.userAPIKey` has been replaced by `Credentials.userApiKey`.
* `Credentials.serverAPIKey` has been replaced by `Credentials.serverApiKey`.

### Enhancements
* Added RemoteMongoClient functionality to `Realm.User`
* Added `watch()` to `RemoteMongoDBCollection` to enable streaming notifications of changes events from the database. Only supported in node.js for now.
* Throwing more descriptive messages when parsing schema properties

### Fixed
* Failed to parse arguments correctly, causing the error `callback must be of type 'function', got (undefined)` when calling `Realm.App.emailPassword.sendResetPasswordEmail()` and `Realm.App.emailPassword.resendConfirmationEmail()`. ([#3037](https://github.com/realm/realm-js/issues/3037), since v10.0.0-beta.1)
* Fixed `user.logOut()` to also log out at MongoDB Realm Cloud. The method now returns `Promise<void>` instead. ([#2980](https://github.com/realm/realm-js/issues/2980), since v10.0.0-beta.1)
* Fixed `TypeError: process.versions is not an Object` error being thrown when requiring the package from React Native. ([#3045](https://github.com/realm/realm-js/issues/3045), since v10.0.0-beta.8)
* Fixed duplicated TypeScript definition of `Realm.objectForPrimaryKey()`. ([#2940](https://github.com/realm/realm-js/issues/2940), since v10.0.0-beta.1)

### Compatibility
* MongoDB Realm Cloud.
* APIs are backwards compatible with all previous releases of Realm JavaScript in the 10.x.y series.
* File format: generates Realms with format v11 (reads and upgrades file format v5 or later).

### Internal
* None.

## 10.0.0-beta.8 (2020-7-07)

NOTE: Support for syncing with realm.cloud.io and/or Realm Object Server has been replaced with support for syncing with MongoDB Realm Cloud.

NOTE: This version bumps the Realm file format to version 11. It is not possible to downgrade to earlier versions. Older files will automatically be upgraded to the new file format. Files created by Realm JavaScript prior to v1.0.0, might not be upgradeable. Only [Realm Studio 10.0.0](https://github.com/realm/realm-studio/releases/tag/v10.0.0-beta.1) or later will be able to open the new file format.

### Enhancements
* None.

### Fixed
* `toJSON()` now declared as returning `any` for easy usage in TS.

### Fixed
* Fix `401 Unauthorized` when using anonymous login resulting in a `Fatal error in v8::HandleScope::CreateHandle()`

### Compatibility
* MongoDB Realm Cloud.
* APIs are backwards compatible with all previous releases of Realm JavaScript in the 10.x.y series.
* File format: generates Realms with format v11 (reads and upgrades file format v5 or later).

### Internal
* None.

## 10.0.0-beta.7 (2020-6-26)

NOTE: Support for syncing with realm.cloud.io and/or Realm Object Server has been replaced with support for syncing with MongoDB Realm Cloud.

NOTE: This version bumps the Realm file format to version 11. It is not possible to downgrade to earlier versions. Older files will automatically be upgraded to the new file format. Files created by Realm JavaScript prior to v1.0.0, might not be upgradeable. Only [Realm Studio 10.0.0](https://github.com/realm/realm-studio/releases/tag/v10.0.0-beta.1) or later will be able to open the new file format.

### Enhancements
* Added RemoteMongoClient functionality to `Realm.User`
* Added Push functionality to `Realm.User`

### Fixed
* Added missing `SyncConfiguration.error` field in the typescript definitions.
* Fixed `SSL handshake failed: premature end of input` on Windows ([#2975](https://github.com/realm/realm-js/issues/2975, since v10.0.0-beta.1)
* Missing `toJSON` TS declaration added for `Realm.Object` ([2903](https://github.com/realm/realm-js/issues/2903))

### Compatibility
* MongoDB Realm Cloud.
* APIs are backwards compatible with all previous releases of Realm JavaScript in the 10.x.y series.
* File format: generates Realms with format v11 (reads and upgrades file format v5 or later).

### Internal
* Now linking against OpenSSL 1.1 on Windows.

## 10.0.0-beta.6 (2020-6-9)

NOTE: Support for syncing with realm.cloud.io and/or Realm Object Server has been replaced with support for syncing with MongoDB Realm Cloud.

NOTE: This version bumps the Realm file format to version 11. It is not possible to downgrade to earlier versions. Older files will automatically be upgraded to the new file format. Files created by Realm JavaScript prior to v1.0.0, might not be upgradeable. Only [Realm Studio 10.0.0](https://github.com/realm/realm-studio/releases/tag/v10.0.0-beta.1) or later will be able to open the new file format.

### Enhancements
* None.

### Fixed
* Opening a sync session with LOCAL app deployments would not use the correct endpoints. (since v10.0.0-beta.5)

### Compatibility
* MongoDB Realm Cloud.
* APIs are backwards compatible with all previous releases of Realm JavaScript in the 10.x.y series.
* File format: generates Realms with format v11 (reads and upgrades file format v5 or later).

### Internal
* Reverted back to rely on Realm.App's default URL in Realm Object Store.
* Updated Realm Object Store to commit c02707bc28e1886970c5da29ef481dc0cb6c3dd8.

## 10.0.0-beta.5 (2020-6-8)

NOTE: Support for syncing with realm.cloud.io and/or Realm Object Server has been replaced with support for syncing with MongoDB Realm Cloud.

NOTE: This version bumps the Realm file format to version 11. It is not possible to downgrade to earlier versions. Older files will automatically be upgraded to the new file format. Files created by Realm JavaScript prior to v1.0.0, might not be upgradeable. Only [Realm Studio 10.0.0](https://github.com/realm/realm-studio/releases/tag/v10.0.0-beta.1) or later will be able to open the new file format.

### Enhancements
* None.

### Fixed
* Changed default MongoDB Realm URL to https://cloud.mongodb.com.
* `Realm.User.refreshCustomData()` will return the data when refreshed. (since v10.0.0-beta.1)
* Fixed bugs so `Realm.User.auth.APIKeys` and `Realm.App.auth.EmailPassword` are properties and not functions. (since v10.0.0-beta.1)
* Added missing methods to `Realm.Auth` classes. (since v10.0.0-beta.1)
* When restarting an app, re-using the already logged in user would result in Sync not resuming. (since v10.0.0-beta.1)
* Disabled client resync. (since v10.0.0-beta.1)
* Android report version as number and not as string, preventing an app to launch. (since v10.0.0-beta.1)

### Compatibility
* MongoDB Realm Cloud.
* APIs are backwards compatible with all previous releases of Realm JavaScript in the 10.x.y series.
* File format: generates Realms with format v11 (reads and upgrades file format v5 or later).

### Known issues
* TypeScript definitions for `Realm.objectForPrimaryKey()` and the `Realm.App` constructor are inconsistent. (https://github.com/realm/realm-js/issues/2940)

### Internal
* Updated Realm Object Store to commit c50be4dd178ef7e11d453f61a5ac2afa8c1c10bf.

## 10.0.0-beta.4 (2020-6-7)

### Enhancements
* None.

### Fixed
* Fixed an incorrect import in the React Native debugging support. Bug prevented app to be launched.
* Fixed Android builds by adding missing files to build system.

### Compatibility
* MongoDB Realm Cloud.
* APIs are backwards compatible with all previous releases of Realm JavaScript in the 10.x.y series.
* File format: generates Realms with format v11 (reads and upgrades file format v5 or later).

### Internal
* None.

## 10.0.0-beta.3 (2020-6-6)

### Enhancements
* None.

### Fixed
* `partitionValue` can now be specified as a plain string, number or `BSON.ObjectId`.
* Added TypeScript definitions back in.
* Fixed a bug preventing optional Decimal128 to be null.

### Compatibility
* MongoDB Realm Cloud.
* APIs are backwards compatible with all previous releases of Realm JavaScript in the 10.x.y series.
* File format: generates Realms with format v11 (reads and upgrades file format v5 or later).

### Internal
* Updated Realm Sync from v10.0.0-beta.1 to Realm Sync v10.0.0-beta.2.
* Updated Realm Object Store to commit c6b7e35544ce9514ceb7ff5fc0280b93c073c659.

## 10.0.0-beta.1 (2020-6-4)

NOTE: Support for syncing with realm.cloud.io and/or Realm Object Server has been replaced with support for syncing with MongoDB Realm Cloud.

NOTE: This version bumps the Realm file format to version 11. It is not possible to downgrade to earlier versions. Older files will automatically be upgraded to the new file format. Files created by Realm JavaScript prior to v1.0.0, might not be upgradeable. Only [Realm Studio 10.0.0](https://github.com/realm/realm-studio/releases/tag/v10.0.0-beta.1) or later will be able to open the new file format.

NOTE: Deprecated methods have been removed.

### Breaking changes
* `Realm.Sync.User` has been replaced by `Realm.User`.
* `Realm.Sync.Adapter`, `Realm.Sync.addlistener()`, `Realm.Sync.localListenerRealms()`, `Realm.Sync.removeAllListeners()` and `Realm.Sync.removeListener()` have been removed. ([#2732](https://github.com/realm/realm-js/issues/2732))
* Query-based Sync has been removed. This includes `Realm.Sync.Subscription`, `Realm.Results.subscribe()`, `Realm.subscriptions()`, `Realm.unsubscribe()`, `Realm.privileges()`. These APIs are not initially supported by MongoDB Realm. They will be re-introduced in a future release. `partitionValue` has been added to the `sync` configuration as a replacement. Please read section "Partition Atlas Data into Realms" in documentation for further information.
* Permissions has been removed. You need to configure permissions through MongoDB Realm.
* Deprepated API has been removed: `Realm.openAsync()`, `Realm.Sync.setFeatureToken()`, `Realm.Sync.User.register()`, `Realm.Sync.User.registerWithProvider()`, `Realm.Sync.User.authenticate()`, `Realm.Sync.setSyncLogger()`, `Realm.automaticSyncConfiguration()`.
* Renamed configuration option `custom_http_headers` to `customHttpHeaders`.

### Enhancements
* Added support for compiling on a RaspberryPi. ([#2798](https://github.com/realm/realm-js/issues/2798)
* Added support for the `Decimal128` data type. ([#2674](https://github.com/realm/realm-js/issues/2674))
* Added support for the `ObjectId` data type. ([#2675](https://github.com/realm/realm-js/issues/2675))
* Added support for embedded objects. ([#2676](https://github.com/realm/realm-js/issues/2676))
* Added `Realm.App` with the following methods: `logIn()`, `currentUser()`, `allUsers()`, `switchUser()`, and `removeUser()`. A `Realm.App` instance represents a MongoDB Realm app. ([#2750](https://github.com/realm/realm-js/issues/2750) and [#2809](https://github.com/realm/realm-js/issues/2809))
* Added `Realm.Credentials` which represents credentials MongoDB Realm users. It is the following methods: `emailPassword()`, `facebook`, `anonymous()`, `apple()`, `google()`, `custom()`, and `function()`. You must enable the credentials validation at MongoDB Realm before deploying your app. ([#2750](https://github.com/realm/realm-js/issues/2750) and [#2809](https://github.com/realm/realm-js/issues/2809))
* Added auth providers `Realm.Auth.EmailPassword` and `Realm.Auth.APIKeys`. ([#2750](https://github.com/realm/realm-js/issues/2750) and [#2809](https://github.com/realm/realm-js/issues/2809))
* Added support for `customData` readonly property to `Realm.User` objects. ([#2809](https://github.com/realm/realm-js/issues/2809))
* Added support for calling server functions from `Realm.User` objects. ([#2809](https://github.com/realm/realm-js/issues/2809))

### Fixed
* None.

### Compatibility
* MongoDB Realm Cloud.
* Realm Studio v10.0.0 (and related beta versions)
* APIs are backwards compatible with all previous releases of Realm JavaScript in the 10.x.y series.
* File format: generates Realms with format v11 (reads and upgrades file format v5 or later).

### Internal
* Updated Realm Core from v6.0.5 to Realm Core v10.0.0-beta.1.
* Updated Realm Sync from v5.0.5 to Realm Sync v10.0.0-beta.1.
* Updated Realm Object Store to commit 6d081a53377514f9b77736cb03051a03d829da92.
* Created a package named `realm-app-importer`, to be used by integration tests (ideally by other SDKs too).

## 6.0.2 (2020-06-02)

### Enhancements
* None.

### Fixed
* Fixes crashes on some iOS devices when upgrading realm file to new format ([2902](https://github.com/realm/realm-js/issues/2902))
* Fixes a possible 'NoSuchTable' exception after upgrading of a realm file on some devices ([3701](https://github.com/realm/realm-core/issues/3701))

### Compatibility
* Realm Object Server: 3.23.1 or later.
* Realm Studio: 4.0.0 or later.
* APIs are backwards compatible with all previous release of Realm JavaScript in the 6.x.y series.
* File format: Generates Realms with format v10 (reads and upgrades previous file format).

### Internal
* Fixed compiling without Realm Sync.

## 6.0.1 (2020-5-18)

### Enhancements
* None.

### Fixed
* Added missing file to Android builds. The bug caused RN Android to crash with error `cannot locate symbol "_ZN5realm4util9Scheduler12make_defaultEv"`. ([#2884](https://github.com/realm/realm-js/issues/2884))

### Compatibility
* Realm Object Server: 3.23.1 or later.
* Realm Studio: 4.0.0 or later.
* APIs are backwards compatible with all previous release of Realm JavaScript in the 6.x.y series.
* File format: Generates Realms with format v10 (reads and upgrades previous formats).

### Internal
* None.

## 6.0.0 (2020-5-6)

NOTE: This version bumps the Realm file format to version 10. It is not possible to downgrade version 9 or earlier. Moreover, older files will automatically be upgraded to the new file format. Files created by Realm JavaScript prior to v1.0.0, might not be upgradeable. Only [Realm Studio 3.11](https://github.com/realm/realm-studio/releases/tag/v3.11.0) or later will be able to open the new file format.

### Breaking changes
* Calling `Realm.close()` on a closed Realm will throw an exception.
* Support of the old timestamp type has been removed, and older files cannot be upgraded. The new timestamp type was introduced in v1.0.0.
* `Realm.delete(Realm.Collection)` will conserve the order i.e., if a `Realm.Results` is [1, 2, 3] (pseudo-notation), `Realm.delete(2)` will produce [1, 3].
* It is only possible to compact a Realm when a single instance is open. Consider to use configuration parameter `shouldCompactOnLaunch` in the future.
* Schemas are not cached but will be reread when opening a Realm. This has an impact on default values as they are not persisted in the Realm files.

### Enhancements
* None.

### Fixed
* None.

### Compatibility
* Realm Object Server: 3.23.1 or later.
* APIs are backwards compatible with all previous release of realm in the 6.x.y series.
* File format: Generates Realms with format v10 (reads and upgrades previous formats).

### Internal
* Updated Realm Core from v5.23.8 to v6.0.4.
* Updated Realm Sync from v4.9.5 to v5.0.3.
* Updated Realm Object Store to commit dc03607585fd27cf5afa8060a2d17120e47b9b3e.

## 5.0.4 (2020-4-29)

### Enhancements
* None.

### Fixed
* Fixed a bug so `Realm.open()` will reject the promise with an error instead of `Operation canceled` when a manual client resync has occurred. ([#2679](https://github.com/realm/realm-js/pull/2679), since v3.1.0)
* Replaced `decompress` with `node-tar` to avoid using vulnerable dependencies. ([#2773](https://github.com/realm/realm-js/issues/2773))
* Fixed TypeScript definitions, React Native debugger support and added documentation for `Realm.Sync.enableSessionMultiplexing()`. Thanks to @bimusiek. ([#2776](https://github.com/realm/realm-js/issues/2776))
* Fixed `obj.entries()` to return actual key/value pairs. Previously incorrectly returned key/`undefined` for all object keys. ([#2829](https://github.com/realm/realm-js/pull/2829), since v5.0.3)

### Compatibility
* Realm Object Server: 3.23.1 or later.
* APIs are backwards compatible with all previous release of realm in the 2.x.y series.
* File format: Generates Realms with format v9 (Reads and upgrades all previous formats)

### Internal
* Added a platform independent way of printing to stdout on iOS & Node.js and the log on Android. ([#2789](https://github.com/realm/realm-js/pull/2789))
* Added node 14 (ABI v83) to CI and as a prebuild target.
* Added Electron 7.2.x as a prebuild target. Thanks to @rajivshah3. ([#2833](https://github.com/realm/realm-js/pull/2833))

## 5.0.3 (2020-4-01)

### Enhancements
* None.

### Fixed
* Realm Object properties not working when accessed, returning `undefined` on React Native for Android in Realm JS v5.0.2  ([#2763](https://github.com/realm/realm-js/issues/2763))
* Using `obj.keys()` or `obj.entries()` caused TypeScript error "Property 'keys' does not exist on type 'Object'". ([#2778](https://github.com/realm/realm-js/issues/2778), since v5.0.0)

### Compatibility
* Realm Object Server: 3.23.1 or later.
* APIs are backwards compatible with all previous release of realm in the 2.x.y series.
* File format: Generates Realms with format v9 (Reads and upgrades all previous formats)

### Internal
* None.

## 5.0.2 (2020-3-21)

### Enhancements
* None.

### Fixed
* Fixed a bug in how destruction of global objects was handled. This could lead to a segmentation fault on Node.js version 12 and 13 when the application terminated. ([#2759](https://github.com/realm/realm-js/issues/2759))

### Compatibility
* Realm Object Server: 3.23.1 or later.
* APIs are backwards compatible with all previous release of realm in the 2.x.y series.
* File format: Generates Realms with format v9 (Reads and upgrades all previous formats)

### Internal
* None.

## 5.0.1 (2020-3-20)

### Enhancements
* None.

### Fixed
* Fixed a bug in how the destruction of global objects was handled. This could lead to segfaults on Node.js version 12 and 13. ([#2759](https://github.com/realm/realm-js/issues/2759))

### Compatibility
* Realm Object Server: 3.23.1 or later.
* APIs are backwards compatible with all previous release of realm in the 2.x.y series.
* File format: Generates Realms with format v9 (Reads and upgrades all previous formats)

### Internal
* None.

## 5.0.0 (2020-3-18)

NOTE: This version has been pre-released as v3.7.0-alpha.0 and v3.7.0-alpha.2. We have bumped the major version due to removed functionality in this release. We are releasing this as v5.0.0 instead of v4.0.0 as we also have an series of pre-releases of v4.0.0 which are incompatible with this version as the Realm file format is upgraded. We have therefore decided to skip version v4.0.0, make this version 5.0.0 and we will then release the 4.0.0 version as the next major version - v6.0.0.

### Enhancements
* Added support for all Node.js versions from and above version 10. ([#2516](https://github.com/realm/realm-js/issues/2516))
* Helper methods `obj.keys()`, `obj.entries()` are now available to return the properties of that Realm Object, including the Realm properties defined by the schema.
* An instance method `toJSON()` is implemented on every Realm Object class to support `JSON.stringify()` to work as expected on every instance.

### Breaking changes
* Node.js 8 is not supported anymore.
* Realm objects properties are now defined as accessors on the instance prototype. Previously they were defined as values on the instance.
* Due to the accessor properties change above, calling `Object.keys()`, `Object.entries()`, and `Object.getOwnPropertyDescriptors()` on Realm.Object instances (objects from a Realm) will no longer return the Realm schema properties.

### Fixed
* ECMAScript 2015 Class syntax is fully supported by moving all properties to be accessors on the instance prototype allowing Realm JavaScript to invoke class constructors as constructors (using `new` instead of previously calling them as functions with 'call'). ([#998](https://github.com/realm/realm-js/issues/998))

### Compatibility
* Realm Object Server: 3.23.1 or later.
* APIs are backwards compatible with all previous release of realm in the 2.x.y series.
* File format: Generates Realms with format v9 (reads and upgrades all previous formats).

### Internal
* Complete rewrite of Realm JavaScript for Node.js on top of [Node.js N-API](https://nodejs.org/api/n-api.html)
* Realm JavaScript is now binary compatible between Node.js versions (due to NAPI API stability and backward compatibility).

## 3.6.5 (2020-3-4)

### Enhancements
* None.

### Fixed
* None.

### Compatibility
* Realm Object Server: 3.23.1 or later.
* APIs are backwards compatible with all previous release of realm in the 2.x.y series.
* File format: Generates Realms with format v9 (Reads and upgrades all previous formats)

### Internal
* Fixed a bug which prevent session multiplexing if sync log level is set. ([HELP-14004](https://jira.mongodb.org/browse/HELP-14004)

## 3.6.4 (2020-2-14)

### Enhancements
* None.

### Fixed
* Connecting via SSL would crash on iOS 11.x due to an incorrect version availability check around an API introduced in iOS 12. ([realm/realm-sync#3230](https://github.com/realm/realm-sync/pull/3230), since v3.6.2).
* Fix a bug which to lead to a fatal error when deleting a non-existing file. ([realm/realm-object-store#913](https://github.com/realm/realm-object-store/pull/913), since v1.0.0)

### Compatibility
* Realm Object Server: 3.23.1 or later.
* APIs are backwards compatible with all previous release of realm in the 2.x.y series.
* File format: Generates Realms with format v9 (Reads and upgrades all previous formats)

### Internal
* Updated Realm Object Store to commit 49458da2447499c370da0000c3b47c76e9ce9421.
* Updated Realm Sync from v4.9.4 to v4.9.5.

## 3.6.3 (2020-1-17)

### Enhancements
* None.

### Fixed
* Added missing `Realm.Sync.ClientResyncMode` constants. ([#2690](https://github.com/realm/realm-js/issues/2690), since v3.1.0)
* Untrusted SSL certificates were treated as transient rather than fatal errors on Apple platforms. (since v3.6.2)
* On React Native, when using libraries that define the `atob` global, users would experience our library incorrectly assuming it was running via the remote (Chrome) debugger. ([#2294](https://github.com/realm/realm-js/issues/2294), since v2.0.3)

### Compatibility
* Realm Object Server: 3.23.1 or later.
* APIs are backwards compatible with all previous release of realm in the 2.x.y series.
* File format: Generates Realms with format v9 (Reads and upgrades all previous formats)

### Internal
* Updated Realm Sync from v4.9.3 to v4.9.4.

## 3.6.2 (2020-1-16)

### Enhancements
* None.

### Fixed
* Fixed a bug that prevented `ClientResyncMode.Discard` to discard the local changes. ([#2664](https://github.com/realm/realm-js/issues/2664), since v3.1.0)
* Fixed a bug where properties with float and double values would not be sorted correctly. ([realm/realm-core#3520](https://github.com/realm/realm-core/pull/3520), since v3.6.0)
  * Fixed a bug where a `NOT` query on a list would incorrectly match objects which have an object index one less than a correctly matching object which appeared earlier in the list. ([realm/realm-cocoa#6289](https://github.com/realm/realm-cocoa/issues/6289), since v1.0.0)

### Compatibility
* Realm Object Server: 3.23.1 or later.
* APIs are backwards compatible with all previous release of realm in the 2.x.y series.
* File format: Generates Realms with format v9 (Reads and upgrades all previous formats)

### Internal
* Upgraded Realm Core from v5.23.7 to v5.23.8.
* Upgraded Realm Sync from v4.9.1 to v4.9.3.

## 3.6.0 (2019-12-11)

### Enhancements
* Improved performance of constructing queries, especially for large schemas. ([ROBJSTORE-58](https://jira.mongodb.org/browse/ROBJSTORE-58))
* Reduce the encrypted page reclaimer's impact on battery life on Apple platforms. ([realm/realm-core#3461](https://github.com/realm/realm-core/pull/3461))

### Fixed
* Fixed a React Native iOS build failure ('realm/util/assert.hpp' file not found) when installing in a repository where CocoaPods (ios/Pods) are committed to repository. ([#2617](https://github.com/realm/realm-js/issues/2617), since v3.4.0)
* When calling `Realm.deleteModel()` on a synced Realm could lead to an error message like `Failed while synchronizing Realm: Bad changeset (DOWNLOAD)`. A better error message (`Cannot delete model for a read-only or a synced Realm.`) is introduced. ([RJS-230](https://jira.mongodb.org/browse/RJS-230), since v1.12.0)

### Compatibility
* Realm Object Server: 3.23.1 or later.
* APIs are backwards compatible with all previous release of realm in the 2.x.y series.
* File format: Generates Realms with format v9 (Reads and upgrades all previous formats)

### Internal
* Fixed download URLs to make it possible to build without sync. ([RJS-355](https://jira.mongodb.org/browse/RJS-355))
* Now explicitly (deleting and re-)creating a "realm-js-integration-tests" simulator when running the React Native iOS integration tests.
* Updated Realm Core from v5.23.6 to v5.23.7.
* Updated Realm Sync from v4.9.0 to v4.9.1.
* Updated Realm Object Store to commit 8c274c2dbb2b6da67cd95707e39da4597993f938.

## 3.5.0 (2019-12-2)

NOTE: Including changes from v3.5.0-alpha.1.

### Enhancements
* Improved performance for some queries involving links. ([RJS-350](https://jira.mongodb.org/browse/RJS-340))

### Fixed
* None.

### Compatibility
* Realm Object Server: 3.23.1 or later.
* APIs are backwards compatible with all previous release of realm in the 2.x.y series.
* File format: Generates Realms with format v9 (Reads and upgrades all previous formats)

### Internal
* Added a test to verify that an exception is thrown when an object schema has no properties.
* Added a test to verify that `Realm.close()` is idempotent.
* Upgraded the React Native integration tests app (now using RN v0.61.3). ([#2603](https://github.com/realm/realm-js/pull/2603) & [#2609](https://github.com/realm/realm-js/pull/2609))
* Upgraded Realm Sync from v4.8.3 to v4.9.0. ([RJS-350](https://jira.mongodb.org/browse/RJS-350))
* Upgraded Realm Object Store to commit eb3b351c9e4d6a5024e442243bfb1fa320d94bfe.
* A new error code is added. When the state is entered, it is often when a client attempt to connect to a server after a long period of being offline.

## 3.5.0-alpha.1 (2019-11-27)

### Enhancements
* Improved performance for some queries involving links. ([RJS-350](https://jira.mongodb.org/browse/RJS-340))

### Fixed
* None.

### Compatibility
* Realm Object Server: 3.23.1 or later.
* APIs are backwards compatible with all previous release of realm in the 2.x.y series.
* File format: Generates Realms with format v9 (Reads and upgrades all previous formats)

### Internal
* Added a test to verify that an exception is thrown when an object schema has no properties.
* Added a test to verify that `Realm.close()` is idempotent.
* Upgraded the React Native integration tests app (now using RN v0.61.3). ([#2603](https://github.com/realm/realm-js/pull/2603) & [#2609](https://github.com/realm/realm-js/pull/2609))
* Upgraded Realm Object Store to commit be469eedfb573024839fd61d69e92933b9c1fc9e. ([RJS-349](https://jira.mongodb.org/browse/RJS-349))
* Upgraded Realm Sync from v4.8.3 to v4.9.0. ([RJS-350](https://jira.mongodb.org/browse/RJS-350))

## 3.4.2 (2019-11-14)

### Enhancements
* None.

### Fixed
* None.

### Compatibility
* Realm Object Server: 3.23.1 or later.
* APIs are backwards compatible with all previous release of realm in the 2.x.y series.
* File format: Generates Realms with format v9 (Reads and upgrades all previous formats)

### Internal
* Upgrade from Realm Sync v4.8.2 to v4.8.3.
* Fixed a bug in debug mode which could occasionally lead to the assertion `Assertion failed: m_ct_history->size() == m_ct_history_size`. ([RSYNC-71](https://jira.mongodb.org/browse/RSYNC-71), since v2.0.0)

## 3.4.1 (2019-11-12)

### Enhancements
* None.

### Fixed
* Fixed a bug when the sync client reconnect after failing to integrate a changeset. The bug would lead to further corruption of the client's Realm file. ([RSYNC-48](https://jira.mongodb.org/browse/RSYNC-48), since v2.3.0-alpha.1)

### Compatibility
* Realm Object Server: 3.23.1 or later.
* APIs are backwards compatible with all previous release of realm in the 2.x.y series.
* File format: Generates Realms with format v9 (Reads and upgrades all previous formats)

### Internal
* Upgrade from Realm Sync v4.7.12 to v4.8.2.

## 3.4.0 (2019-11-11)

### Enhancements
* Support mirroring of binary files. Thanks to @malice00. ([#2501](https://github.com/realm/realm-js/issues/2501))
* Performance significantly improved when making a query on the property of a linked table, when the property is indexed. ([realm/realm-core#3432](https://github.com/realm/realm-core/pull/3432))
* Added a CocoaPod Podspec file, enabling [autolinking](https://github.com/react-native-community/cli/blob/master/docs/autolinking.md) for React Native on iOS. ([#2586](https://github.com/realm/realm-js/pull/2586))

### Fixed
* On Android, the Realm file could be corrupted when using encrypted realms. It has never been reported in this project. ([realm/realm-core#3427](https://github.com/realm/realm-core/pulls/3427))
* Fixed a segmentation fault when calling `Realm.deleteAll()` after `Realm.deleteModel()`. ([#2597](https://github.com/realm/realm-js/issues/2597), since v1.12.0)

### Compatibility
* Realm Object Server: 3.23.1 or later.
* APIs are backwards compatible with all previous release of realm in the 2.x.y series.
* File format: Generates Realms with format v9 (Reads and upgrades all previous formats)

### Internal
* Updated from Realm Core v5.23.5 to v5.23.6.
* Updated from Realm Sync v4.7.10 to v4.7.12.
* Fixed an out-of-range bug in Windows builds. In debug mode, the exception `can't dereference out of range vector iterator` would be thrown and the process would terminate. ([realm/realm-object-store#832](https://github.com/realm/realm-object-store/issues/832))
* Fixed a couple of flaky tests.
* Upgraded to Xcode 10.3 for building and testing.

## 3.3.0 (2019-10-18)

### Enhancements
* Improve performance of changeset scanning when syncing data. This happens on a background thread, so it shouldn't have any visible effect.

### Fixed
* Fixed incorrect return type of `Realm.Sync.addListener()` in API doc and Typescript definition. ([#2566](https://github.com/realm/realm-js/issues/2566), since v2.23.0)
* Added `react-native.config.js` to distribution file. ([#2564](https://github.com/realm/realm-js/issues/2564) and [#2460](https://github.com/realm/realm-js/issues/2460), since v3.2.0)
* Fixed user methods (authentication, etc.) when running on the Electron main process, where `XMLHttpRequest` is `undefined`. ([#2274](https://github.com/realm/realm-js/issues/2274), since v2.24.0)

### Compatibility
* Realm Object Server: 3.23.1 or later.
* APIs are backwards compatible with all previous release of realm in the 2.x.y series.
* File format: Generates Realms with format v9 (Reads and upgrades all previous formats)

### Internal
* Cleaned up the console output produced by `./tests`. ([#2548](https://github.com/realm/realm-js/pull/2548))
* Added a `README.md` to the React Test App directory. ([#2561](https://github.com/realm/realm-js/pull/2561))
* Using the 'deprecated-react-native-listview' instead of `ListView` from the 'react-native' package. Thanks to @Kevin-Lev. ([#2568](https://github.com/realm/realm-js/pull/2568))
* Updated to Realm Sync from 4.7.8 to 4.7.10.

## 3.2.0 (2019-9-30)

### Enhancements
* `Realm.Sync.Adapter` can now accept a predicate function filter instead of a regex. ([#2539](https://github.com/realm/realm-js/pull/2539))

### Fixed
* Chained OR equals queries on an unindexed string column failed to match any results if any of the strings were 64 bytes or longer. ([realm/realm-core#3386](https://github.com/realm/realm-core/pull/3386), since v2.27.0-rc.2).
* Fixed serialization of a query which looks for a null timestamp. This only affects query based sync. ([realm/realm-core#3388](https://github.com/realm/realm-core/pull/3388), since v3.0.0)
* Fixed VS Code React Native debugger context. Thanks to @sam-drew. ([#2476)(https://github.com/realm/realm-js/issues/2476))

### Compatibility
* Realm Object Server: 3.23.1 or later.
* APIs are backwards compatible with all previous release of realm in the 2.x.y series.
* File format: Generates Realms with format v9 (Reads and upgrades all previous formats)

### Internal
* Updated to Realm Core v5.23.5.
* Updated to Realm Sync v4.7.8.


## 3.1.0 (2019-9-19)

### Enhancements
* Added support for Client Resync which can automatically recover the local Realm in case the server is rolled back. This largely replaces the Client Reset mechanism. It is configured using `Realm.Sync.Configuration.clientResyncMode`. Three modes are available: `'recover'`, `'discard`', and `'manual'` but currently only `'manual'` is supported for query-based sync. Default is `'recover'` for full sync and `'manual'` for query-based sync. ([#2328](https://github.com/realm/realm-js/issues/2328))

### Fixed
* Fixed check for if the partial sync schema needs to be initialized. ([realm/realm-object-store#843](https://github.com/realm/realm-object-store/pull/843))

### Compatibility
* Realm Object Server: 3.23.1 or later.
* APIs are backwards compatible with all previous release of realm in the 2.x.y series.
* File format: Generates Realms with format v9 (Reads and upgrades all previous formats)

### Internal
* None.


## 3.0.0 (2019-9-11)

### Breaking Changes
* Reworked the internal implementation of the permission API. For the most part, the method signatures haven't changed or where they have changed, the API have remained close to the original (e.g. `Results<T>` has changed to `T[]`).
  * Changed the return type of `User.getGrantedPermissions` from `Results<Permission>` to `Permission[]`. This means that the collection is no longer observable like regular Realm-backed collections. If you need to be notified for changes of this collection, you need to implement a polling-based mechanism yourself.
  * `Permission.mayRead/mayWrite/mayManage` have been deprecated in favor of a more-consistent `AccessLevel` API.
  * Removed the `User.openManagementRealm` method.
  * Changed the return type of `User.applyPermissions` from `Promise<PermissionChange>` to `Promise<void>`.

### Enhancements
* Added `User.getPermissionOffers` API to get a collection of all permission offers the user has created.

### Fixed
* Named pipes on Android are now created with 0666 permissions instead of 0600. This fixes a bug on Huawei devices which caused named pipes to change owners during app upgrades causing subsequent ACCESS DENIED errors. This should have no practical security implications. ([realm/realm-core#3328](https://github.com/realm/realm-core/pull/3328), since v0.10.0)
* fix error screen shown in React Native when refreshAdminToken and refreshAccessToken receive error result

### Compatibility
* Realm Object Server: 3.23.1 or later.
* APIs are backwards compatible with all previous release of realm in the 2.x.y series.
* File format: Generates Realms with format v9 (Reads and upgrades all previous formats)

### Internal
* Updated to Realm Core v5.23.2.
* Updated to Realm Sync v4.7.4.
* Add support for direct access to sync workers on Cloud, bypassing the Sync Proxy. [RJS-6](https://jira.mongodb.org/browse/RJS-6)


## 2.29.2 (2019-8-14)

### Enhancements
* None.

### Fixed
* Fixed Coop with Jitsi-Meet iOS SDK. Thanks to @djorkaeffalexandre. ([#2193](https://github.com/realm/realm-js/issues/2193))
* Fixed Gradle build error with Android Studio 3.5+. Thanks to @MarcBernstein. ([#2468](https://github.com/realm/realm-js/pull/2468))

### Compatibility
* Realm Object Server: 3.21.0 or later.
* APIs are backwards compatible with all previous release of realm in the 2.x.y series.
* File format: Generates Realms with format v9 (Reads and upgrades all previous formats)

### Internal
* Added support for Electron v4.2. ([#2452](https://github.com/realm/realm-js/issues/2452))
* Upgraded to Realm Sync v4.7.3.


## 2.29.1 (2019-7-11)

### Enhancements
* None.

### Fixed
* Queries involving an indexed int property which were constrained by a List with an order different from the table's order would give incorrect results. ([realm/realm-core#3307](https://github.com/realm/realm-core/issues/3307), since v2.27.0-rc.2)
* Queries involving an indexed int column had a memory leak if run multiple times. ([realm/realm-cocoa#6186](https://github.com/realm/realm-cocoa/issues/6186), since v2.27.0-rc.2)

### Compatibility
* Realm Object Server: 3.21.0 or later.
* APIs are backwards compatible with all previous release of realm in the 2.x.y series.
* File format: Generates Realms with format v9 (Reads and upgrades all previous formats)

### Internal
* Updated to Realm Core v5.23.1.
* Updated to Realm Sync v4.6.3.


## 2.29.0 (2019-7-3)

### Enhancements
* For synchronized Realms it is now possible to choose the behavior when opening the Realm. You can either choose to open the local Realm immediately or wait for it to be synchronized with the server first. These options are controlled through `Realm.Sync.SyncConfiguration.newRealmFileBehavior` and `Realm.Sync.SyncConfiguration.existingRealmFileBehavior`. See the [docs](https://realm.io/docs/javascript/2.29.0/api/Realm.Sync.html#~SyncConfiguration) for more information.
* Added support for unicode characters in realm path and filenames for Windows. Thanks to @rajivshah3. ([realm-core#3293](https://github.com/realm/realm-core/pull/3293) and [#2319](https://github.com/realm/realm-js/issues/2319))

### Fixed
* A React Native iOS app could crash on the first launch. Thanks to @max-zu. ([#2400](https://github.com/realm/realm-js/issues/2400), since v1.0.0)
* When creating objects using migration, a native crash could occur if a new optional property was added to the schema. ([#1612](https://github.com/realm/realm-js/issues/1612), since v1.0.0)
* Constructing an `inclusions` made unnecessary table comparisons. This resulted in poor performance for subscriptions using the `includeLinkingObjects` functionality. ([realm/realm-core#3311](https://github.com/realm/realm-core/issues/3311), since v2.27.0-rc.3)

### Compatibility
* Realm Object Server: 3.21.0 or later.
* APIs are backwards compatible with all previous release of realm in the 2.x.y series.
* File format: Generates Realms with format v9 (Reads and upgrades all previous formats)

### Internal
* Updated to Object Store commit: 8cd7b40eb294c4292726a6215339742eea5107c9
* Updated to Realm Core v5.23.0
* Updated to Realm Sync v4.6.2


## 2.28.1 (2019-6-3)

### Enhancements
* None.

### Fixed
* A bug in instruction cache invalidation could lead to SIGBUS errors on RN Android. ([#2391](https://github.com/realm/realm-js/issues/2391), since v2.28.0)

### Compatibility
* Realm Object Server: 3.21.0 or later.
* APIs are backwards compatible with all previous release of realm in the 2.x.y series.
* File format: Generates Realms with format v9 (Reads and upgrades all previous formats)

### Internal
* None.


## 2.28.0 (2019-5-22)

### Enhancements
* Improve performance when using Chrome Debugging with React Native by adding caching and reducing the number of RPC calls required. Read-heavy workflows are as much as 10x faster. Write-heavy workflows will see a much smaller improvement, but also had a smaller performance hit to begin with. (Issue: [#491](https://github.com/realm/realm-js/issues/491), PR: [#2373](https://github.com/realm/realm-js/pull/2373)).
* Reduce bundle size for React Native apps. Thanks to @lebedev. ([#2241](https://github.com/realm/realm-js/pull/2241))
* Support 64 bit for React Native Android. ([#2221](https://github.com/realm/realm-js/issues/2221))

### Fixed
* Opening a query-based Realm using `new Realm` did not automatically add the required types to the schema when running in Chrome, resulting in errors when trying to manage subscriptions. (PR: [#2373](https://github.com/realm/realm-js/pull/2373), since v2.15.0).
* The Chrome debugger did not properly enforce read isolation, meaning that reading a property twice in a row could produce different values if another thread performed a write in between the reads. This was typically only relevant to synchronized Realms due to the lack of multithreading support in the supported Javascript environments. (PR: [#2373](https://github.com/realm/realm-js/pull/2373), since v1.0.0).
* The RPC server for Chrome debugging would sometimes deadlock if a notification fired at the same time as a Realm function which takes a callback was called. (PR: [#2373](https://github.com/realm/realm-js/pull/2373), since v1.0.0 in various forms).

### Compatibility
* Realm Object Server: 3.21.0 or later.
* APIs are backwards compatible with all previous release of realm in the 2.x.y series.
* File format: Generates Realms with format v9 (Reads and upgrades all previous formats)

### Internal
* None.


## 2.27.0 (2019-5-15)

NOTE: The minimum version of Realm Object Server has been increased to 3.21.0 and attempting to connect to older versions will produce protocol mismatch errors. Realm Cloud has already been upgraded to this version, and users using that do not need to worry about this.

Changes since v2.26.1 (including v2.27.0-rc.2 and v2.27.0-rc.3):

### Enhancements
* Add an optional parameter to the `SubscriptionOptions`: `inclusions` which is an array of linkingObjects properties. This tells subscriptions to include objects linked through these relationships as well (links and lists are already included by default). ([#2296](https://github.com/realm/realm-js/pull/2296)
* Added `Realm.Sync.localListenerRealms(regex)` to return the list of local Realms downloaded by the global notifier. ([realm-js-private#521](https://github.com/realm/realm-js-private/issues/521)).
* Encryption now uses hardware optimized functions, which significantly improves the performance of encrypted Realms. ([realm-core#3241](https://github.com/realm/realm-core/pull/3241))
* Improved query performance when using `in` queries. ([realm-core#3241](https://github.com/realm/realm-core/pull/3241))
* Improved query performance when querying integer properties with indexes, e.g. primary key properties. ([realm-core#3272](https://github.com/realm/realm-core/pull/3272))
* Improved write performance when writing changes to disk. ([realm-core#2927](https://github.com/realm/realm-core/pull/2927))

### Fixed
* Making a query that compares two integer properties could cause a segmentation fault in the server or x86 node apps. ([realm-core#3253](https://github.com/realm/realm-core/issues/3253))
* Fix an error in the calculation of the `transferable` value supplied to the progress callback. ([realm-sync#2695](https://github.com/realm/realm-sync/issues/2695), since v1.12.0)
* HTTP requests made by the Sync client now always include a `Host: header`, as required by HTTP/1.1, although its value will be empty if no value is specified by the application. ([realm-sync#2861](https://github.com/realm/realm-sync/pull/2861), since v1.0.0)
* Added `UpdateMode` type to support the three modes of `Realm.create()`. ([#2359](https://github.com/realm/realm-js/pull/2359), since v2.26.1)
* Fixed an issue where calling `user.logout()` would not revoke the refresh token on the server. ([#2348](https://github.com/realm/realm-js/pull/2348), since v2.24.0)
* Fixed types of the `level` argument passed to the callback provided to `Realm.Sync.setLogger`, it was a string type but actually a numeric value is passed. ([#2125](https://github.com/realm/realm-js/issues/2125), since v2.25.0)
* Avoid creating Realm instances on the sync worker thread. ([raas#1539](https://github.com/realm/raas/issues/1539) and [realm-object-store#793](https://github.com/realm/realm-object-store/pull/793))

### Compatibility
* Realm Object Server: 3.21.0 or later.
* APIs are backwards compatible with all previous release of realm in the 2.x.y series.
* File format: Generates Realms with format v9 (Reads and upgrades all previous formats).

### Internal
* Updated to Realm Core v5.19.1.
* Updated to Realm Sync v4.4.2.
* Updated to Object Store commit 3e48b69764c0a2aaaa7a3b947d6d0dae215f9a09.
* Building for node.js using Xcode 10.x supported.
* Fixed the Electron integration tests. ([#2286](https://github.com/realm/realm-js/pull/2286) and [#2320](https://github.com/realm/realm-js/pull/2320))
* Added `Realm.Sync.Adapter` implemetation.


## 2.27.0-rc.3 (2019-5-10)

NOTE: This release is only compatible with Realm Object Server 3.21.0 or later.

### Enhancements
* Add an optional parameter to the `SubscriptionOptions`: `inclusions` which is an array of linkingObjects properties. This tells subscriptions to include objects linked through these relationships as well (links and lists are already included by default). ([#2296](https://github.com/realm/realm-js/pull/2296)

### Fixed
* Making a query that compares two integer properties could cause a segmentation fault in the server or x86 node apps. ([realm-core#3253](https://github.com/realm/realm-core/issues/3253))
* Fix an error in the calculation of the downloadable_bytes value supplied to the progress callback. (See sync version 4.0.0)
* HTTP requests made by the Sync client now always include a `Host: header`, as required by HTTP/1.1, although its value will be empty if no value is specified by the application. (sync v4.2.0)
* The server no longer rejects subscriptions based on queries with distinct and/or limit clauses. (sync 4.2.0)
* A bug was fixed where if a user had `canCreate` but not `canUpdate` privileges on a class, the user would be able to create the object, but not actually set any meaningful values on that object, despite the rule that objects created within the same transaction can always be modified. (sync 4.2.0)

### Compatibility
* Realm Object Server: 3.21.0 or later.
* APIs are backwards compatible with all previous release of realm in the 2.x.y series.
* File format: Generates Realms with format v9 (Reads and upgrades all previous formats)

### Internal
* Updated to Realm Sync 4.4.2.
* Updated to Object Store commit b96cd7ae5ff531a94fd759bdef9a5bb9e329a332

## 2.27.0-rc.2 (2019-5-8)

### Enhancements
* Added `Realm.Sync.localListenerRealms(regex)` to return the list of local Realms downloaded by the global notifier. ([realm-js-private#521](https://github.com/realm/realm-js-private/issues/521)).
* Encryption now uses hardware optimized functions, which significantly improves the performance of encrypted Realms. ([realm-core#3241](https://github.com/realm/realm-core/pull/3241))
* Improved query performance when using `in` queries. ([realm-core#3241](https://github.com/realm/realm-core/pull/3241))
* Improved query performance when querying integer properties with indexes, e.g. primary key properties. ([realm-core#3272](https://github.com/realm/realm-core/pull/3272))
* Improved write performance when writing changes to disk. ([realm-core#2927](https://github.com/realm/realm-core/pull/2927))

### Fixed
* Added `UpdateMode` type. ([#2359](https://github.com/realm/realm-js/pull/2359), since v2.26.1)
* Fixed an issue where calling `user.logout()` would not revoke the refresh token on the server. ([#2348](https://github.com/realm/realm-js/pull/2348), since v2.24.0)
* Fixed types of the `level` argument passed to the callback provided to `Realm.Sync.setLogger`, it was a string type but actually a numeric value is passed. ([#2125](https://github.com/realm/realm-js/issues/2125), since v2.25.0)

### Compatibility
* Realm Object Server: 3.11.0 or later.
* APIs are backwards compatible with all previous release of realm in the 2.x.y series.
* File format: Generates Realms with format v9 (Reads and upgrades all previous formats)

### Internal
* Building for node.js using Xcode 10.x supported.
* Fixed the Electron integration tests. ([#2286](https://github.com/realm/realm-js/pull/2286) and [#2320](https://github.com/realm/realm-js/pull/2320))
* Added `Realm.Sync.Adapter` implemetation.
* Upgraded to Realm Core v5.19.1.
* Upgraded to Realm Sync v4.2.3.
* Upgraded to Object Store commit d4bda636dbfb3926898c6ad5bf7f91f72affeb8d.

## 2.26.1 (2019-4-12)

### Enhancements
* None.

### Fixed
* Fixed Xcode 10.2 Build Errors by providing `kJSTypeSymbol` for switch cases. ([#2305](https://github.com/realm/realm-js/issues/2305) and [#2246](https://github.com/realm/realm-js/issues/2246), since v2.25.0)

### Compatibility
* Realm Object Server: 3.11.0 or later.
* APIs are backwards compatible with all previous release of realm in the 2.x.y series.
* File format: Generates Realms with format v9 (Reads and upgrades all previous formats)

### Internal
* None.

## 2.26.0 (2019-4-4)

### Enhancements
* Add 4 new fields to `NamedSubscription` which reprents query-based subscriptions: `createdAt`, `updatedAt`, `expiresAt` and `timeToLive`. These make it possible to better reason about and control current subscriptions. ([#2266](https://github.com/realm/realm-js/issues/2266))
* Add the option of updating the query controlled by a subscription using either `Results.subscribe({name: 'name', update: true})` or the `NamedSubscription.query` property. ([#2266](https://github.com/realm/realm-js/issues/2266))
* Add the option of setting a time-to-live for subscriptions using either `Results.subscribe({name: 'name', timeToLive: <valueInMs>})` or the `NamedSubscription.timeToLive` property. ([#2266](https://github.com/realm/realm-js/issues/2266))
* Add `Realm.Results.description()` which returns a string representation of the query.
* Add support for defining mapped properties in the schema using `name: { type: 'int', mapTo: 'internalName' }`. In that case the mapped name is used internally in the underlying Realm file, while the property key is used for reading/writing the property as well as querying it.
* Add `RealmObject.addListener()`, `RealmObject.removeListener()`, and `RealmObject.removeAllListeners()` to set up and remove object-level notifications. ([#763](https://github.com/realm/realm-js/issues/763))
* Add a new `Realm.UpdateMode` enum with the values: `never`, `modified`, `all`. This replaces the current
  `Realm.create(type, properties, update)` with `Realm.create(type, properties, updateMode)`.
  `Realm.create(type, properties, 'modified')` is a new mode that only update existing properties that actually
  changed, while `Realm.create(type, properties, 'never')` is equal to `Realm.create(type, properties, false)` and
  `Realm.create(type, properties, 'all')` is equal to `Realm.create(type, properties, true)`.
  `Realm.create(type, properties, update)` is now deprecated. ([#2089](https://github.com/realm/realm-js/issues/2089))

### Fixed
* Fixed retrying authentication requests. The issue could be observed as "Cannot read property 'get' of undefined." errors being thrown when the authenticate requests were retried. ([#2297](https://github.com/realm/realm-js/issues/2297), since v2.24.0)
* Due to a rare race condition in some Android devices (including Samsung SM-T111), an app could crash hard. A workaround was introduced but never included in any releases. ([#1895](https://github.com/realm/realm-js/issues/1895), since v2.11.0)

### Compatibility
* Realm Object Server: 3.11.0 or later.
* APIs are backwards compatible with all previous release of realm in the 2.x.y series.
* File format: Generates Realms with format v9 (Reads and upgrades all previous formats)

### Internal
* Updated to Object Store commit: ab91c2bb4a915c0f159291f08caf1dc13e717573
* Fixed adding a property to an existing object schema using the internal `realm._updateSchema`. ([#2283](https://github.com/realm/realm-js/pull/2283), since v2.24.0)

## 2.25.0 (2019-3-12)

### Enhancements
* Added `Realm.Sync.setLogger()` to capture the sync client's log. ([#2125](https://github.com/realm/realm-js/issues/2125) and [realm-js-private#517](https://github.com/realm/realm-js-private/issues/517))

### Fixed
* Fixed broken user auth functions when running in electron. ([#2264](https://github.com/realm/realm-js/pull/2264), since v2.24.0)

### Compatibility
* Realm Object Server: 3.11.0 or later.
* APIs are backwards compatible with all previous release of realm in the 2.x.y series.
* File format: Generates Realms with format v9 (Reads and upgrades all previous formats)

### Internal
* Added `Realm.Sync.SyncConfiguration._sessionStopPolicy` for setting the behaviour of the sync session.
* Added `Realm.Sync._hasExistingSessions()` which returns `true` if Realm has a reference to any sync session regardless of its state. ([#2248](https://github.com/realm/realm-js/issues/2248))
* Implemented the integration tests using TypeScript.

## 2.24.0 (2019-2-27)

### Enhancements
* Add support for React Native v0.58. ([#2239](https://github.com/realm/realm-js/issues/2239))

### Fixed
* Fixed an assertion failure when using a synchronized Realm and an object was created after another object was created with an int primary key of `null`. ([#3227](https://github.com/realm/realm-core/pull/3227))
* When debugging with React Native, calling `Realm.open()` would crash since `Realm._asyncOpen()` was not available in the debugger. ([#2234](https://github.com/realm/realm-js/pull/2234), since v2.20.0)
* Added several missing functions to the Chrome debugging support library. ([#2242](https://github.com/realm/realm-js/pull/2242), since v2.2.19).
* Fixed incorrect results when reading data from Realm from within a callback function when debugging in Chrome. ([#2242](https://github.com/realm/realm-js/pull/2242)).
* Report the correct user agent to the sync server rather than always "RealmJS/Unknown". ([#2242](https://github.com/realm/realm-js/pull/2242), since v2.23.0).

### Compatibility
* Realm Object Server: 3.11.0 or later.
* APIs are backwards compatible with all previous release of realm in the 2.x.y series.
* File format: Generates Realms with format v9 (Reads and upgrades all previous formats)

### Internal
* Add integration tests running in various environments (Node.js on MacOS and Linux, React Native on iOS and Android & Electron main and renderer processes on Linux). Existing tests should eventually be migrated to this to ensure they pass in all relevant environments. ([#2227](https://github.com/realm/realm-js/pull/2227))
* Add the method `realm._updateSchema` to perform schema manipulation on an open Realm. Specifically creating an object schema and a property on an existing object schema are tested. It's undocumented as it's not fully tested and the API is subject to change. (partly solving [#2216](https://github.com/realm/realm-js/issues/2216))

## 2.23.0 (2019-2-1)

### Enhancements
* Added `Realm.copyBundledRealmFiles()` to TypeScript definitions. ([#2176](https://github.com/realm/realm-js/issues/2176))
* The parser now supports readable timestamps with a `T` separator in addition to the originally supported `@` separator. For example: `startDate > 1981-11-01T23:59:59:1`. ([realm/realm-core#3198](https://github.com/realm/realm-core/issues/3198))
* It is now possible to store Realms on Android external storage with React Native by using `Realm.Configuration.fifoFilesFallbackPath`. ([#2062](https://github.com/realm/realm-js/issues/2062))
* New global notifier API introduced though `Realm.Sync.addListener(config, event, callback)`. This also adds support for configuring the SSL connection. The old API `Realm.Sync.AddListener(serverUrl, adminUser, filterRegex, event, event, callback)` is deprecated. ([#2243](https://github.com/realm/realm-js/pull/2243))

### Fixed
* Realm initialized the filesystem when being imported instead of waiting for the first Realm to be opened. ([#2218] (https://github.com/realm/realm-js/issues/2218), since v2.22.0)
* Sync sessions for Realms which were closed while the session was paused would sometimes not be cleaned up correctly. ([realm/realm-object-store#766](https://github.com/realm/realm-object-store/pull/766), since v2.16.0)
* Querying Realm instances obtained from `Realm.Sync.Adapter` would sometimes pin the read transaction version, resulting in the file rapidly growing in size as further transactions were processed. ([realm/realm-object-store#766](https://github.com/realm/realm-object-store/pull/766), since v2.0.2)
* Realm initialized the filesystem when being imported instead of waiting for the first Realm to be opened. ([#2218] (https://github.com/realm/realm-js/issues/2218), since v2.22.0).

### Compatibility
* Realm Object Server: 3.11.0 or later.
* APIs are backwards compatible with all previous release of realm in the 2.x.y series.
* File format: Generates Realms with format v9 (Reads and upgrades all previous formats)

### Internal
* Upgraded to Object Store commit: 0f2f8347cb32afddef1753a018f70f65972a4679
* Upgraded to Realm Core v5.14.0.
* Upgraded to Realm Sync v3.15.0.
* Stopped including headers from developers JDK when building the Android native module. ([#2223](https://github.com/realm/realm-js/pull/2223))

## 2.22.0 (2019-1-10)

This release contains all changes from v2.22.0-beta.1 to v2.22.0-beta.2.

### Enhancements
* Calling `Realm.Sync.User.createConfiguration()` now supports a relative URL which will use the Authentication server as base url. ([#1981](https://github.com/realm/realm-js/issues/1981))
* Updated React Native Android Builds to use Android Build Tools 3.2.1. ([#2103](https://github.com/realm/realm-js/issues/2103))
* Improved performance and memory usage of `Realm.Sync.Adapter`. ([realm/realm-js-private#501](https://github.com/realm/realm-js-private/pull/501))
* When an invalid/corrupt Realm file is opened, the error message will now contain the file name. ([realm/realm-core#3203](https://github.com/realm/realm-core/pull/3203))

### Fixed
* `Realm.Sync.User.createConfiguration()` created an extra `:` if no port was defined.  ([#1980](https://github.com/realm/realm-js/issues/1980), since v2.8.0)
* A slower fallback solution for system which does not support `posix_fallocate()`.
* Fixed building on Android. ([#2189](https://github.com/realm/realm-js/issues/2189), since v2.22.0-beta.2)
* Fix an occasional crash due to an uncaught `realm::IncorrectThreadException` when a client reset error occurs. ([#2193]()https://github.com/realm/realm-js/pull/2193)
* When a sync worker is called with no arguments, a runtime error can occur. Thanks to @radovanstevanovic. ([#2195](https://github.com/realm/realm-js/pull/2195), since v2.2.2)
* Fix an occasional crash due to an uncaught `realm::IncorrectThreadException` when a client reset error occurs. ([#2193](https://github.com/realm/realm-js/pull/2193))
* A crash bug could be triggered in some situations by creating, deleting, then recreating tables with primary keys. This could be seen observed as a crash with the message `Row index out of range.` ([realm/realm-sync#2651](https://github.com/realm/realm-sync/issues/2651), since v2.0.0)

### Compatibility
* Realm Object Server: 3.11.0 or later.
* APIs are backwards compatible with all previous release of realm in the 2.x.y series.
* File format: Generates Realms with format v9 (Reads and upgrades all previous formats)

### Internal
* Upgraded to Realm Core v5.12.7.
* Upgraded to Realm Sync v3.14.12.
* Upgraded to https://github.com/nlohmann/json 3.4

## 2.22.0-beta.2 (2018-12-22)

### Enhancements
* Improved performance and memory usage of `Realm.Sync.Adapter`.

### Compatibility
* Realm Object Server: 3.11.0 or later.
* APIs are backwards compatible with all previous release of realm in the 2.x.y series.
* File format: Generates Realms with format v9 (Reads and upgrades all previous formats)

### Internal
* Upgraded to https://github.com/nlohmann/json 3.4

## 2.22.0-beta.1 (2018-12-15)

### Enhancements
* Calling `Realm.Sync.User.createConfiguration()` now supports a relative URL which will use the Authentication server as base url. ([#1981](https://github.com/realm/realm-js/issues/1981))
* Updated React Native Android Builds to use Android Build Tools 3.2.1. ([#2103](https://github.com/realm/realm-js/issues/2103))

### Fixed
* `Realm.Sync.User.createConfiguration()` creating an extra `:` if no port was defined.  ([#1980](https://github.com/realm/realm-js/issues/1980), since v2.8.0)
* A slower fallback solution for system which does not support `posix_fallocate()`.

### Compatibility
* Realm Object Server: 3.11.0 or later.
* APIs are backwards compatible with all previous release of realm in the 2.x.y series.
* File format: Generates Realms with format v9 (Reads and upgrades all previous formats)

### Internal
* Upgraded to Realm Core v5.12.6 (`posix_fallocate()` fallback).
* Upgraded to Realm Sync v3.14.6.


## 2.21.1 (2018-12-13)

### Enhancements
* None.

### Fixed
* ReactNative for Android no longer uses deprecated methods and can build using Gradle 5.0 and above. ([#1995](https://github.com/realm/realm-js/issues/1995))
* A bug caused loading the binary component of the SDK to hang on Windows. ([#2169](https://github.com/realm/realm-js/issues/2169), since v2.21.0)
* Fix occasional `FATAL ERROR: v8::String::Cast Could not convert to string` crashes when reading a property from a Realm object. ([#2172](https://github.com/realm/realm-js/pull/2172), since v2.19.0)
* Reverted support for `n` as it prevents users to include Realm in iOS apps. We restore the old behaviour as a temporary solution, and we will reenable support of `n` in the near future. ([#2099](https://github.com/realm/realm-js/issues/2099), since v2.19.0-rc.5)

### Compatibility
* Realm Object Server: 3.11.0 or later.
* APIs are backwards compatible with all previous release of realm in the 2.x.y series.
* File format: Generates Realms with format v9 (Reads and upgrades all previous formats)

### Internal
* Upgraded to Realm Core v5.12.5 (hanging on Windows).
* Upgraded to Realm Sync v3.14.3.

## 2.21.0 (2018-12-3)

### Enhancements
* Adds support for `Realm.Sync.reconnect()` that  will attempt to reconnect to the server immediately if the device has been offline.

### Fixed
* Fixed a bug that prevented admin token users from being properly deserialized when calling `User.deserialize`. ([#2155](https://github.com/realm/realm-js/issues/2155), since v2.16.0)
* `_initializeSyncManager` missing when debugging React Native in Chrome. Resulted in messages like `realmConstructor.Sync._initializeSyncManager is not a function` ([#2128](https://github.com/realm/realm-js/issues/2128), since v2.20.0)
* The `LIMIT` predicate on query-based sync Realms will now be evaluated after the permission check instead of before. Sometimes the predicates would not get all the objects matched.
* An index out of range error in query-based sync is fixed. The bug would manifest itself with a `list ndx out of range` assertion.
* If encryption was enabled, decrypted pages were not released until the file was closed, causing excessive usage of memory.

### Compatibility
* Realm Object Server: 3.11.0 or later.
* APIs are backwards compatible with all previous release of realm in the 2.x.y series.
* File format: Generates Realms with format v9 (Reads and upgrades all previous formats)

 ### Internal
* Upgraded to Realm Core v5.12.3 (releasing decrypted pages).
* Upgraded to Realm Sync v3.14.1 (`LIMIT` and out-of-range).

## 2.20.1 (2018-11-28)

### Enhancements
* None.

### Fixed
* Using methods only available for Query-based Realms now throw a better error message if called on the wrong Realm file type. ([#2151](https://github.com/realm/realm-js/pull/2151))

### Compatibility
* Realm Object Server: 3.11.0 or later.
* APIs are backwards compatible with all previous release of realm in the 2.x.y series.
* File format: Generates Realms with format v9 (Reads and upgrades all previous formats)

 ### Internal
* None.

## 2.20.0 (2018-11-22)

### Enhancements
* Adds support for setting a custom User-Agent string using `Realm.Sync.setUserAgent(...)`. This string will be sent to the server when creating a connection. ([#2102](https://github.com/realm/realm-js/issues/2102))
* Adds support for uploading and downloading changes using `Realm.Sync.Session.uploadAllLocalChanges(timeout)` and `Realm.Sync.Session.downloadAllRemoteChanges(timeout)`. ([#2122](https://github.com/realm/realm-js/issues/2122))

### Fixed
* Tokens are refreshed ahead of time. If the lifetime of the token is lower than the threshold for refreshing it will cause the client to continously refresh, spamming the server with refresh requests. A lower bound of 10 seconds has been introduced. ([#2115](https://github.com/realm/realm-js/issues/2115), since v1.0.2)
* Prevent automatic token refreshes for Realms that have been closed. Previously, these could have resulted in obscure `Unhandled session token refresh error` messages in the logs that were benign. ([#2119](https://github.com/realm/realm-js/pull/2119))
* When trying to debug, users could experience a crash with the message `this._constructor is not a function`.  (https://github.com/realm/realm-js/issues/491#issuecomment-438688937, since v2.19.0-rc.4)
* Check the correct name when automatically adding the permission object schemas to the schema for query-based sync realms so that defining types with the same name works correctly. ([#2121](https://github.com/realm/realm-js/pull/2121), since 2.15.0)
* Fixes a bug where the JS engine might garbage collect an object prematurely leading to a native crash. ([#496](https://github.com/realm/realm-js-private/issues/496), since v2.19.0)

### Compatibility
* Realm Object Server: 3.11.0 or later.
* APIs are backwards compatible with all previous release of realm in the 2.x.y series.
* File format: Generates Realms with format v9 (Reads and upgrades all previous formats)

### Internal
* Upgrades to Object Store commit: 66eea3994f598a388a775b93acb1c13603cc65c3
* Aligns better with Node 10 by not using deprecated calls. ([#2107](https://github.com/realm/realm-js/issues/2107), since v2.19.0)

## 2.19.1 (2018-11-15)

### Enhancements
* None.

### Fixed
* The Typescript definition for `Realm.Permissions.Permission` did not have the correct `role` property defined. This could result in compilation errors like this `error TS2339: Property 'role' does not exist on type 'Permission'`. ([#2106](https://github.com/realm/realm-js/pull/2106), since v2.3.0.)
* Removes calls to `new Buffer()` as this is deprecated with Node 10. ([#2107](https://github.com/realm/realm-js/issues/2107), since v2.19.0)
* Updates the type definitions to be explicit that the return type of the generics `Realm.objects<T>`, `Realm.objectForPrimaryKey<T>`, etc. is an intersection of `T & Realm.Object`. ([#1838](https://github.com/realm/realm-js/issues/1838))
* A set of bugs that could lead to bad changesets have been fixed. An example of error message is `Failed to parse, or apply received changeset: ndx out of range`. (Fixed by Realm Sync v3.13.3)

### Compatibility
* Realm Object Server: 3.11.0 or later.
* APIs are backwards compatible with all previous release of realm in the 2.x.y series.
* File format: Generates Realms with format v9 (Reads and upgrades all previous formats)

 ### Internal
* Introduces 100 ms delay before submitting analytics so that an app may disable it after importing Realm. ([#2108](https://github.com/realm/realm-js/pull/2108))
* Distinguish between node.js and electron in the `BindingType` field when submitting analytics. ([#2108](https://github.com/realm/realm-js/pull/2108))
* Adds a package to compute the Windows analytics identifier rather than returning `null` which likely accounts for the disproportionally large number of unique Windows users. ([#2108](https://github.com/realm/realm-js/pull/2108))
* Upgrades to Realm Core v5.12.1.
* Upgrades to Realm Sync v3.13.4.

## 2.19.0 (2018-11-8)

This release contains all changes from v2.19.0-rc.1 to v2.19.0-rc.5.

### Enhancements
* Adds `SyncConfig.customQueryBasedSyncIdentifier` to allow customizing the identifier appended to the Realm path when opening a query based Realm. This identifier is used to distinguish between query based Realms opened on different devices and by default Realm builds it as a combination of a user's id and a random string, allowing the same user to subscribe to different queries on different devices. In very rare cases, you may want to share query based Realms between devices and specifying the `customQueryBasedSyncIdentifier` allows you to do that.
* Adds `Realm.subscriptions()` to query active query-based sync subscriptions. This method is in beta and might change in future releases. ([#2052](https://github.com/realm/realm-js/issues/2052))
* Adds `Realm.unsubscribe()` to unsubscribe by name an active query-based sync subscription. This method is in beta and might change in future releases. ([#2052](https://github.com/realm/realm-js/issues/2052))
* Improves the proactive token refresh mechanism to make several attempts to refresh the token before it expires and to also ensure that there is only one ongoing refresh timer for a combination of user and realm path. Previously it was possible to end up in a situation where many redundant refreshes were scheduled for the same Realm. ([#2071](https://github.com/realm/realm-js/pull/2071))
* A more meaningful exception will be thrown when trying to refresh the access token for a Realm with an invalid url. Previously, trying to connect to a Realm with an url that lacks the path component (e.g. `realm://foo.com`) would result in errors like `Cannot read property ‘token_data’ of undefined`. Instead, now we'll print out the Realm url and provide a more meaningful exception message. ([#ROS-1310](https://github.com/realm/realm-object-server-private/issues/1310))
* Adds support for Node 10. Pre-gyp'ed binaries are available for Node 6, 8, and 10. ([#1813](https://github.com/realm/realm-js/issues/1813) and [#2087](https://github.com/realm/realm-js/issues/2087))
* Building for iOS can now use the `n` node version manager. Thanks to @SandyChapman! ([#2078](https://github.com/realm/realm-js/pull/2078))

### Fixed
* Fixes the TypeScript definitions for `User.login` to make it explicit in which cases a promise  and in which a `User` is returned. ([#2050](https://github.com/realm/realm-js/pull/2050), since 2.16.0).
* Fixes the exception being thrown when using the deprecated `User.registerWithProvider` API and not providing a value for `userInfo`. ([#2050](https://github.com/realm/realm-js/pull/2050), since 2.16.0).
* Fixes the signature of `user.logout` to return a `Promise<void>` rather than `void`. It has always done asynchronous work, but previously, it was impossible to be notified that the call has completed. Since that is now possible, the superfluous `User is logged out` message printed in the console upon logout has been removed. ([#2071](https://github.com/realm/realm-js/pull/2071), since v2.3.0)
* Fixes opening query-based Realms with a dynamic schema. Previously the schema would always contain only the types present when the Realm was first added and not any types added later. ([#2077](https://github.com/realm/realm-js/pull/2077), since v2.3.0)

### Compatibility
* Realm Object Server: 3.11.0 or later.
* APIs are backwards compatible with all previous release of realm in the 2.x.y series.
* File format: Generates Realms with format v9 (Reads and upgrades all previous formats)

 ### Internal
* Upgrades to Realm Core v5.12.0.
* Upgrades to Realm Sync v3.13.1.
* Updates to `package.json` and `README.md`. Thanks to @hyandell.

## 2.19.0-rc.5 (2018-11-7)

### Enhancements
* A more meaningful exception will be thrown when trying to refresh the access token for a Realm with an invalid url. Previously, trying to connect to a Realm with a url that lacks the path component (e.g. `realm://foo.com`) would result in errors like `Cannot read property ‘token_data’ of undefined`. Instead, now we'll print out the Realm url and provide a more meaningful exception message. ([#ROS-1310](https://github.com/realm/realm-object-server-private/issues/1310), since v1.0.2)
* Adds support for Node 10. Pre-gyp'ed binaries are available for Node 6, 8, and 10. ([#1813](https://github.com/realm/realm-js/issues/1813) and [#2087](https://github.com/realm/realm-js/issues/2087))

### Fixed
* None.

### Compatibility
* Realm Object Server: 3.11.0 or later.
* APIs are backwards compatible with all previous release of realm in the 2.x.y series.
* File format: Generates Realms with format v9 (Reads and upgrades all previous formats)

 ### Internal
* Building for iOS can now use the `n` node version manager. Thanks to @SandyChapman! ([#2078](https://github.com/realm/realm-js/pull/2078))
* Upgrading to Realm Core v5.12.0.
* Upgrading to Realm Sync v3.13.1.

## 2.19.0-rc.4 (2018-10-17)

### Enhancements
* None.

### Fixed
* Fixed an incorrect property name returned from `Realm.subscriptions()`. (since v2.19.0-rc.2)
* Fixed opening query-based Realms with a dynamic schema. Previously the schema would always contain only the types present when the Realm was first added and not any types added later. (since v2.3.0)

### Compatibility
* Realm Object Server: 3.11.0 or later.
* APIs are backwards compatible with all previous release of realm in the 2.x.y series.
* File format: Generates Realms with format v9 (Reads and upgrades all previous formats)

 ### Internal
* Updates to `package.json` and `README.md`. Thanks to @hyandell.

## 2.19.0-rc.3 (2018-10-16)

### Enhancements
* Improved the proactive token refresh mechanism to make several attempts to refresh the token before it expires and to also ensure that there is only one ongoing refresh timer for a combination of user and realm path. Previously it was possible to end up in a situation where many redundant refreshes were scheduled for the same Realm. ([#2071](https://github.com/realm/realm-js/pull/2071), since v1.0.2)

### Fixes
* Fixed the signature of `user.logout` to return a `Promise<void>` rather than `void`. It has always done asynchronous work, but previously, it was impossible to be notified that the call has completed. Since that is now possible, the superfluous "User is logged out" message printed in the console upon logout has been removed. ([#2071](https://github.com/realm/realm-js/pull/2071), since v2.3.0)

### Compatibility
* Realm Object Server: 3.11.0 or later.
* APIs are backwards compatible with all previous release of realm in the 2.x.y series.
* File format: Generates Realms with format v9 (Reads and upgrades all previous formats).

### Internal
* None.

## 2.19.0-rc.2 (2018-10-10)

### Enhancements
* Added `Realm.subscriptions()` to query active query-based sync subscriptions. This method is in beta and might change in future releases. ([#2052](https://github.com/realm/realm-js/issues/2052))
* Added `Realm.unsubscribe()` to unsubscribe by name an active query-based sync subscription. This method is in beta and might change in future releases. ([#2052](https://github.com/realm/realm-js/issues/2052))

### Fixed
* None.

### Compatibility
* File format: ver. 9 (upgrades automatically from previous formats)
* Realm Object Server: 3.11.0 or later.
* APIs are backwards compatible with all previous release of realm in the 2.x.y series.

 ### Internal
* None.

## 2.19.0-rc.1 (2018-10-9)

### Enhancements
* Added `SyncConfig.customQueryBasedSyncIdentifier` to allow customizing the identifier appended to the realm path when opening a query based Realm. This identifier is used to distinguish between query based Realms opened on different devices and by default Realm builds it as a combination of a user's id and a random string, allowing the same user to subscribe to different queries on different devices. In very rare cases, you may want to share query based Realms between devices and specifying the `customQueryBasedSyncIdentifier` allows you to do that.

### Fixed
* Fixed the typescript definitions for `User.login` to make it explicit in which cases a promise is returned and in which - a `User`. ([#2050](https://github.com/realm/realm-js/pull/2050), since 2.16.0).
* Fixed an exception being thrown when using the deprecated `User.registerWithProvider` API and not providing a value for `userInfo`. ([#2050](https://github.com/realm/realm-js/pull/2050), since 2.16.0).

### Compatibility
* File format: ver. 9 (upgrades automatically from previous formats)
* Realm Object Server: 3.11.0 or later.
* APIs are backwards compatible with all previous release of realm in the 2.x.y series.

 ### Internal
* None.

## 2.18.0 (2018-10-4)

## Enhancements
* Added support for finding Realm-level permissions in Query-based Realms using `realm.getPermissions()`. ([#2036](https://github.com/realm/realm-js/pull/2036))
* Added support for finding Class-level permissions in Query-based Realms using `realm.getPermissions(className)`. ([#2036](https://github.com/realm/realm-js/pull/2036))
* Added `Realm.Permissions.Realm.findOrCreate(roleName)` and `Realm.Permissions.Class.findOrCreate(roleName)` which makes it easier to find or create permissions for a given role when using query-based Realms. ([#2036](https://github.com/realm/realm-js/pull/2036))

### Fixes
* Allow `Realm.deleteFile` to be used with a sync configuration. Previously, only local Realms could be deleted with this API and the `sync` property on the configuration would be ignored. ([#2045](https://github.com/realm/realm-js/pull/2045), since v1.0.0)

### Compatibility
* File format: ver. 9 (upgrades automatically from previous formats)
* Realm Object Server: 3.11.0 or later.
* APIs are backwards compatible with all previous release of realm in the 2.x.y series.

 ### Internal
* None.

## 2.17.0 (2018-9-28)

## Enhancements
* None.

### Fixes
* None.

### Compatibility
* File format: ver. 9 (upgrades automatically from previous formats)
* You will need to upgrade your Realm Object Server to at least version 3.11.0 or use [Realm Cloud](https://cloud.realm.io).
If you try to connect to a ROS v3.10.x or previous, you will see an error like `Wrong protocol version in Sync HTTP request, client protocol version = 25, server protocol version = 24`.
* APIs are backwards compatible with all previous release of realm in the 2.x.y series.

 ### Internal
* None.

## 2.17.0-rc.1 (2018-9-25)

### Enhancements
* When using a synced Realm where you only receive updates from the server and never update the realm locally, the client will now report download progress to the server such that it can compact files on the server. This enhancement doesn't affect the client.

### Compatibility
* File format: ver. 9 (upgrades automatically from previous formats)
* You will need to upgrade your Realm Object Server to at least version 3.11.0 or use [Realm Cloud](https://cloud.realm.io).
If you try to connect to a ROS v3.10.x or previous, you will see an error like `Wrong protocol version in Sync HTTP request, client protocol version = 25, server protocol version = 24`.
* APIs are backwards compatible with all previous release of realm in the 2.x.y series.

### Internal
* Upgraded to Realm Core v5.11.1.
* Upgraded to Realm Sync v3.10.0 (with new protocol version 25).


## 2.16.2 (2018-9-25)

## Enhancements
* None.

### Fixes
* Fixed a bug where logging in using an admin token returned a promise. The correct behavior is to be synchronous. (related to [#2037](https://github.com/realm/realm-js/issues/2037), since v2.16.1)

### Compatibility
* File format: ver. 9 (upgrades automatically from previous formats)
* Realm Object Server: 3.0.0 or later.
* APIs are backwards compatible with all previous release of realm in the 2.x.y series.

### Internal
* None.

## 2.16.1 (2018-9-21)

## Enhancements
* None.

### Fixes
* Fixed a bug in creating credentials using an admin token. The app would stop saying `then()` is not a function. ([#2037](https://github.com/realm/realm-js/issues/2037), since v2.16.0-rc.2)

### Compatibility
* File format: ver. 9 (upgrades automatically from previous formats)
* Realm Object Server: 3.0.0 or later.
* APIs are backwards compatible with all previous release of realm in the 2.x.y series.

### Internal
* None.

## 2.16.0 (2018-9-19)

### Enhancements
* Added support for [ASDF](https://github.com/asdf-vm/asdf-nodejs) nodejs shims. Thanks to @breezeight! ([#2031](https://github.com/realm/realm-js/issues/2031))

### Bug fixes
* Fixed the type definition for `Realm.Permissions.User`. Thanks to @apperside! ([#2012](https://github.com/realm/realm-js/issues/2012), since v2.3.0-beta.2)
* When adding a schema definition (e.g. `let config = user.createConfiguration(); config.schema = [Dog, Person]`) the permission schema would be removed, resulting in an `unknown object type __Permission` if using query based Realm. ([#2017](https://github.com/realm/realm-js/issues/2017), since v2.3.0).
* As part of including the permission schema implicitly when using query based Realm, the schema `Realm.Permissions.Realm` was missing, which may break any query including it. ([#2016](https://github.com/realm/realm-js/issues/2016), since v2.3.0)
* Fixed the type definition for `Realm.getPrivileges()`, `Realm.getPrivileges(className)` and `Realm.getPrivileges(object)`. ([#2030](https://github.com/realm/realm-js/pull/2030), since v2.2.14)

### Enhancements
* None

### Compatibility
* Realm Object Server: 3.0.0 or later
* File format: ver 9. (upgrades from previous formats automatically)


## 2.16.0-rc.2 (2018-9-14)

### Breaking changes
* None.

### Enhancements
* The authentication API has been completely revamped. ([#2002](https://github.com/realm/realm-js/pull/2002))
  * The following methods have been deprecated and will be removed at a next major version:
    * `Realm.Sync.User.login`
    * `Realm.Sync.User.register`
    * `Realm.Sync.User.authenticate`
    * `Realm.Sync.User.registerWithProvider`
    * `Realm.Sync.User.adminUser`
  * A new `Realm.Sync.User.login` method has been added that accepts the server url and a credentials object.
  * A new class - `Realm.Sync.Credentials` has been added that contains factory methods to create credentials with all supported providers.
  * Here are some examples on how to transform your old code to use the new API:

  | Old                                                                                                                                                                                                  | New                                                                                                                                                                                                                                                        |
  | ---------------------------------------------------------------------------------------------------------------------------------------------------------------------------------------------------- | ---------------------------------------------------------------------------------------------------------------------------------------------------------------------------------------------------------------------------------------------------------- |
  | `const user = await Realm.Sync.User.login(serverUrl, 'username', 'password');`                                                                                                                       | `const credentials = Realm.Sync.Credentials.usernamePassword('username', 'password');`<br/> `const user = await Realm.Sync.User.login(serverUrl, credentials);`                                                                                            |
  | `const jwtToken = 'acc3ssT0ken...';`<br>`const user = await Realm.Sync.User.registerWithProvider(serverUrl, 'jwt', jwtToken);`                                                                       | `const jwtToken = 'acc3ssT0ken...';`<br>`const credentials = Realm.Sync.Credentials.jwt(jwtToken);`<br>`const user = await Realm.Sync.User.login(serverUrl, credentials);`                                                                                 |
  | `const customToken = 'acc3ssT0ken...';`<br>`const userInfo = { someValue: true };`<br>`const user = await Realm.Sync.User.registerWithProvider(serverUrl, 'custom/fooauth', customToken, userInfo);` | `const customToken = 'acc3ssT0ken...';`<br>`const userInfo = { someValue: true };`<br>`const credentials = Realm.Sync.Credentials.custom('custom/fooauth', customToken, userInfo);`<br>`const user = await Realm.Sync.User.login(serverUrl, credentials);` |
* Exposed `Realm.Sync.User.serialize()` to create a persistable representation of a user instance, as well as `Realm.Sync.User.deserialize()` to later inflate a `User` instance that can be used to connect to Realm Object Server and open synchronized Realms. ([#1276](https://github.com/realm/realm-js/issues/1276))
* Added `Realm.Sync.Session.pause()` and `Realm.Sync.Session.resume()` to allow controlling when to sync data. ([#2014](https://github.com/realm/realm-js/issues/2014))
* Added support for `LIMIT` in queries to restrict the size of the results set. This is in particular useful for query-based synced Realms. An example of the syntax is `age >= 20 LIMIT(2)`. ([#2008](https://github.com/realm/realm-js/pull/2008))

### Bug fixes
* Fixed the type definition for `User.authenticate()`. ([#2000](https://github.com/realm/realm-js/pull/2000), since v2.2.0)
* Added `Realm.Sync.Subscription.removeAllListeners()` to the `Subscription` proxy class used when debugging a React Native app. ([#474](https://github.com/realm/realm-js-private/issues/474), since v2.3.2)
* Fixed a memory corruption in `writeCopyTo()` when using encryption. This could be experienced as: `Error: Unable to open a realm at path ...`. Thanks to @mandrigin! ([#1748](https://github.com/realm/realm-js/issues/1748), since v2.3.4)
* Fixed the type definitions for `Session.addConnectionNotification()` and `Session.removeConnectionNotification()`. Thanks to @gabro! ([#2003](https://github.com/realm/realm-js/pull/2003), since v2.15.0)
* Removed a false negative warning when using `User.createConfiguration()`. ([#1989](https://github.com/realm/realm-js/issues/1989), since v2.15.3)
* Fixed a bug where `Realm.write()` crashed with segmentation fault when trying to insert a record without providing values for the properties that are optional in the schema. ([#479](https://github.com/realm/realm-js-private/issues/479), since v2.15.3)

### Compatibility
* Realm Object Server: 3.0.0 or later
* File format: ver 9. (upgrades from previous formats automatically)

### Internal
* Upgraded to Realm Core v5.10.0.
* Upgraded to Realm Sync v3.9.9.


## 2.15.3 (2018-8-24)

### Compatibility
* Sync protocol: 24
* Server-side history format: 4
* File format: 9
* Realm Object Server: 3.0.0 or later

### Breaking changes
* None.

### Enhancements
* None.

### Bug fixes
* Fixed a bug if `fullSynchronization` is not defined in the configuration used for opening a synced Realm. This could lead to an exception when opening a synced Realm (#1989).

### Internal
* Realm Core v5.7.2.
* Realm Sync v3.9.1.

## 2.15.2 (2018-8-24)

### Compatibility
* Sync protocol: 24
* Server-side history format: 4
* File format: 9
* Realm Object Server: 3.0.0 or later

### Breaking changes
* None.

### Enhancements
* None.

### Bug fixes
* Fixed a bug that would cause the Global Notifier to crash with the following error message: `A schema version must be specified when the schema is specified`.

### Internal
* Realm Core v5.7.2.
* Realm Sync v3.9.1.

## 2.15.0 (2018-8-24)

### Compatibility
* Sync protocol: 24
* Server-side history format: 4
* File format: 9
* Realm Object Server: 3.0.0 or later

### Breaking changes
* None.

### Enhancements
* [Sync] Added `Realm.Sync.ConnectionState` representing the states a connection to the server can be in.
* [Sync] Added support for `Session.addConnectionNotification()` and `Session.removeConnectionNotification`.
* [Sync] Added `Session.connectionState`.
* [Sync] Added `Session.isConnected()`.
* [Sync] Added a check to prevent the case where query-based sync is opened without a schema. It is not possible to deduce the schema, and subscribing to a query-based sync will lead to an error if no schema is defined (#1976).

### Bug fixes
* React Native for Android now supports the Android Gradle Plugin 3.0 (#1742).
* [Sync] Fixed a crash in subscription listeners (#1926).
* [Sync] Classes used by the Object-level permission system are now automatically part of the schema for Query-based Realms (#1966).
* [Sync] Fixed distinct queries with query-based sync (broken since v2.11.0).
* Support parallel run of multiple iOS builds with React Native on the same CI machine (contributed by @mandrigin).
* [Sync] Fixed a bug in the client where a session was not properly discarded after a deactivation process ending with the reception of an ERROR message. When this happened, it would lead to corruption of the client's internal data structures.

### Internal
* Updated to Object Store commit: 97fd03819f398b3c81c8b007feaca8636629050b
* Updated external packages with help from `npm audit`.
* Upgraded to Realm Sync v3.9.1 (to match the devtoolset-6 upgrade).
* Upgraded to devtoolset-6 on Centos for Linux builds.


## 2.14.2 (2018-8-8)

### Compatibility
* Sync protocol: 24
* Server-side history format: 4
* File format: 9
* Realm Object Server: 3.0.0 or later

### Breaking changes
* None.

### Enhancements
* None.

### Bug fixes
* [Sync] Fixed a potential memory corruption.

### Internal
* Realm Core v5.7.2.
* Upgraded to Realm Sync v3.8.8.


## 2.14.1 (2018-8-7)

### Compatibility
* Sync protocol: 24
* Server-side history format: 4
* File format: 9
* Realm Object Server: 3.0.0 or later

### Breaking changes
* None.

### Enhancements
* None.

### Bug fixes
* [Sync] The schema definition for `permissionsSchema.Class` defined a `class_name` property instead of `name` (#1942).

### Internal
* Upgraded to Realm Core v5.7.2.
* Upgraded to Realm Sync v3.8.7.

## 2.14.0 (2018-7-24)

### Compatibility
* Sync protocol: 24
* Server-side history format: 4
* File format: 9
* Realm Object Server: 3.0.0 or later

### Breaking changes
* None.

### Enhancements
* None.

### Bug fixes
* [Sync] Various bugfixes.

### Internal
* Upgraded to Realm Core v5.7.2.
* Upgraded to Realm Sync v3.8.3.

## 2.13.0 (2018-7-12)

### Compatibility
* Sync protocol: 24
* Server-side history format: 4
* File format: 9
* Realm Object Server: 3.0.0 or later

### Breaking changes
* None.

### Enhancements
* [Sync] Improved performance of changeset parsing.

### Bug fixes
* [Sync] Fixed a bug in the build system which prevented OpenSSL to be linked (#1864)
* Fixed a bug in RN Android which prevented apps to specify `minSdkVersion`, etc. (#1914).

### Internal
* Upgraded to Realm Core v5.7.1.
* Upgraded to Realm Sync v3.8.0.


## 2.12.0 (2018-7-3)

### Compatibility
* Sync protocol: 24
* Server-side history format: 4
* File format: 9
* Realm Object Server: 3.0.0 or later

### Breaking changes
* None.

### Enhancements
* Improved performance of creating objects with string primary keys.
* Improved memory management to allow larger transactions.
* Improved performance of `realm.create()` when running in node.

### Bug fixes
* Fixed a bug which caused RN Android to fail loading (#1904).

### Internal
* Upgraded to Realm Core v5.6.5.
* Upgraded to Realm Sync v3.7.0.


## 2.11.0 (2018-6-28)

### Compatibility
* Sync protocol: 24
* Server-side history format: 4
* File format: 9
* Realm Object Server: 3.0.0 or later

### Breaking changes
* None.

### Enhancements
* Improved performance for devices which can support large address spaces.
* [Sync] Exposed custom HTTP headers in `Realm.Configuration` (#1897).
* Improved performance of `Realm.compact()`.

### Bug fixes
* [RN Android] Ported workaround for crashes in `memmove`/`memcpy` on some old Android devices (#1163 and #1895).

### Internal
* Upgraded to Realm Core v5.6.3.
* Upgraded to Realm Sync v3.5.8.
* Added properties of `Realm.Sync.User` to debugger support.
* Fixed class names in API documentation (wrong names were introduced in v2.6.0).
* Added prebuilding for Electron v2.0 (**Electron is not supported**).


## 2.10.0 (2018-6-19)

### Compatibility
* Sync protocol: 24
* Server-side history format: 4
* File format: 9
* Realm Object Server: 3.0.0 or later

### Breaking changes
* None.

### Enhancements
* Added `Realm.createTemplateObject(objectSchema)` (#1870).

### Bug fixes
* [Sync] Fixed a bug which could potentially flood Realm Object Server with PING messages.

### Internal
* Upgraded to Realm Sync v3.5.6.
* Realm Core v5.6.2.


## 2.9.0 (2018-6-19)

### Compatibility
* Sync protocol: 24
* Server-side history format: 4
* File format: 9
* Realm Object Server: 3.0.0 or later

### Breaking changes
* None.

### Enhancements
* Added support for compacting synchronized Realms and allowed setting the `shouldCompactOnLaunch` config property for them.

### Bug fixes
* Fix incorrect documentation of the `shouldCompactOnLaunch` parameters.

### Internal
* Realm Core v5.6.2.
* Realm Sync v3.5.5.


## 2.8.5 (2018-6-18)

### Compatibility
* Sync protocol: 24
* Server-side history format: 4
* File format: 9
* Realm Object Server: 3.0.0 or later

### Breaking changes
* None.

### Enhancements
* None.

### Bug fixes
* [Sync] Fixed a bug that could result in a crash with the message "bad changeset error".

### Internal
* Upgraded to Realm Sync v3.5.5.
* Realm Core v5.6.2.


## 2.8.4 (2018-6-15)

### Compatibility
* Sync protocol: 24
* Server-side history format: 4
* File format: 9
* Realm Object Server: 3.0.0 or later

### Breaking changes
* None.

### Enhancements
* None.

### Bug fixes
* Fixed a potential corruption.

### Internal
* Upgraded to Realm Core v5.6.2.
* Upgraded to Realm Sync v3.5.4.


## 2.8.3 (2018-6-13)

### Compatibility
* Sync protocol: 24
* Server-side history format: 4
* File format: 9
* Realm Object Server: 3.0.0 or later

### Breaking changes
* None.

### Enhancements
* None.

### Bug fixes
* Fixed a bug in how arrays of primitive types are represented. The bug prevented a schema from one Realm to be used when opening another (#1847).
* Added a more readable error message in the query parser when requesting an a bad argument (#1808).

### Internal
* Upgraded to Realm Core v5.6.1.
* Upgraded to Realm Sync v3.5.3.


## 2.8.2 (2018-6-12)

### Compatibility
* Sync protocol: 24
* Server-side history format: 4
* File format: 9
* Realm Object Server: 3.0.0 or later

### Breaking changes
* None.

### Enhancements
* None.

### Bug fixes
* [Sync] Fixed a problem which would sometimes cause `bad permission object` and `bad changeset` errors.

### Internal
* Upgraded to Realm Sync v3.5.2.
* Realm Core v5.6.0.


## 2.8.1 (2018-6-8)

### Compatibility
* Sync protocol: 24
* Server-side history format: 4
* File format: 9
* Realm Object Server: 3.0.0 or later

### Breaking changes
* None.

### Enhancements
* Add the `oldModifications` and `newModifications` properties to the listener change objects, which report the indices that changed in the collection both before and after the changes being notified for. The `modifications` property is kept as an alias for `oldModifications` but might be removed in a future version.

### Bug fixes
* [Sync] Fixed a bug which crash query-based Realms. A bug in gcc's optimizer will generate code which in some case will lead to a memory violation and eventually a segmentation fault.

### Internal
* Changed download URL for Linux binaries (`scripts/download-realm.js`).
* Upgraded to Realm Sync v3.5.1.
* Realm Core v5.6.0.
* Realm Sync v3.5.1.


## 2.8.0 (2018-6-6)

### Compatibility
* Sync protocol: 24
* Server-side history format: 4
* File format: 9
* Realm Object Server: 3.0.0 or later

### Notes
The feature known as Partial synchronization has been renamed to Query-based synchronization and is now the default mode for synchronized Realms. This has impacted a number of APIs. See below for the details.

### Deprecated
* [Sync] `Realm.Configuration.SyncConfiguration.partial` has been deprecated in favor of `Realm.Configuration.SyncConfiguration.fullSynchronization`.
* [Sync] `Realm.automaticSyncConfiguration()` has been deprecated in favor of `Realm.Sync.User.createConfiguration()`.

### Breaking changes
* None.

### Enhancements
* [Sync] `Realm.Configuration.SyncConfiguration.fullSynchronization` has been added.
* [Sync] `Realm.Sync.User.createConfiguration(config)` has been added for creating default and user defined sync configurations.

### Bug fixes
* Fixed TypeScript definition of `Realm.objects()` and `Realm.objectForPrimaryKey()` (#1803).

### Internal
* [Sync] `Realm.Configuration.SyncConfig._disablePartialSyncUrlChecks` has been renamed to `Realm.Configuration.sync._disableQueryBasedSyncUrlChecks`.
* Realm Sync v3.3.0.
* Realm Core v5.6.0.


## 2.7.2 (2018-6-1)

### Compatibility
* Sync protocol: 24
* Server-side history format: 4
* File format: 9
* Realm Object Server: 3.0.0 or later

### Breaking changes
* None.

### Enhancements
* None.

### Bug fixes
* Fixed a segfault when the object schema is unknown (realm-js-private #454).

### Internal
* Realm Sync v3.3.0.
* Realm Core v5.6.0.


## 2.7.1 (2018-5-31)

### Compatibility
* Sync protocol: 24
* Server-side history format: 4
* File format: 9
* Realm Object Server: 3.0.0 or later

### Breaking changes
* None.

### Enhancements
* None.

### Bug fixes
* Fixed a crash when invalid schema cache is used to look up a property (realm-js-private #452).

### Internal
* Realm Sync v3.3.0.
* Realm Core v5.6.0.


## 2.7.0 (2018-5-29)

### Compatibility
* Sync protocol: 24
* Server-side history format: 4
* File format: 9
* Realm Object Server: 3.0.0 or later

### Breaking changes
* None.

### Enhancements
* Added `isEmpty()` method on `Realm.Results` and `Realm.List`.
* Added schema change listener to `Realm.addListener()` (#1825).

### Bug fixes
* Fixed `Realm.open()` to work without passing a config.
* Fixed a bug in `Realm.open()` to work without passing a config.

### Internal
* Realm Sync v3.3.0.
* Realm Core v5.6.0.


## 2.6.0 (2018-5-16)

### Compatibility
* Sync protocol: 24
* Server-side history format: 4
* File format: 9
* Realm Object Server: 3.0.0 or later

### Breaking changes
* None.

### Enhancements
* [Sync] The SSL configuration options are now grouped in a new config object. (#1465)
* [Sync] The Adapter can accept a new config parameter that specifies SSL settings for spawned sync sessions.
* Added `Object.linkingObjectsCount()` method, that returns total count of incoming links.

### Bug fixes
* Fix a crash when attempting to use the data adaptor or sync event listener introduced in 2.4.1.

### Internal
* Realm Sync v3.3.0.
* Realm Core v5.6.0.

## 2.5.0 (2018-5-14)

### Compatibility
* Sync protocol: 24
* Server-side history format: 4
* File format: 9
* Realm Object Server: 3.0.0 or later

### Breaking changes
* None.

### Enhancements
* [Sync] Emit a `delete` event to the Sync event listener whenever a Realm matching the regex is deleted from the server.

### Bug fixes
* Building React Native Android projects using Java version 9 used deprecated API's (#1779).

### Internal
* None.


## 2.4.1 (2018-5-7)

### Compatibility
* Sync protocol: 24
* Server-side history format: 4
* File format: 9
* Realm Object Server: 3.0.0 or later

### Breaking changes
* None.

### Enhancements
* Added minimal support for Realm deletions to the Global Notifier (realm-js-private #443).

### Bug fixes
* Fixed TypeScript defintion for `open_ssl_verify_callback` configuration option (#1652).

### Internal
* Updated to Relm Sync 3.3.0.
* Updated to Realm Core 5.6.0.


## 2.4.0 (2018-4-26)

### Compatibility
* Sync protocol: 24
* Server-side history format: 4
* File format: 9
* Realm Object Server: 3.0.0 or later

### Breaking changes
* None.

### Enhancements
* Added password reset wrappers (#1699).
* Added a certificate validation using Android Keystore for RN (#1761).

### Bug fixes
* Fixed logout error due to fetch body not being stringified (#1731).
* Added `Subscription` import to `browser/index.js` and register type converter (#1711).
* Fixed call to `logout()` when debugging React Native apps (#1744).

### Internal
* Updated `scripts/test.sh` so it doesn't hang forever when the React tests fail to start (#1764).


## 2.3.4 (2018-4-12)

### Compatibility
* Sync protocol: 24
* Server-side history format: 4
* File format: 9
* Realm Object Server: 3.0.0 or later

### Breaking changes
* None.

### Enhancements
* None.

### Bug fixes
* Fixed named LinkingObject queries across different classes (#1734).
* Fixed a bug when refreshing admin token due to network errors (realm-js-private #433).

### Internal
* None.

## 2.3.3 (2018-3-23)

### Compatibility
* Sync protocol: 24
* Server-side history format: 4
* File format: 9
* Realm Object Server: 3.0.0 or later

### Breaking changes
* None.

### Enhancements
* None.

### Bug fixes
* Fixed a bug where leaking Realms when an error occurs within an event handler (#1725).

### Internal
* Added trace logging to the global notifier (realm-js-private #426).

## 2.3.2 (2018-3-21)

### Compatibility
* Sync protocol: 24
* Server-side history format: 4
* File format: 9
* Realm Object Server: 3.0.0 or later

### Breaking changes
* None.

### Enhancements
* Added `Realm.Sync.Subscription.removeAllListeners()`.

### Internal
* Tested with Realm Object Server 3.0.0.

## 2.3.1 (2018-3-16)

### Compatibility
* Sync protocol: 24
* Server-side history format: 4
* File format: 9
* Realm Object Server: 3.0.0-alpha.8 or later

### Breaking changes
* None.

### Enhancements
* Added an optional user as argument to `Realm.automaticSyncConfiguration` (#1708).

### Bug fixes
* [Sync] Avoid hammering the ROS authentication service when large numbers of Realms are opened at once.

### Internal
* Tested with Realm Object Server 3.0.0-rc.1.


## 2.3.0 (2018-3-13)

### Breaking changes
* [Sync] Sync protocol changed to version 24.
* [Sync] History schema format for server-side Realm files bumped to version 4. This means that after the server has been upgraded, it cannot be downgraded again without restoring state from backup.
* [Sync] `Realm.subscribeToObjects()` has been removed. Use `Realm.Results.subscribe()` instead.

### Enhancements
* [Sync] Reduced initial download times in Realms with long transaction histories.
* [Sync] Wait for pending notifications to complete when removing a sync listener (#1648).
* Enabled sort and distinct in the query string. If sort or distinct are also applied outside of the query string, the conditions are stacked.
  - Example syntax: `age > 20 SORT(name ASC, age DESC) DISTINCT(name)`
  - The ordering for sorting can be one of the following case insensitive literals: `ASC`, `ASCENDING`, `DESC`, `DESCENDING`.
  - Any number of properties can appear inside the brackets in a comma separated list.
  - Any number of sort/distinct conditions can be indicated, they will be applied in the specified order.
  - Sort or distinct cannot operate independently, these conditions must be attached to at least one query filter.
* Added support for queries over named backlinks (#1498/#1660).
  - Example syntax: `parents.age > 25` and `parents.@count == 2`.
* [Sync] Added `Realm.Results.subscribe()` to subscribe to partial synced Realms.
* [Sync] Added class `Realm.Sync.Subscription` and enum `Realm.Sync.SubscriptionState` to support partial synced Realms.
* [Sync] Added an object-level permission subsystem. It is possible to grant fine-grained priviliges to users.
* Added object-level permissions:
  - Schemas `Realm.Permissions.Realm`, `Realm.Permissions.Class`, `Realm.Permissions.Role`, `Realm.Permissions.User`, and `Realm.Permissions.Permission` to support working with permissions. These schemas can be used in user-defined Realms and schemas.
  - Permissions are enforced by the object server but connectivity is not required.
  - Method `Realm.privilges()` to compute privileges on a Realm, a Realm object schema, or a Realm object. The method returns either a `Realm.Permissions.Realm` or `Realm.Permissions.Class` object.
  - For non-synced Realms, all privileges are always granted.
  - For more details, please read the reference documentation.
* [Sync] Revoke refresh token upon logout (#1354).
* Added `Realm.automaticSyncConfiguration()` which will return the configuration for a default synced Realm (#1688).
* [Sync] Deprecated `Realm.Sync.setFeatureToken` (#1689).

### Bug fixes
* Fixed usage of disk space preallocation which would occasionally fail on recent MacOS running with the APFS filesystem (Realm Core #3005).

### Internal
* Updated to Realm Core 5.4.0.
* Updated to Realm Sync 3.0.0.
* Tested against Realm Object Server 3.0.0-alpha.8.
* Added `_disablePartialSyncUrlChecks` to `Realm.Configuration`.


## 2.2.20 (2018-4-13)

### Breaking changes
* None.

### Enhancements
* None.

### Bug fixes
* None.

### Internal
* Updated to Realm Sync 2.2.17


## 2.2.19 (2018-4-10)

### Breaking changes
* None.

### Enhancements
* None.

### Bug fixes
* Avoid crashing if partial Realms find their way into the admin Realm when using Realm Object Server v3.0.0 or later (realm-js-private #430).

### Internal
* None.


## 2.2.18 (2018-3-23)

### Breaking changes
* None.

### Enhancements
* None.

### Bug fixes
* Fixed a bug where leaking Realms when an error occurs within an event handler (#1725).

### Internal
* Added trace logging to the global notifier (realm-js-private #426).


## 2.2.17 (2018-3-21)

### Breaking changes
* None.

### Enhancements
* None.

### Bug fixes
* [Sync] Do a better job of not opening the notifier pipe file for global notifier realms.

### Internal
* None.


## 2.2.16 (2018-3-16)

### Breaking changes
* None.

### Enhancements
* None.

### Bug fixes
* [Sync] Avoid hammering the ROS authentication service when large numbers of Realms are opened at once.

### Internal
* None.


## 2.2.15 (2018-3-9)

### Breaking changes
* None.

### Enhancements
* None.

### Bug fixes
* Fixed a bug that could result in notifications from the global notifier being delayed or not delivered at all when multiple Realms change at once.

### Internal
* None.


## 2.2.14 (2018-3-5)

### Breaking changes
* None.

### Enhancements
* None.

### Bug fixes
* [Sync] Fixed race condition in handling of session bootstrapping in client.

### Internal
* Updated to Realm Sync 2.2.15.


## 2.2.13 (2018-3-2)

### Breaking changes
* None.

### Enhancements
* None.

### Bug fixes
* [Sync] Fixed handling of SSL certificates for the sync client.

### Internal
* Updated to Realm Sync 2.2.14.


## 2.2.12 (2018-2-23)

### Breaking changes
* None.

### Enhancements
* None.

### Bug fixes
* Validate that a given type appears at most once in the schema.

### Internal
* None.


## 2.2.10 (2018-2-20)

### Breaking changes
* None.

### Enhancements
* None.

### Bug fixes
* [Sync] A use-after-free bug was fixed which could cause arrays of primitives to behave unexpectedly.

### Internal
* Updated to Realm Sync 2.2.12.


## 2.2.9 (2018-2-19)

### Breaking changes
* None.

### Enhancements
* None.

### Bug fixes
* Improved root certificate checking.

### Internal
* Updated to Realm Sync 2.2.11.


## 2.2.8 (2018-2-13)

### Breaking changes
* None.

### Enhancements
* [Sync] For OpenSSL, the sync client includes a fixed list of certificates in its SSL certificate verification besides the default trust store in the case where the user is not specifying its own trust certificates or callback.

### Bug fixes
* None.

### Internal
* Updated to Realm Sync 2.2.10.


## 2.2.7 (2018-2-6)

### Breaking changes
* None.

### Enhancements
* [Sync] Wait for pending notifications to complete when removing a sync listener (#1648).
* Add schema name to missing primary key error message

### Bug fixes
* [Sync] Fixed a bug causing use-after-free crashes in Global Notifier (realm-js-private #405).

### Internal
* None.


## 2.2.6 (2018-1-26)

### Breaking changes
* None.

### Enhancements
* None.

### Bug fixes
* [Sync] Fixed a bug where arguments were not transferred when debugging.

### Internal
* None.

## 2.2.5 (2018-1-25)

### Breaking changes
* None.

### Enhancements
* None.

### Bug fixes
* [Sync] Fixed a typing error leading to `_getExistingUser` wasn't defined in the Chrome debugging support library (#1625).
* Fixed a bug in the TypeScript definition of `PermissionCondition` (#1574).
* [Electron] Fixed a `dlopen` error related to OpenSSL that prevented using realm-js on Linux (#1636).

### Internal
* None.

## 2.2.4 (2018-1-18)

### Breaking changes
* None.

### Enhancements
* None.

### Bug fixes
* [Sync] Fixed a bug where errors in `refreshAdminToken` wasn't catched (#1627).
* [Sync] Added `_getExitingUser` to the Chrome debugging support library.

### Internal
* None.

## 2.2.3 (2018-1-17)

### Breaking changes
* None.

### Enhancements
* None.

### Bug fixes
* [Sync] Fixed a bug in upload progress reporting.
* [Sync] Fixed a bug where any errors which occurred when trying to sync the admin Realm were ignored, which made attempting to add a listener with an invalid admin user silently do nothing.

### Internal
* None.

## 2.2.2 (2018-1-16)

### Breaking changes
* None.

### Enhancements
* None.

### Bug fixes
* [Sync] Added missing `Realm.Sync` listener functions.

### Internal
* None.


## 2.2.1 (2018-1-13)

### Breaking changes
* None.

### Enhancements
* None.

### Bug fixes
* [Sync] Fixed a bug preventing opening Realms with an admin token without a working ROS directory service (#1615).

### Internal
* None.

## 2.2.0 (2018-1-12)

### Breaking changes
* None.

### Enhancements
* Added new query features to support a subset of `NSPredicates` for example `LIKE` for string matches, `@count` and `@sum` in lists. See documentation for more details.
* Potential performance enhancements in cases of many writes between queries.
* [Sync] Added method `Realm.Sync.User.authenticate` to unify authentication of users.
* [Sync] Added JWT authenfication (#1548).

### Bug fixes
* Fix a bug where `Realm.open` could unexpectedly raise a "Realm at path ... already opened with different schema version" error.
* `subscribeToObjects` was added as a property for Chrome debugging (#1608).
* Increased request timeout for token refresh requests to 10 seconds. This should help with failing token refreshes on a loaded server (#1586).

### Internal
* Updated to Realm Sync 2.2.9.
* Updated to Realm Core 5.1.2 (see "Enhancements").
* Explicitly send `register: false` when logging in with `Realm.Sync.User.login` to avoid creating the user if they don't exist.

## 2.1.1 (2017-12-15)

### Breaking changes
* None.

### Enhancements
* None.

### Bug fixes
* [Sync] Fixed a bug where long reconnection happens when a proxy in front of the sync worker returns one of those.

### Internal
* [Sync] Updated to Realm Object Server v2.2.0 for testing.
* Updated to Realm Sync 2.1.10 (see "Bug fixes").


## 2.1.0 (2017-12-14)

### Breaking changes
* None.

### Enhancements
* Added property `Realm.isClosed` which indicates if a Realm instance is closed or not.
* Added property `disableFormatUpgrade` to the Realm configuration object which disables automatic file format upgrade when opening a Realm file.

### Bug fixes
* None.

### Internal
* Updated to React Native 0.50.4 (test and example apps).

## 2.0.13 (2017-12-8)

### Breaking changes
* None.

### Enhancements
* None.

### Bug fixes
* [Sync] When authentication fails due to a misbehaving server, a proper error is thrown.

### Internal
* [Sync] Strings can now be assigned to Date columns. When that happens the JavaScript Date constructor will be invoked to parse the string.
* [Sync] Base64 strings can now be assigned to Data columns.

## 2.0.12 (2017-12-1)

### Breaking changes
* None.

### Enhancements
* None.

### Bug fixes
* Fixed a bug in 3rd party JSON parser: `localeconv()` does not exist on Android API < 21 and should not be called.

### Internal
* Fixed issues in unit tests (`addListener` hangs on Android).
* Upgraded to Realm Sync 2.1.8 (no external effects).

## 2.0.11 (2017-11-23)

### Breaking changes
* None.

### Enhancements
* None

### Bug fixes
* [Sync] Fixed a bug where deleted-then-recreated objects with identical primary keys to become empty.
* [Sync] Fixed a bug in outward partial sync is changed to ensure convergence of partial sync in the case where the client creates a primary key object, that is already present on the server, and subscribes to it in the same transaction.

### Internal
* Updated to Realm Sync 2.1.7 (see under "Bug fixes").

## 2.0.10 (2017-11-21)

### Breaking changes
* None.

### Enhancements
* None

### Bug fixes
* Fix json parsing in RN debugger.

### Internal
* None.

## 2.0.9 (2017-11-20)

### Breaking changes
* None.

### Enhancements
* None

### Bug fixes
* Reenable Realm for RN Android (#1506), which was disabled only in 2.0.8 by mistake.

### Internal
* None.

## 2.0.8 (2017-11-17)

### Breaking changes
* None.

### Enhancements
* [Sync] Improving performance of processing large changesets.

### Bug fixes
* [Sync] Changesets over 16MB in size are now handled correctly.

### Internal
* Updated to Realm Sync 2.1.6.
* Updated to JSON for Modern C++ 2.1.1.

## 2.0.7 (2017-11-15)

### Breaking changes
* None

### Enhancements
* None

### Bug fixes
* Fixes Realm.open hangs in React Native debugger for iOS and Android

### Internal
* Updated to Realm Sync 2.1.4.


## 2.0.6 (2017-11-10)

### Breaking changes
* None.

### Enhancements
* Improved notification performance for objects with no object or list properties.

### Bug fixes
* Fixed a compilation error related to object IDs for React Native on Android (#1480).
* Fixed a race condition where closing and immediately reopening a synchronized
  Realm opened using an admin token user would fail.

### Internal
* None.

## 2.0.5 (2017-11-9)

### Breaking changes
* None.

### Enhancements
* None.

### Bug fixes
* None.

### Internal
* Added support for object IDs.
* Updated to Realm Sync 2.1.2.


## 2.0.4 (2017-11-7)

### Breaking changes
* None.

### Enhancements
* None.

### Bug fixes
* None.

### Internal
* Updated to Realm Sync 2.1.1.


## 2.0.3 (2017-11-6)

### Breaking changes
* None.

### Enhancements
* Better support for React Native 0.49 for iOS (#1431).
* Added property `name` to `error` in `Sync.error` callback.
* Sync error handler provides also a property called `name`; `code` is not changed.

### Bug fixed
* Fixed missing Realm constructor in while debugging React Native apps (#1436).
* Removed argument in documentation of `Realm.Sync.Adapter.realmAtPath()`.

### Internal
* None.

## 2.0.2 (2017-10-30)

### Breaking changes
* None.

### Enhancements
* None.

### Bug fixes
* Fix several cases where adding collection listeners from within a listener
  callback would produce incorrect results.

### Internal
* None.

## 2.0.1 (2017-10-23)

### Breaking changes
* None.

### Enhancements
* None.

### Bug fixes
* None.

### Internal
* Upgraded to Realm Sync 2.1.0.

## 2.0.0 (2017-10-17)

### Breaking changes
* Switch to Sync protocol 2.0, compatible with Realm Object Server 2.0.0. This version does NOT support 1.x.x of Realm Object Server.
* Upgraded to Realm Core 4.0.1, which has a new file format. If older Realm versions are opened, the database will be migrated automatically.
* Deprecate node 4 and node 5 support.
* Renamed `setAccessToken()` to `setFeatureToken()`.
* During iteration (`for ... of`) of `Realm.Results`, the results will be frozen using the `snapshot()` method (#1366).

### Enhancements
* The data model now support arrays of primitive types!
* Added `update` method to `Realm.Results` to support bulk updates (#808).
* Added support for aggregate functions on `Realm.Results` and `Realm.List` of primitive types.
* Handling of the situation when the client has to reset due to mismatching Realm versions (#795).
* Added `Realm.subscribeToObjects()` to listen for changes in partially synced Realms.
* Add support for sorting Lists and Results on values from linked objects.
* Configuration of sync file system is not done on module import but later when actually needed by sync (#1351)
* `Realm.Sync.User.adminUser()` will now throw an exception if either token or server argument is invalid.

### Bug fixes
* Avoid closing then reopening a sync session when using `Realm.open` (#1391).
* Respect custom Realm paths when using `Realm.open` (#1392 and #1393).
* Fixed bug in `Realm.subscribeToObjects()`.
* An issue where access tokens were not refreshed correctly has been addressed.

### Internal
* OpenSSL for Android is distributed in a separate package, and the build system needed updates to accommendate this.
* Added `-fvisibility=hidden` to Android builds (reduces size of `.so` file).
* Add `Session._overrideServer` to force an existing session to connect to a different server.
* Alignment of permission schemas.
* Upgrading to Realm Sync 2.0.2.
* Upgrading to Realm Object Server 2.0.0


## 1.13.0 (2017-10-5)

### Breaking changes
* None.

### Enhancements
* Add a callback function used to verify SSL certificates in the sync config.
* Added aggregate functions `min()`, `max()`, `sum()`, and `avg()` to `Realm.Results` and `Realm.List` (#807).
* Added `deleteRealmIfMigrationNeeded` to configuration to delete a Realm if migration needed (#502).

### Bug fixes
* Fixed port conflict between RN >= 0.48 inspector proxy and RPC server used for Chrome debugging (#1294).
* Workaround for RN >= 0.49 metro-bundler check for single string literal argument to `require()` (#1342)

## 1.12.0 (2017-9-14)


### Enhancements
* Improve performance of the RPC worker for chrome debugging.
* Added Progress API `realm.syncSession.addProgressNotification` and `realm.syncSession.removeProgressNotification`
* Added additional parameter for `Realm.open` and `Realm.openAsync` for download progress notifications
* Added `Realm.deleteFile` for deleting a Realm (#363).
* Added `Realm.deleteModel` for deleting a Realm model in a migration (#573).
* Added support for in-memory Realms.
* `Realm.Sync.User.login`, `Realm.Sync.User.register`, and `Realm.Sync.User.registerWithProvider` return Promises and deprecate the callback style for them. Callbacks will continue to work for backward compatibility.

### Bug fixes
* Adding missing TypeScript definitions; Permissions (#1283), `setFeatureToken()`, and instructions (#1298).
* Removed `loginWithProvider` from TypeScript definition files. This API never existed and was incorrectly added.

## 1.11.1 (2017-9-1)

### Breaking changes
* None

### Enhancements
* None

### Bug fixes
* Fix accessToken.

## 1.11.0 (2017-8-31)

### Breaking changes
* None

### Enhancements
* Added methods `Realm.beginTransaction()`, `Realm.commitTransaction()`, `Realm.cancelTransaction()` to manually control write transactions.
* Added property `Realm.isInTransaction` which indicates if write transaction is in progress.
* Added `shouldCompactOnLaunch` to configuration (#507).
* Added `Realm.compact()` for manually compacting Realm files.
* Added various methods for permission management (#1204).

### Bug fixes
* None


## 1.10.3 (2017-8-16)

### Breaking changes
* setAccessToken renamed to setFeatureToken. setAccessToken still works for now.

### Enhancements
* None

### Bug fixes
* None


## 1.10.2 (2017-8-16)

### Breaking changes
* None

### Enhancements
* None

### Bug fixes
* RN 0.47 no longer breaks for Android due to a superfluous @override annotation


## 1.10.1 (2017-8-2)

### Breaking changes
* None

### Enhancements
* None

### Bug fixes
* `Realm.openAsync` will no longer open the realm if a sync error has occured. Previously this resulted in the callback being invoked twice - once with an error and a second time - with the synchronously opened Realm.
* Database adapters will no longer process the sync history of realm files that are not requested by the adapter configuration. Previously this would lead to crashes for realm files that contained schemas that don't define primary keys.


* None

## 1.10.0 (2017-7-12)

### Breaking changes
* None

### Enhancements
* Added `Realm.prototype.empty` which is a property that indicates whether or not the realm has any objects in it.

### Bug fixes
* Fix crash on Node.js when a listener callback throws an error.
  The error will now be forwarded to Node's fatal error handling facilities. This means better error reporting,
  the ability to debug such errors in a Node.js debugger, and proper invocation of the `uncaughtError` event on the `process` object.

## 1.9.0 (2017-7-10)

### Breaking changes
* None

### Enhancements
* Add support for iOS React Native 0.46. Thanks [@ovr](https://github.com/ovr)!
* Add support for Linking Objects (AKA Backlinks).
* Add support for retrieving user account information.
* Add optional `server` parameter to `Realm.Sync.User.adminUser`
  Specifying the server address the same way as in `Realm.Sync.User.login` allows the admin token user to use the permission realm APIs.

### Bug fixes
* Fix regression where setting a Results or List object to a `list` property would throw.

## 1.8.3 (2017-6-27)

### Breaking changes
* None

### Enhancements
* None

### Bug fixes
* Fix admin users not appearing in `Realm.Sync.User.all`, which broke getting an access token for them.

## 1.8.2 (2017-6-26)

### Breaking changes
* None

### Enhancements
* Added `indexOf()` method on `Realm.Results` and `Realm.List` that returns the index of the object in the collection.

### Bug fixes
* Fix opening synced realms with a logged-in admin user.

## 1.8.1 (2017-6-20)

### Breaking changes
* None

### Enhancements
* Accessing `Realm.Sync` when sync is not enabled will no longer throw, but return `undefined`.
* Better error messages when creating objects.
* Added bundled TypeScript declarations of the Realm API.
* Added `objectSchema()` method on `Realm.Object` that returns the schema for the object.

### Bug fixes
* Fix `Realm.Sync.User.prototype.isAdmin` returning `false` for logged-in admin users.

## 1.8.0 (2017-6-15)

### Breaking changes
* None

### Enhancements
* Updated core and sync dependencies
* Unified packaging

### Bug fixes
* Fix crash when used with the React Native C++ bridge
* Fix `Realm.open` and `Realm.asyncOpen` missing when in the React Native debugger

## 1.3.1 (2017-5-18)

### Breaking changes
* None

### Enhancements
* Add Realm open async API support.

### Bug fixes
* None


## 1.3.0 (2017-5-11)

### Breaking changes
* Files written by Realm this version cannot be read by earlier versions of Realm.
Old files can still be opened and files open in read-only mode will not be modified.
* The `setVerifyServersSslCertificate` method has been deleted
* The SyncConfig now gets two more optional parameters, `validate_ssl` and `ssl_trust_certificate_path`.

### Enhancements
* None

### Bug fixes
* None

## 1.2.0 (2017-3-28)

### Breaking changes
* This version is not compatible with versions of the Realm Object Server lower than 1.3.0.

### Enhancements
* None.

### Bug fixes
* Fixed bug where opening synced realms with an encryption key would fail.

## 1.1.1 (2017-3-9)

### Breaking changes
* None

### Enhancements
* Add support for Node.js on Windows (#863).

### Bug fixes
* Fixed an error when installing Realm React Native module on Windows (#799).

### Credits
* Thanks to David Howell (@dbhowell) for adding a fix to Windows install (#849).

## 1.0.2 (2017-2-7)

### Breaking changes
* None

### Enhancements
* None

### Bug fixes
* Proactively refresh sync user tokens to avoid a reconnect delay (#840)

## 1.0.1 (2017-2-2)

### Breaking changes
* None

### Enhancements
* None

### Bug fixes
* Fix crash when the sync user token expires (#839)

## 1.0.0 (2017-2-2)

### Breaking changes
* None

### Enhancements
* Add the Management Realm accessor on the User class, and its schema (#779)

### Bug fixes
* None

## 0.15.4 (2017-1-11)

### Breaking changes
* None

### Enhancements
* None

### Bug fixes
* Always download Node binaries except on Windows, for unit testing (#789)


## 0.15.3 (2017-1-10)

### Breaking changes
* None

### Enhancements
* More specific error message when setting a property to a wrong type (#730)

### Bug fixes
* Fix chrome debugging on React Native 0.39 and up (#766)


## 0.15.2 (2016-12-29)

### Breaking changes
* None

### Enhancements
* More explicit handling of missing constructor (#742)

### Bugfixes
* Realm open on another thread (#473)
* symbol() variable not found (#761)


## 0.15.1 (2016-11-22)

### Breaking changes
* None

### Enhancements
* None

### Bugfixes
* Fix compile error for collection notification in chrome debug mode

## 0.15.0 (2016-11-15)

### Breaking changes
* None

### Enhancements
* Node.js support
* Support for fine grained notifications on `List` and `Results` objects
* Updated test and examples for react-natve v0.37.0

### Bugfixes
* None

## 0.14.3 (2016-8-8)

### Breaking changes
* None

### Enhancements
* None

### Bugfixes
* Support for react-native v0.31.0

## 0.14.2 (2016-8-3)

### Breaking changes
* Deprecate `Realm.Types`. Please specify the type name as lowercase string instead.

### Enhancements
* None

### Bugfixes
* None

## 0.14.2 (2016-7-11)

### Breaking changes
* Please use `rnpm 1.9.0` or later to link your project. Older versions are no longer supported.
* ReactNative versions older than v0.14.0 are no longer supported

### Enhancements
* Support for ReactNative versions v0.28.0+
* Added support for debugging in Visual Studio Code.

### Bugfixes
* None

## 0.14.1 (2016-6-28)

### Breaking changes
* None

### Enhancements
* None

### Bugfixes
* Fix linker error when building for minimum target version of iOS 7.
* Fix for failure in `strip` command when building an archive.

## 0.14.0 (2016-6-22)

### Breaking changes
* None

### Enhancements
* Added `isValid()` method to `List` and `Results` to check for deleted or invalidated objects
* Added `objectForPrimaryKey(type, key)` method to `Realm`

### Bugfixes
* Fix for crash when setting object properties to objects from other Realms
* Fix for exception sometimes thrown when reloading in Chrome debug mode

## 0.13.2 (2016-5-26)

### Breaking changes
* None

### Enhancements
* None

### Bugfixes
* Fix for crash when updating Realms with optional date properties to the new file format

## 0.13.1 (2016-5-24)

### Breaking changes
* None

### Enhancements
* None

### Bugfixes
* Fix for crash when inserting dates from before the epoch
* Fix for crash when using collection snapshot after realm.deleteAll()

## 0.13.0 (2016-5-19)

### Breaking changes
* With this release we have switched over to a new cross platform compatible date format.
  This change will only require action from users who are using both the JS and Cocoa or Android
  bindings simultaneously and accessing Realm files from both bindings. In these cases you need to
  open the Realm file with the latest version of the iOS or Android bindings before accessing the
  Realm from JS to prevent an unnecessary conversion.

### Enhancements
* None

### Bugfixes
* Date properties are now stored in a format compatible with the Realm Browser and other bindings.
* Fix for using `class MyObject extends Realm.Object` in a React Native project.
* Fix a memory leak caused by constructing a Realm instance of an already opened Realm.
* Fix for better supporting hot module reloading.
* Fix for some warnings when using `ListView` with React Native 0.25+
* Fix for queries that use a keypath starting with "not".

## 0.12.0 (2016-5-4)

### Breaking changes
* None

### Enhancements
* Support for queries comparing optional properties to `null`
* `object.isValid()` has been added to enable checking if an object has been deleted
  - **Note:** Custom object classes can extend `Realm.Object` to inherit this method
* Support opening a Realm as read-only with the `readOnly` configuration option
* Support for providing a custom migration function (please see the docs for details)
* Added `path`, `readOnly`, `schema`, and `schemaVersion` properties to `Realm` instances
* Optional and list properties are no longer required when creating objects

### Bugfixes
* When accessing an empty Results `undefined` is returned rather than throwing an exception
* Accessing a deleted object throws a JS exception rather than crashing
* Accessing an invalidated Results snapshot throws a JS exception rather than crashing
* Fix for error message when specifying properties with invalid object types
* Fix memory leak when reloading an app in debug mode
* Setting non-persisted properties now works as expected

## 0.11.1 (2016-3-29)

### Bugfixes
* Fix for using Android Studio to build app using Realm
* Fix for sharing Realm between JS and Objective-C/Swift

## 0.11.0 (2016-3-24)

### Breaking changes
* Realm for React Native is now packaged as a static library for iOS
  - Remove the reference to `RealmJS.xcodeproj` from your Xcode project
    (under the `Libraries` group)
  - Make sure `rnpm` is installed and up-to-date: `npm install -g rnpm`
  - Run `rnpm link realm` from your app's root directory

### Enhancements
* Support for encrypted Realms
* List and Results now inherit from Realm.Collection
* List and Results is now iterable (e.g. supports `for...of` loops)
* Add common Array methods to List and Results
* Accept constructor in create() and objects() methods
* Support relative paths when opening Realms
* Support case insensitive queries by adding `[c]` after operators
* Support for indexed `bool`, `string`, and `int` properties
* Added `Realm.schemaVersion` method, which supports unopened Realms

### Bugfixes
* Fix for crash on Android when initializing the Realm module
* Fix for using Chrome debug mode from a device
* Fix for List splice method not accepting a single argument
* Don't download or unpack core libraries unnecessarily


## 0.10.0 (2016-2-22)

### Enhancements
* Initial Release<|MERGE_RESOLUTION|>--- conflicted
+++ resolved
@@ -7,14 +7,11 @@
 * Enable multiple processes to operate on an encrypted Realm simultaneously. ([realm/realm-core#1845](https://github.com/realm/realm-core/issues/1845))
 
 ### Fixed
-<<<<<<< HEAD
 * Fix a stack overflow crash when using the query parser with long chains of AND/OR conditions. ([realm/realm-core#6428](https://github.com/realm/realm-core/pull/6428), since v10.11.0)
 * Fixed an issue that could have resulted in a client reset action being reported as successful when it actually failed on windows if the `Realm` was still open ([realm/realm-core#6050](https://github.com/realm/realm-core/issues/6050)).
 * Fix a data race that could cause a reading thread to read from a no-longer-valid memory mapping ([realm/realm-core#6411](https://github.com/realm/realm-core/pull/6411), since v11.3.0-rc.0).
 * Fixed an issue that could cause a crash when performing count() on an undefined query. ([realm/realm-core#6443](https://github.com/realm/realm-core/issues/6443), since v12.0.0-alpha.2)
-=======
 * Added missing implementation of `User.state` and changed the `UserState` enum values to use pascal case to conform to the v11 implementation (except for `UserState.Active` that we now deprecate in favor of `UserState.LoggedIn`). [#5686](https://github.com/realm/realm-js/issues/5686)
->>>>>>> 301b6ceb
 
 ### Compatibility
 * React Native >= v0.71.0
