--- conflicted
+++ resolved
@@ -148,13 +148,11 @@
 ], true);
 
 const Sync = {
-<<<<<<< HEAD
+    "_initializeSyncManager": function(userAgent) {
+        rpc._initializeSyncManager(userAgent);
+    },
     "reconnect": function() {
       rpc.reconnect();
-=======
-    "_initializeSyncManager": function(userAgent) {
-        rpc._initializeSyncManager(userAgent);
->>>>>>> 5c017105
     },
     User,
     Session,
