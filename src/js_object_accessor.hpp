////////////////////////////////////////////////////////////////////////////
//
// Copyright 2016 Realm Inc.
//
// Licensed under the Apache License, Version 2.0 (the "License");
// you may not use this file except in compliance with the License.
// You may obtain a copy of the License at
//
// http://www.apache.org/licenses/LICENSE-2.0
//
// Unless required by applicable law or agreed to in writing, software
// distributed under the License is distributed on an "AS IS" BASIS,
// WITHOUT WARRANTIES OR CONDITIONS OF ANY KIND, either express or implied.
// See the License for the specific language governing permissions and
// limitations under the License.
//
////////////////////////////////////////////////////////////////////////////

#pragma once

#include <realm/keys.hpp>

#include "js_list.hpp"
#include "js_set.hpp"
#include "js_realm_object.hpp"
#include "js_schema.hpp"
#include "js_links.hpp"
#include "dictionary/js_dictionary.hpp"

#if REALM_ENABLE_SYNC
#include <realm/util/base64.hpp>
#endif

namespace realm {
class List;
class Object;
class ObjectSchema;
class Realm;
class Results;
struct Property;

namespace js {
namespace _impl {
template<typename JSEngine, typename T>
struct Unbox;
}

template<typename JSEngine>
class NativeAccessor {
public:
    using ContextType = typename JSEngine::Context;
    using ObjectType = typename JSEngine::Object;
    using ValueType = typename JSEngine::Value;
    using Object = js::Object<JSEngine>;
    using Value = js::Value<JSEngine>;
    using OptionalValue = util::Optional<ValueType>;

    NativeAccessor(ContextType ctx, std::shared_ptr<Realm> realm, const ObjectSchema& object_schema)
    : m_ctx(ctx), m_realm(std::move(realm)), m_object_schema(&object_schema) {
        register_plugins();
    }

    template<typename Collection>
    NativeAccessor(ContextType ctx, Collection const& collection)
    : m_ctx(ctx)
    , m_realm(collection.get_realm())
    , m_object_schema(collection.get_type() == realm::PropertyType::Object ? &collection.get_object_schema() : nullptr)
    {
        register_plugins();
    }

    NativeAccessor(NativeAccessor& na, Obj parent, Property const& prop)
        : m_ctx(na.m_ctx)
        , m_realm(na.m_realm)
        , m_parent(std::move(parent))
        , m_property(&prop)
        , m_object_schema(nullptr) {
        if (prop.type == realm::PropertyType::Object) {
            auto schema = m_realm->schema().find(prop.object_type);
            if (schema != m_realm->schema().end()) {
			    m_object_schema = &*schema;
            }
        }
        else {
            m_object_schema = na.m_object_schema;
        }

        register_plugins();
    }

    NativeAccessor(NativeAccessor& parent, const Property& prop)
		: m_ctx(parent.m_ctx)
		, m_realm(parent.m_realm)
		, m_object_schema(nullptr)
	{
		auto schema = m_realm->schema().find(prop.object_type);
		if (schema != m_realm->schema().end()) {
			m_object_schema = &*schema;
		}

        register_plugins();
	}

    void register_plugins() {
        MixedLink<JSEngine>::add_strategy(m_realm);
    }

    ~NativeAccessor() {
        MixedLink<JSEngine>::remove_strategy();
    }

    OptionalValue value_for_property(ValueType dict, Property const& prop, size_t) {
        ObjectType object = Value::validated_to_object(m_ctx, dict);
        ValueType value = Object::get_property(m_ctx, object, !prop.public_name.empty() ? prop.public_name : prop.name);
        if (Value::is_undefined(m_ctx, value)) {
            return util::none;
        }
        if (!Value::is_valid_for_property(m_ctx, value, prop)) {
            throw TypeErrorException(*this, m_object_schema->name, prop, value);
        }
        return value;
    }

    OptionalValue default_value_for_property(const ObjectSchema &object_schema, const Property &prop) {
        auto defaults = get_delegate<JSEngine>(m_realm.get())->m_defaults[object_schema.name];
        auto it = defaults.find(prop.name);
        return it != defaults.end() ? util::make_optional(ValueType(it->second)) : util::none;
    }

    template<typename T>
    T unbox(ValueType value, realm::CreatePolicy policy = realm::CreatePolicy::Skip, ObjKey current_obj = ObjKey());

    Obj create_embedded_object() {
        if (!m_parent) {
            throw std::runtime_error("Embedded objects cannot be created directly.");
        }

        return m_parent.create_and_set_linked_object(m_property->column_key);
    }

    template<typename T>
    util::Optional<T> unbox_optional(ValueType value) {
        return is_null(value) ? util::none : util::make_optional(unbox<T>(value));
    }

    template<typename T>
    ValueType box(util::Optional<T> v) { return v ? box(*v) : null_value(); }
    ValueType box(bool boolean)      { return Value::from_boolean(m_ctx, boolean); }
    ValueType box(int64_t number)    { return Value::from_number(m_ctx, number); }
    ValueType box(float number)      { return Value::from_number(m_ctx, number); }
    ValueType box(double number)     { return Value::from_number(m_ctx, number); }
    ValueType box(StringData string) { return Value::from_string(m_ctx, string.data()); }
    ValueType box(BinaryData data)   { return Value::from_binary(m_ctx, data); }
    ValueType box(ObjectId objectId) { return Value::from_object_id(m_ctx, objectId); }
    ValueType box(Decimal128 number) { return Value::from_decimal128(m_ctx, number); }
<<<<<<< HEAD
    ValueType box(UUID uuid)         { return Value::from_uuid(m_ctx, uuid); }
    ValueType box(Mixed mixed)       { return TypeMixed<JSEngine>::get_instance().wrap(m_ctx, mixed); }
=======
    ValueType box(Mixed)             { throw std::runtime_error("'Mixed' type support is not implemented yet"); }
    ValueType box(UUID)              { throw std::runtime_error("'UUID' type support is not implemented yet"); }
>>>>>>> 0fa02c0e

    ValueType box(Timestamp ts) {
        if (ts.is_null()) {
            return null_value();
        }
        return Object::create_date(m_ctx, ts.get_seconds() * 1000 + ts.get_nanoseconds() / 1000000);
    }
    ValueType box(realm::Object realm_object) {
        return RealmObjectClass<JSEngine>::create_instance(m_ctx, std::move(realm_object));
    }
    ValueType box(Obj obj) {
        if (!obj.is_valid()) {
            return Value::from_null(m_ctx);
        }
        return RealmObjectClass<JSEngine>::create_instance(m_ctx, realm::Object(m_realm, *m_object_schema, obj));
    }
    ValueType box(realm::List list) {
        return ListClass<JSEngine>::create_instance(m_ctx, std::move(list));
    }
    ValueType box(realm::Results results) {
        return ResultsClass<JSEngine>::create_instance(m_ctx, std::move(results));
    }
    ValueType box(realm::object_store::Set set) {
        return SetClass<JSEngine>::create_instance(m_ctx, std::move(set));
    }
    ValueType box(realm::object_store::Dictionary dictionary) {
        return dictionary_adapter.wrap(m_ctx, dictionary);
    }

    bool is_null(ValueType const& value) {
        return Value::is_null(m_ctx, value) || Value::is_undefined(m_ctx, value);
    }

    DataType get_type_of(ValueType const& value) {
        if (Value::is_number(m_ctx, value)) {
            return type_Double;
        }
        if (Value::is_string(m_ctx, value)) {
            return type_String;
        }
        if (Value::is_date(m_ctx, value)) {
            return type_Timestamp;
        }
        if (Value::is_boolean(m_ctx, value)) {
            return type_Bool;
        }
        if (Value::is_binary(m_ctx, value)) {
            return type_Binary;
        }
        if (Value::is_object_id(m_ctx, value)) {
            return type_ObjectId;
        }
        if (Value::is_uuid(m_ctx, value)) {
            return type_UUID;
        }
        if (Value::is_decimal128(m_ctx, value)) {
            return type_Decimal;
        }
        if (Value::is_object(m_ctx, value)) {
            return type_Link;
        }
        return DataType(-1);
    }

    ValueType null_value() {
        return Value::from_null(m_ctx);
    }

    // called when creating lists and sets
    template<typename Fn>
    void enumerate_collection(ValueType& value, Fn&& func) {
        auto obj = Value::validated_to_object(m_ctx, value);
        uint32_t size = Object::validated_get_length(m_ctx, obj);
        for (uint32_t i = 0; i < size; ++i) {
            func(Object::get_property(m_ctx, obj, i));
        }
    }

    // called when creating dictionaries.
    template<typename Fn>
    void enumerate_dictionary(ValueType& value, Fn&& func) {
        auto js_object = Value::validated_to_object(m_ctx, value);
        for (auto key : Object::get_property_names(m_ctx, js_object)) {
            std::string k = key;
            ValueType val = Object::get_property(m_ctx, js_object, key);
            func(k, val);
        }
    }

    bool is_same_list(realm::List const& list, ValueType const& value) const noexcept {
        auto object = Value::validated_to_object(m_ctx, value);
        if (js::Object<JSEngine>::template is_instance<ListClass<JSEngine>>(m_ctx, object)) {
            return list == *get_internal<JSEngine, ListClass<JSEngine>>(m_ctx, object);
        }
        return false;
    }

    bool is_same_set(realm::object_store::Set const &set, ValueType const &value) const {
        auto object = Value::validated_to_object(m_ctx, value);
        if (js::Object<JSEngine>::template is_instance<SetClass<JSEngine>>(m_ctx, object)) {
            return set == *get_internal<JSEngine, SetClass<JSEngine>>(m_ctx, object);
        }
        return false;
    }

    bool is_same_dictionary(realm::object_store::Dictionary const& dictionary, ValueType const& value) const {
        return false;
    }

    bool allow_missing(ValueType const&) const noexcept { return false; }
    void will_change(realm::Object&, realm::Property const&) { }
    void did_change() { }

    std::string print(ValueType const&);
    void print(std::string&, ValueType const&);
    const char *typeof(ValueType const& v) { return Value::typeof(m_ctx, v); }

private:
    ContextType m_ctx;
    std::shared_ptr<Realm> m_realm;
    DictionaryAdapter<JSEngine> dictionary_adapter;
    Obj m_parent;
    const Property* m_property = nullptr;
    const ObjectSchema* m_object_schema;
    std::string m_string_buffer;
    OwnedBinaryData m_owned_binary_data;
    template<typename, typename>
    friend struct _impl::Unbox;
};

namespace _impl {
template<typename JSEngine>
struct Unbox<JSEngine, bool> {
    static bool call(NativeAccessor<JSEngine> *ctx, typename JSEngine::Value const& value, realm::CreatePolicy, ObjKey) {
        return js::Value<JSEngine>::validated_to_boolean(ctx->m_ctx, value, "Property");
    }
};

template<typename JSEngine>
struct Unbox<JSEngine, int64_t> {
    static int64_t call(NativeAccessor<JSEngine> *ctx, typename JSEngine::Value const& value, realm::CreatePolicy, ObjKey) {
        return js::Value<JSEngine>::validated_to_number(ctx->m_ctx, value, "Property");
    }
};

template<typename JSEngine>
struct Unbox<JSEngine, float> {
    static float call(NativeAccessor<JSEngine> *ctx, typename JSEngine::Value const& value, realm::CreatePolicy, ObjKey) {
        return js::Value<JSEngine>::validated_to_number(ctx->m_ctx, value, "Property");
    }
};

template<typename JSEngine>
struct Unbox<JSEngine, double> {
    static double call(NativeAccessor<JSEngine> *ctx, typename JSEngine::Value const& value, realm::CreatePolicy, ObjKey) {
        return js::Value<JSEngine>::validated_to_number(ctx->m_ctx, value, "Property");
    }
};

template<typename JSEngine>
struct Unbox<JSEngine, Decimal128> {
    static Decimal128 call(NativeAccessor<JSEngine> *ctx, typename JSEngine::Value const& value, realm::CreatePolicy, ObjKey) {
        if (ctx->is_null(value)) {
            return Decimal128(realm::null());
        }
        return js::Value<JSEngine>::validated_to_decimal128(ctx->m_ctx, value, "Property");
    }
};

template<typename JSEngine>
struct Unbox<JSEngine, ObjectId> {
    static ObjectId call(NativeAccessor<JSEngine> *ctx, typename JSEngine::Value const& value, realm::CreatePolicy, ObjKey) {
        return js::Value<JSEngine>::validated_to_object_id(ctx->m_ctx, value, "Property");
    }
};

template<typename JSEngine>
struct Unbox<JSEngine, util::Optional<bool>> {
    static util::Optional<bool> call(NativeAccessor<JSEngine> *ctx, typename JSEngine::Value const& value, realm::CreatePolicy, ObjKey) {
        return ctx->template unbox_optional<bool>(value);
    }
};

template<typename JSEngine>
struct Unbox<JSEngine, util::Optional<int64_t>> {
    static util::Optional<int64_t> call(NativeAccessor<JSEngine> *ctx, typename JSEngine::Value const& value, realm::CreatePolicy, ObjKey) {
        return ctx->template unbox_optional<int64_t>(value);
    }
};

template<typename JSEngine>
struct Unbox<JSEngine, util::Optional<float>> {
    static util::Optional<float> call(NativeAccessor<JSEngine> *ctx, typename JSEngine::Value const& value, realm::CreatePolicy, ObjKey) {
        return ctx->template unbox_optional<float>(value);
    }
};

template<typename JSEngine>
struct Unbox<JSEngine, util::Optional<double>> {
    static util::Optional<double> call(NativeAccessor<JSEngine> *ctx, typename JSEngine::Value const& value, realm::CreatePolicy, ObjKey) {
        return ctx->template unbox_optional<double>(value);
    }
};

template<typename JSEngine>
struct Unbox<JSEngine, util::Optional<ObjectId>> {
    static util::Optional<ObjectId> call(NativeAccessor<JSEngine> *ctx, typename JSEngine::Value const& value, realm::CreatePolicy, ObjKey) {
        return ctx->template unbox_optional<ObjectId>(value);
    }
};

template<typename JSEngine>
struct Unbox<JSEngine, StringData> {
    static StringData call(NativeAccessor<JSEngine> *ctx, typename JSEngine::Value const& value, realm::CreatePolicy, ObjKey) {
        if (ctx->is_null(value)) {
            return StringData();
        }
        ctx->m_string_buffer = js::Value<JSEngine>::validated_to_string(ctx->m_ctx, value, "Property");
        return ctx->m_string_buffer;
    }
};

template<typename JSEngine>
struct Unbox<JSEngine, BinaryData> {
    static BinaryData call(NativeAccessor<JSEngine> *ctx, typename JSEngine::Value value, realm::CreatePolicy, ObjKey) {
        if (ctx->is_null(value)) {
            return BinaryData();
        }
#if REALM_ENABLE_SYNC
        // realm-sync holds the base64-decoding routine
        if (js::Value<JSEngine>::is_string(ctx->m_ctx, value)) {
            // the incoming value might be a base64 string, so let's try to parse it
            std::string str = js::Value<JSEngine>::to_string(ctx->m_ctx, value);
            size_t max_size = util::base64_decoded_size(str.size());
            std::unique_ptr<char[]> data(new char[max_size]);
            if (auto size = util::base64_decode(str, data.get(), max_size)) {
                ctx->m_owned_binary_data = OwnedBinaryData(std::move(data), *size);
                return ctx->m_owned_binary_data.get();
            } else {
                throw std::runtime_error("Attempting to populate BinaryData from string that is not valid base64");
            }
        }
#endif

        ctx->m_owned_binary_data = js::Value<JSEngine>::validated_to_binary(ctx->m_ctx, value);
        return ctx->m_owned_binary_data.get();
    }
};

template<typename JSEngine>
struct Unbox<JSEngine, Mixed> {
    static Mixed call(NativeAccessor<JSEngine> *ctx, typename JSEngine::Value const& value, realm::CreatePolicy, ObjKey) {
        throw std::runtime_error("'Mixed' type support is not implemented yet");
    }
};

template<typename JSEngine>
struct Unbox<JSEngine, UUID> {
    static UUID call(NativeAccessor<JSEngine> *ctx, typename JSEngine::Value const& value, realm::CreatePolicy, ObjKey) {
        return js::Value<JSEngine>::validated_to_uuid(ctx->m_ctx, value, "Property");
    }
};

template<typename JSEngine>
struct Unbox<JSEngine, ObjLink> {
    static ObjLink call(NativeAccessor<JSEngine> *ctx, typename JSEngine::Value const& value, realm::CreatePolicy, ObjKey) {
        throw std::runtime_error("'ObjLink' type support is not implemented yet");
    }
};

template<typename JSEngine>
struct Unbox<JSEngine, util::Optional<UUID>> {
    static util::Optional<UUID> call(NativeAccessor<JSEngine> *ctx, typename JSEngine::Value const& value, realm::CreatePolicy, ObjKey) {
        return ctx->template unbox_optional<UUID>(value);
    }
};

template<typename JSEngine>
struct Unbox<JSEngine, Timestamp> {
    static Timestamp call(NativeAccessor<JSEngine> *ctx, typename JSEngine::Value const& value, realm::CreatePolicy, ObjKey) {
        if (ctx->is_null(value)) {
            return Timestamp();
        }
        std::optional<typename JSEngine::Value> date;
        if (js::Value<JSEngine>::is_string(ctx->m_ctx, value)) {
            // the incoming value might be a date string, so let the Date constructor have at it
            date = js::Value<JSEngine>::to_date(ctx->m_ctx, value);
        } else {
            date = js::Value<JSEngine>::validated_to_date(ctx->m_ctx, value);
        }

        double milliseconds = js::Value<JSEngine>::to_number(ctx->m_ctx, *date);
        int64_t seconds = milliseconds / 1000;
        int32_t nanoseconds = ((int64_t)milliseconds % 1000) * 1000000;
        return Timestamp(seconds, nanoseconds);
    }
};

template<typename JSEngine>
struct Unbox<JSEngine, Obj> {
    static Obj call(NativeAccessor<JSEngine> *native_accessor, typename JSEngine::Value const& value, realm::CreatePolicy policy, ObjKey current_row) {
        using Value = js::Value<JSEngine>;
        using ValueType = typename JSEngine::Value;

<<<<<<< HEAD
        RealmLink<JSEngine> realm_link {native_accessor->m_ctx, value};
        auto current_realm = native_accessor->m_realm;
=======
        auto object = Value::validated_to_object(ctx->m_ctx, value);
        if (js::Object<JSEngine>::template is_instance<RealmObjectClass<JSEngine>>(ctx->m_ctx, object)) {
            auto realm_object = get_internal<JSEngine, RealmObjectClass<JSEngine>>(ctx->m_ctx, object);
            if (!realm_object) {
                throw std::runtime_error("Cannot reference a detached instance of Realm.Object");
            }
            if (realm_object->realm() == ctx->m_realm) {
                return realm_object->obj();
            }
>>>>>>> 0fa02c0e

        if(realm_link.belongs_to_realm(current_realm)){
            return realm_link.get_realm_object();
        }

        if(realm_link.is_instance() && realm_link.is_read_only(policy)){
            throw std::runtime_error("Realm object is from another Realm");
        }

        if (!policy.create) {
            return Obj();
        }

        auto object = Value::validated_to_object(native_accessor->m_ctx, value);
        if (Value::is_array(native_accessor->m_ctx, object)) {
            object = Schema<JSEngine>::dict_for_property_array(native_accessor->m_ctx, *native_accessor->m_object_schema, object);
        }

        auto child = realm::Object::create<ValueType>
            (*native_accessor, native_accessor->m_realm, *native_accessor->m_object_schema,
                    static_cast<ValueType>(object), policy, current_row);
        return child.obj();
    }
};

// FIXME: Why do we need this? It is required in order to compile and seems to be used by the query builder
template<typename JSEngine>
struct Unbox<JSEngine, ObjKey> {
    static ObjKey call(NativeAccessor<JSEngine> *ctx, typename JSEngine::Value const& value, realm::CreatePolicy policy, ObjKey current_row) {
        return Unbox<JSEngine, Obj>::call(ctx, value, policy, current_row).get_key();
    }
};


} // namespace _impl

template<typename T>
template<typename U>
U NativeAccessor<T>::unbox(ValueType value, realm::CreatePolicy policy, ObjKey current_row) {
    return _impl::Unbox<T, U>::call(this, std::move(value), policy, current_row);
}

template<typename T>
std::string NativeAccessor<T>::print(ValueType const& value) {
    std::string ret;
    print(ret, value);
    return ret;
}

template<typename T>
void NativeAccessor<T>::print(std::string& str, ValueType const& value) {
    if (Value::is_null(m_ctx, value)) {
        str += "null";
    }
    else if (Value::is_undefined(m_ctx, value)) {
        str += "undefined";
    }
    else if (Value::is_array(m_ctx, value)) {
        auto array = Value::to_array(m_ctx, value);
        auto length = Object::validated_get_length(m_ctx, array);

        str += "[";
        for (uint32_t i = 0; i < length; i++) {
            print(str, Object::get_property(m_ctx, array, i));
            if (i + 1 < length) {
                str += ", ";
            }
        }
        str += "]";
    }
    else if (Value::is_object(m_ctx, value)) {
        auto object = Value::to_object(m_ctx, value);
        if (Object::template is_instance<RealmObjectClass<T>>(m_ctx, object)) {
            auto realm_object = get_internal<T, RealmObjectClass<T>>(m_ctx, object);
            if (!realm_object) {
                throw std::runtime_error("Invalid argument 'value'.");
            }
            auto& object_schema = realm_object->get_object_schema();
            str += object_schema.name;
            str += "{";
            for (size_t i = 0, count = object_schema.persisted_properties.size(); i < count; ++i) {
                print(str, realm_object->template get_property_value<ValueType>(*this, object_schema.persisted_properties[i].name));
                if (i + 1 < count) {
                    str += ", ";
                }
            }
            str += "}";
        }
        else {
            str += Value::to_string(m_ctx, value);
        }
    }
    else if (Value::is_string(m_ctx, value)) {
        str += "'";
        str += Value::to_string(m_ctx, value);
        str += "'";
    }
    else {
        str += Value::to_string(m_ctx, value);
    }
}

} // js
} // realm<|MERGE_RESOLUTION|>--- conflicted
+++ resolved
@@ -153,13 +153,8 @@
     ValueType box(BinaryData data)   { return Value::from_binary(m_ctx, data); }
     ValueType box(ObjectId objectId) { return Value::from_object_id(m_ctx, objectId); }
     ValueType box(Decimal128 number) { return Value::from_decimal128(m_ctx, number); }
-<<<<<<< HEAD
     ValueType box(UUID uuid)         { return Value::from_uuid(m_ctx, uuid); }
     ValueType box(Mixed mixed)       { return TypeMixed<JSEngine>::get_instance().wrap(m_ctx, mixed); }
-=======
-    ValueType box(Mixed)             { throw std::runtime_error("'Mixed' type support is not implemented yet"); }
-    ValueType box(UUID)              { throw std::runtime_error("'UUID' type support is not implemented yet"); }
->>>>>>> 0fa02c0e
 
     ValueType box(Timestamp ts) {
         if (ts.is_null()) {
@@ -464,20 +459,8 @@
         using Value = js::Value<JSEngine>;
         using ValueType = typename JSEngine::Value;
 
-<<<<<<< HEAD
         RealmLink<JSEngine> realm_link {native_accessor->m_ctx, value};
         auto current_realm = native_accessor->m_realm;
-=======
-        auto object = Value::validated_to_object(ctx->m_ctx, value);
-        if (js::Object<JSEngine>::template is_instance<RealmObjectClass<JSEngine>>(ctx->m_ctx, object)) {
-            auto realm_object = get_internal<JSEngine, RealmObjectClass<JSEngine>>(ctx->m_ctx, object);
-            if (!realm_object) {
-                throw std::runtime_error("Cannot reference a detached instance of Realm.Object");
-            }
-            if (realm_object->realm() == ctx->m_realm) {
-                return realm_object->obj();
-            }
->>>>>>> 0fa02c0e
 
         if(realm_link.belongs_to_realm(current_realm)){
             return realm_link.get_realm_object();
