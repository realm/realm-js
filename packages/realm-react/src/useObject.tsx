////////////////////////////////////////////////////////////////////////////
//
// Copyright 2021 Realm Inc.
//
// Licensed under the Apache License, Version 2.0 (the "License");
// you may not use this file except in compliance with the License.
// You may obtain a copy of the License at
//
// http://www.apache.org/licenses/LICENSE-2.0
//
// Unless required by applicable law or agreed to in writing, software
// distributed under the License is distributed on an "AS IS" BASIS,
// WITHOUT WARRANTIES OR CONDITIONS OF ANY KIND, either express or implied.
// See the License for the specific language governing permissions and
// limitations under the License.
//
////////////////////////////////////////////////////////////////////////////
import Realm from "realm";
<<<<<<< HEAD
import { getOrCreateCachedObject } from "./cachedObject";
=======
import { useEffect, useReducer, useMemo, useRef } from "react";
import { createCachedObject } from "./cachedObject";
>>>>>>> 8484abf7

// In order to make @realm/react work with older version of realms
// This pulls the type for PrimaryKey out of the call signature of `objectForPrimaryKey`
// TODO: If we depend on a new version of Realm for @realm/react, we can just use Realm.PrimaryKey
type PrimaryKey = Parameters<typeof Realm.prototype.objectForPrimaryKey>[1];

/**
 * Generates the `useObject` hook from a given `useRealm` hook.
 *
 * @param useRealm - Hook that returns an open Realm instance
 * @returns useObject - Hook that is used to gain access to a single Realm object from a primary key
 */
export function createUseObject(useRealm: () => Realm) {
  /**
   * Returns a {@link Realm.Object} from a given type and primary key.
   * The hook will update on any changes to the properties on the returned object
   * and return null if it either doesn't exist or has been deleted.
   *
   * @example
   * ```
   * const object = useObject(ObjectClass, objectId);
   * ```
   *
   * @param type - The object type, depicted by a string or a class extending {@link Realm.Object}
   * @param primaryKey - The primary key of the desired object which will be retrieved using {@link Realm.objectForPrimaryKey}
   * @returns either the desired {@link Realm.Object} or `null` in the case of it being deleted or not existing.
   */
  return function useObject<T>(type: string | { new (): T }, primaryKey: PrimaryKey): (T & Realm.Object) | null {
    const realm = useRealm();
<<<<<<< HEAD
    const cachedObject = getOrCreateCachedObject(realm, type, primaryKey)
    return cachedObject.useObject()
=======

    // Create a forceRerender function for the cachedObject to use as its updateCallback, so that
    // the cachedObject can force the component using this hook to re-render when a change occurs.
    const [, forceRerender] = useReducer((x) => x + 1, 0);

    const objectRef = useRef<Realm.Object & T | null>(null);

    // Wrap the cachedObject in useMemo, so we only replace it with a new instance if `primaryKey` or `type` change
    const { object, tearDown } = useMemo(
      // TODO: There will be an upcoming breaking change that makes objectForPrimaryKey return null
      // When this is implemented, remove `?? null`
      () =>
        {
          const updateCallback = () => {
            // Wrap object in a proxy to update the reference on rerender ( should only rerender when something has changed )
            objectRef.current = cachedObject.object ? new Proxy(cachedObject.object, {}) : null;
            forceRerender();
          }
          const cachedObject = createCachedObject({
            object: realm.objectForPrimaryKey(type, primaryKey) ?? null,
            updateCallback: forceRerender,
          })
          objectRef.current = cachedObject.object;
          return cachedObject
        },
      [type, realm, primaryKey],
    );

    // Invoke the tearDown of the cachedObject when useObject is unmounted
    useEffect(() => {
      return tearDown;
    }, [tearDown]);

    // If the object has been deleted or doesn't exist for the given primary key, just return null
    if (object === null || object?.isValid() === false) {
      return null;
    }

    return objectRef.current
>>>>>>> 8484abf7
  };
}<|MERGE_RESOLUTION|>--- conflicted
+++ resolved
@@ -16,17 +16,7 @@
 //
 ////////////////////////////////////////////////////////////////////////////
 import Realm from "realm";
-<<<<<<< HEAD
-import { getOrCreateCachedObject } from "./cachedObject";
-=======
-import { useEffect, useReducer, useMemo, useRef } from "react";
-import { createCachedObject } from "./cachedObject";
->>>>>>> 8484abf7
-
-// In order to make @realm/react work with older version of realms
-// This pulls the type for PrimaryKey out of the call signature of `objectForPrimaryKey`
-// TODO: If we depend on a new version of Realm for @realm/react, we can just use Realm.PrimaryKey
-type PrimaryKey = Parameters<typeof Realm.prototype.objectForPrimaryKey>[1];
+import { getOrCreateCachedObject, ObjectType, PrimaryKey } from "./cachedObject";
 
 /**
  * Generates the `useObject` hook from a given `useRealm` hook.
@@ -47,53 +37,18 @@
    *
    * @param type - The object type, depicted by a string or a class extending {@link Realm.Object}
    * @param primaryKey - The primary key of the desired object which will be retrieved using {@link Realm.objectForPrimaryKey}
-   * @returns either the desired {@link Realm.Object} or `null` in the case of it being deleted or not existing.
+   * @returns either the desired {@link Realm.Object} or `undefined` in the case of it being deleted or not existing.
    */
-  return function useObject<T>(type: string | { new (): T }, primaryKey: PrimaryKey): (T & Realm.Object) | null {
+  return function useObject<T>(
+    type: string | { new (): T; schema: { name: string } },
+    primaryKey: PrimaryKey,
+  ): (T & Realm.Object) | undefined {
     const realm = useRealm();
-<<<<<<< HEAD
-    const cachedObject = getOrCreateCachedObject(realm, type, primaryKey)
-    return cachedObject.useObject()
-=======
-
-    // Create a forceRerender function for the cachedObject to use as its updateCallback, so that
-    // the cachedObject can force the component using this hook to re-render when a change occurs.
-    const [, forceRerender] = useReducer((x) => x + 1, 0);
-
-    const objectRef = useRef<Realm.Object & T | null>(null);
-
-    // Wrap the cachedObject in useMemo, so we only replace it with a new instance if `primaryKey` or `type` change
-    const { object, tearDown } = useMemo(
-      // TODO: There will be an upcoming breaking change that makes objectForPrimaryKey return null
-      // When this is implemented, remove `?? null`
-      () =>
-        {
-          const updateCallback = () => {
-            // Wrap object in a proxy to update the reference on rerender ( should only rerender when something has changed )
-            objectRef.current = cachedObject.object ? new Proxy(cachedObject.object, {}) : null;
-            forceRerender();
-          }
-          const cachedObject = createCachedObject({
-            object: realm.objectForPrimaryKey(type, primaryKey) ?? null,
-            updateCallback: forceRerender,
-          })
-          objectRef.current = cachedObject.object;
-          return cachedObject
-        },
-      [type, realm, primaryKey],
+    const cachedObject = getOrCreateCachedObject<T>(
+      realm,
+      typeof type === "string" ? type : type.schema.name,
+      primaryKey,
     );
-
-    // Invoke the tearDown of the cachedObject when useObject is unmounted
-    useEffect(() => {
-      return tearDown;
-    }, [tearDown]);
-
-    // If the object has been deleted or doesn't exist for the given primary key, just return null
-    if (object === null || object?.isValid() === false) {
-      return null;
-    }
-
-    return objectRef.current
->>>>>>> 8484abf7
+    return cachedObject.useObject();
   };
 }