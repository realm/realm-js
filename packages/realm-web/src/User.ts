////////////////////////////////////////////////////////////////////////////
//
// Copyright 2020 Realm Inc.
//
// Licensed under the Apache License, Version 2.0 (the "License");
// you may not use this file except in compliance with the License.
// You may obtain a copy of the License at
//
// http://www.apache.org/licenses/LICENSE-2.0
//
// Unless required by applicable law or agreed to in writing, software
// distributed under the License is distributed on an "AS IS" BASIS,
// WITHOUT WARRANTIES OR CONDITIONS OF ANY KIND, either express or implied.
// See the License for the specific language governing permissions and
// limitations under the License.
//
////////////////////////////////////////////////////////////////////////////

// We're using a dependency to decode Base64 to UTF-8, because of https://stackoverflow.com/a/30106551/503899
import { Base64 } from "js-base64";

import type { App } from "./App";
import { AuthenticatedTransport, AppTransport } from "./transports";
import { UserProfile } from "./UserProfile";
import { UserStorage } from "./UserStorage";
import { FunctionsFactory } from "./FunctionsFactory";
<<<<<<< HEAD
import { decodeBase64 } from "./utils/base64";
import { Credentials } from "./Credentials";
=======
>>>>>>> b5720efc

// Disabling requiring JSDoc for now - as the User class is exported as the Realm.User interface, which is already documented.
/* eslint-disable jsdoc/require-jsdoc */

interface UserParameters {
    app: App<any>;
    id: string;
    accessToken: string | null;
    refreshToken: string | null;
}

type JWT<CustomDataType extends object = any> = {
    expires: number;
    issuedAt: number;
    userData: CustomDataType;
};

export enum UserState {
    Active = "active",
    LoggedOut = "logged-out",
    Removed = "removed",
}

export enum UserType {
    Normal = "normal",
    Server = "server",
}

export async function performLogIn(app: App<any>, credentials: Credentials) {
    // See https://github.com/mongodb/stitch-js-sdk/blob/310f0bd5af80f818cdfbc3caf1ae29ffa8e9c7cf/packages/core/sdk/src/auth/internal/CoreStitchAuth.ts#L746-L780
    const response = await app.appTransport.fetch<object, any>({
        method: "POST",
        path: `/auth/providers/${credentials.providerName}/login`,
        body: credentials.payload,
    });
    // Spread out values from the response and ensure they're valid
    const {
        user_id: id,
        access_token: accessToken,
        refresh_token: refreshToken,
    } = response;
    if (typeof id !== "string") {
        throw new Error("Expected a user id in the response");
    }
    if (typeof accessToken !== "string") {
        throw new Error("Expected an access token in the response");
    }
    if (typeof refreshToken !== "string") {
        throw new Error("Expected a refresh token in the response");
    }
    return { id, accessToken, refreshToken };
}

/**
 * Representation of an authenticated user of an app.
 */
export class User<
    FunctionsFactoryType extends object = Realm.DefaultFunctionsFactory,
    CustomDataType extends object = any
> implements Realm.User<FunctionsFactoryType, CustomDataType> {
    /**
     * The app that this user is associated with.
     */
    public readonly app: App<FunctionsFactoryType, CustomDataType>;

    public readonly functions: FunctionsFactoryType &
        Realm.BaseFunctionsFactory;

    /**
     * Creates a user from the data stored in the storage of an `App` instance.
     *
     * @param app The app that the user was logged into.
     * @param userId The id of the user to restore.
     * @returns The user created from values retrieved from storage.
     */
    public static hydrate<
        FunctionsFactoryType extends object,
        CustomDataType extends object
    >(app: App<FunctionsFactoryType, CustomDataType>, userId: string) {
        const user = new User<FunctionsFactoryType, CustomDataType>({
            app,
            id: userId,
            accessToken: null,
            refreshToken: null,
        });
        user.hydrate();
        return user;
    }

    private _id: string;
    private _accessToken: string | null;
    private _refreshToken: string | null;
    private _profile: UserProfile | undefined;
    private transport: AuthenticatedTransport;
    private storage: UserStorage;

    public constructor({ app, id, accessToken, refreshToken }: UserParameters) {
        this.app = app;
        this._id = id;
        this._accessToken = accessToken;
        this._refreshToken = refreshToken;
        this.transport = new AuthenticatedTransport(app.baseTransport, {
            currentUser: this,
        });
        const appTransport = new AppTransport(this.transport, app.id);
        this.functions = FunctionsFactory.create(appTransport);
        this.storage = new UserStorage(app.storage, id);
        // Store tokens in storage for later hydration
        if (accessToken) {
            this.storage.accessToken = accessToken;
        }
        if (refreshToken) {
            this.storage.refreshToken = refreshToken;
        }
    }

    /**
     * The automatically-generated internal id of the user.
     *
     * @returns The id of the user in the MongoDB Realm database.
     */
    get id() {
        return this._id;
    }

    /**
     * @returns The access token used to authenticate the user towards MongoDB Realm.
     */
    get accessToken() {
        return this._accessToken;
    }

    /**
     * @param token The new access token.
     */
    set accessToken(token: string | null) {
        this._accessToken = token;
        this.storage.accessToken = token;
    }

    /**
     * @returns The refresh token used to issue new access tokens.
     */
    get refreshToken() {
        return this._refreshToken;
    }

    /**
     * @param token The new refresh token.
     */
    set refreshToken(token: string | null) {
        this._refreshToken = token;
        this.storage.refreshToken = token;
    }

    /**
     * The state of the user is one of:
     * - "active" The user is logged in and ready.
     * - "logged-out" The user was logged in, but is no longer logged in.
     * - "removed" The user was logged in, but removed entirely from the app again.
     *
     * @returns The current state of the user.
     */
    get state(): UserState {
        if (this.app.allUsers.indexOf(this) === -1) {
            return UserState.Removed;
        } else {
            return this.refreshToken === null
                ? UserState.LoggedOut
                : UserState.Active;
        }
    }

    get customData(): CustomDataType {
        if (this.accessToken) {
            const decodedToken = this.decodeAccessToken();
            return decodedToken.userData;
        } else {
            throw new Error("Cannot read custom data without an access token");
        }
    }

    get apiKeys(): Realm.Auth.ApiKeyAuth {
        throw new Error("Not yet implemented");
    }

    /**
     * @returns Profile containing detailed information about the user.
     */
    get profile(): Realm.UserProfile {
        if (this._profile) {
            return this._profile;
        } else {
            throw new Error("A profile was never fetched for this user");
        }
    }

    public async refreshProfile() {
        // Fetch the latest profile
        const response = await this.transport.fetch({
            method: "GET",
            path: "/auth/profile",
        });
        // Create a profile instance
        this._profile = new UserProfile(response);
        // Store this for later hydration
        this.storage.profile = this._profile;
    }

    public async logOut() {
        // Invalidate the refresh token
        if (this._refreshToken !== null) {
            await this.app.baseTransport.fetch({
                method: "DELETE",
                path: "/auth/session",
                headers: {
                    Authorization: `Bearer ${this._refreshToken}`,
                },
            });
        }
        // Forget the access and refresh token
        this.accessToken = null;
        this.refreshToken = null;
    }

    /**
     * Authenticate and retrieve the access and refresh tokens.
     *
     * @param credentials Credentials to use when logging in.
     */
    public async logIn(credentials: Realm.Credentials) {
        const { id, accessToken, refreshToken } = await performLogIn(
            this.app,
            credentials,
        );
        if (id !== this.id) {
            throw new Error("Logged into a different user");
        }
        // Store the access and refresh token
        this.accessToken = accessToken;
        this.refreshToken = refreshToken;
    }

    /** @inheritdoc */
    public async linkCredentials(credentials: Realm.Credentials) {
        throw new Error("Not yet implemented");
    }

    public async refreshAccessToken() {
        const response = await this.app.baseTransport.fetch({
            method: "POST",
            path: "/auth/session",
            headers: {
                Authorization: `Bearer ${this.refreshToken}`,
            },
        });
        const { access_token: accessToken } = response;
        if (typeof accessToken === "string") {
            this.accessToken = accessToken;
        } else {
            throw new Error("Expected an 'access_token' in the response");
        }
    }

    public async refreshCustomData() {
        await this.refreshAccessToken();
        return this.customData;
    }

    public callFunction(name: string, ...args: any[]) {
        return this.functions.callFunction(name, ...args);
    }

    /**
     * Restore a user from the data stored in the storage of an `App` instance.
     */
    public hydrate() {
        // Hydrate tokens
        const accessToken = this.storage.accessToken;
        const refreshToken = this.storage.refreshToken;
        const profile = this.storage.profile;
        if (typeof accessToken === "string") {
            this.accessToken = accessToken;
        }
        if (typeof refreshToken === "string") {
            this.refreshToken = refreshToken;
        }
        if (typeof profile === "object") {
            this._profile = profile;
        }
    }

    push(serviceName = ""): Realm.Services.Push {
        throw new Error("Not yet implemented");
    }

    private decodeAccessToken(): JWT<CustomDataType> {
        if (this.accessToken) {
            // Decode and spread the token
            const parts = this.accessToken.split(".");
            if (parts.length !== 3) {
                throw new Error("Expected three parts");
            }
            // Decode the payload
            const encodedPayload = parts[1];
            const decodedPayload = Base64.decode(encodedPayload);
            const parsedPayload = JSON.parse(decodedPayload);
            const {
                exp: expires,
                iat: issuedAt,
                user_data: userData = {},
            } = parsedPayload;
            // Validate the types
            if (typeof expires !== "number") {
                throw new Error("Failed to decode access token 'exp'");
            } else if (typeof issuedAt !== "number") {
                throw new Error("Failed to decode access token 'iat'");
            }
            return { expires, issuedAt, userData };
        } else {
            throw new Error("Missing an access token");
        }
    }
}<|MERGE_RESOLUTION|>--- conflicted
+++ resolved
@@ -24,11 +24,7 @@
 import { UserProfile } from "./UserProfile";
 import { UserStorage } from "./UserStorage";
 import { FunctionsFactory } from "./FunctionsFactory";
-<<<<<<< HEAD
-import { decodeBase64 } from "./utils/base64";
 import { Credentials } from "./Credentials";
-=======
->>>>>>> b5720efc
 
 // Disabling requiring JSDoc for now - as the User class is exported as the Realm.User interface, which is already documented.
 /* eslint-disable jsdoc/require-jsdoc */
