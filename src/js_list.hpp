--- conflicted
+++ resolved
@@ -27,11 +27,6 @@
 
 #include "shared_realm.hpp"
 #include "list.hpp"
-<<<<<<< HEAD
-#include "realm/parser/parser.hpp"
-#include "realm/parser/query_builder.hpp"
-=======
->>>>>>> 933b3ad7
 
 namespace realm {
 namespace js {
