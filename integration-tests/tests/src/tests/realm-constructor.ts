--- conflicted
+++ resolved
@@ -186,18 +186,14 @@
       }).throws("Expected 'name' on object schema to be a string, got undefined");
     });
 
-<<<<<<< HEAD
-    function expectInvalidProperty(badProperty: Realm.PropertyType | Realm.PropertySchema, message: string) {
-=======
     function expectInvalidProperty(
-      badProperty: Realm.PropertyType | Realm.ObjectSchemaProperty,
+      badProperty: Realm.PropertySchemaShorthand | Realm.PropertySchema,
       message: string,
       addMessagePrefix = true,
     ) {
       if (addMessagePrefix) {
         message = `Invalid type declaration for property 'bad' on 'InvalidObject': ${message}`;
       }
->>>>>>> 75c35d87
       expect(() => {
         new Realm({
           schema: [
