--- conflicted
+++ resolved
@@ -470,7 +470,6 @@
         if (isElectronProcess) {
             return;
         }
-
         if (isNodeProcess) {
             realm = copyFileToTempDir(path.join(process.cwd(), "data", realm));
         }
@@ -508,7 +507,6 @@
         if (isElectronProcess) {
             return;
         }
-
         if (isNodeProcess) {
             realm = copyFileToTempDir(path.join(process.cwd(), "data", realm));
         }
@@ -553,7 +551,6 @@
         if (isElectronProcess) {
             return;
         }
-
         if (isNodeProcess) {
             realm = copyFileToTempDir(path.join(process.cwd(), "data", realm));
         }
@@ -1131,10 +1128,6 @@
         realm1.close();
 
         // delete Realm on server
-<<<<<<< HEAD
-=======
-        var URL = node_require('url').URL;
->>>>>>> 2c26bfe7
         let encodedPath = encodeURIComponent(`${user.identity}/myrealm`);
         let url = new URL(`/realms/files/${encodedPath}`, user.server);
         let options = {
