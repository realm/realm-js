## vNext (TBD)

### Deprecations
* None

### Enhancements
* None

### Fixed
<<<<<<< HEAD
* Fixed a crash when integrating removal of already removed dictionary key. ([realm/realm-core#7488](https://github.com/realm/realm-core/issues/7488), since v10.0.0)
=======
* Removed incorrect privacy manifest for iOS. ([#6624](https://github.com/realm/realm-js/issues/6624), since v12.7.0)
>>>>>>> 1e3cd7f8

### Compatibility
* React Native >= v0.71.4
* Realm Studio v15.0.0.
* File format: generates Realms with format v24 (reads and upgrades file format v10 or later).

### Internal
* Upgraded Realm Core from v14.5.1 to v14.5.2. ([#6628](https://github.com/realm/realm-js/issues/6628))
* Update URLs to documentation.

## 12.7.0 (2024-04-17)

> [!NOTE]
> This version bumps the Realm file format to version 24. It is not possible to downgrade to earlier versions. Older files will automatically be upgraded to the new file format. Files created by Realm JavaScript prior to v6.0.0, might not be upgradeable. **Only Realm Studio 15.0.0 or later** will be able to open the new file format.

> [!NOTE]
> This version communicates with Atlas Device Services through a different URL (https://services.cloud.mongodb.com). While we consider this an internal detail of the SDK, you might need to update rules in firewalls or other configuration that you've used to limit connections made by your app.

### Enhancements
* Added [iOS Privacy Manifest](https://developer.apple.com/documentation/bundleresources/privacy_manifest_files?language=objc). ([#6547](https://github.com/realm/realm-js/issues/6547)
* Updated bundled OpenSSL version to 3.2.0. ([realm/realm-core#7303](https://github.com/realm/realm-core/pull/7303))
* Improved performance of object notifiers with complex schemas by ~20%. ([realm/realm-core#7424](https://github.com/realm/realm-core/pull/7424))
* Improved performance with very large number of notifiers by ~75%. ([realm/realm-core#7424](https://github.com/realm/realm-core/pull/7424))
* Improved performance of aggregate operations on Dictionaries of objects, particularly when the dictionaries are empty. ([realm/realm-core#7418](https://github.com/realm/realm-core/pull/7418)
* Property keypath in RQL can be substituted with value given as argument. Use `$P<i>` in query string. ([realm/realm-core#7033](https://github.com/realm/realm-core/issues/7033))
* You can now use query substitution for the `@type` argument. ([realm/realm-core#7289](https://github.com/realm/realm-core/issues/7289))
* Storage of `Decimal128` properties has been optimized so that the individual values will take up 0 bits (if all nulls), 32 bits, 64 bits or 128 bits depending on what is needed. ([realm/realm-core#6111]https://github.com/realm/realm-core/pull/6111))
* Querying a specific entry in a collection (in particular 'first and 'last') is supported. ([realm/realm-core#4269](https://github.com/realm/realm-core/issues/4269))
* Index on list of strings property now supported ([realm/realm-core#7142](https://github.com/realm/realm-core/pull/7142))
* You can set the threshold levels for trace output on individual categories. ([realm/realm-core#7004](https://github.com/realm/realm-core/pull/7004))
* Improved performance of RQL queries on a non-linked string property using `>`, `>=`, `<`, `<=` operators and fixed behavior that a null string should be evaluated as less than everything, previously nulls were not matched. ([realm/realm-core#3939](https://github.com/realm/realm-core/issues/3939))
* Added support for using aggregate operations on Mixed properties in queries. ([realm/realm-core#7398](https://github.com/realm/realm-core/pull/7398))
* Improved file compaction performance on platforms with page sizes greater than 4k (for example arm64 Apple platforms) for files less than 256 pages in size. ([realm/realm-core#7492](https://github.com/realm/realm-core/pull/7492))
* Added the ability to set the log level for one or more categories via `Realm.setLogLevel`. ([#6560](https://github.com/realm/realm-js/issues/6560))
* Added detection and better instructions when imported from the Expo Go app. ([#6523](https://github.com/realm/realm-js/pull/6523))

### Fixed
* Aligned Dictionaries to Lists and Sets when they get cleared. ([#6205](https://github.com/realm/realm-core/issues/6205), since v10.3.0-rc.1)
* Fixed equality queries on a `Mixed` property with an index possibly returning the wrong result if values of different types happened to have the same StringIndex hash. ([realm/realm-core#6407](https://github.com/realm/realm-core/issues/6407), since v10.5.0-beta.1)
* `@count`/`@size` is now supported for `Mixed` properties. ([realm/realm-core#7280](https://github.com/realm/realm-core/issues/7280), since v10.0.0)
* Fixed queries like `indexed_property == NONE {x}` which mistakenly matched on only `x` instead of not `x`. This only applies when an indexed property with equality (`==`, or `IN`) matches with `NONE` on a list of one item. If the constant list contained more than one value then it was working correctly. ([realm/realm-java#7862](https://github.com/realm/realm-java/issues/7862), since v10.20.0)
* Uploading the changesets recovered during an automatic client reset recovery may lead to `Bad server version` errors and a new client reset. ([realm/realm-core#7279](https://github.com/realm/realm-core/issues/7279), since v12.5.0)
* Fixed crash in full text index using prefix search with no matches ([realm/realm-core#7309](https://github.com/realm/realm-core/issues/7309), since v12.2.0)
* Fixed a race condition when backing up Realm files before a client reset which could have lead to overwriting an existing file. ([realm/realm-core#7341](https://github.com/realm/realm-core/pull/7341))
* Fixed a bug when removing items from a list that could result in invalidated links becoming visible which could cause crashes or exceptions when accessing those list items later on. This affects synced Realms where another client had previously removed a list with over 1000 items in it, and then further local removals from the same list caused the list to have fewer than 1000 items. ([#7414](https://github.com/realm/realm-core/pull/7414), since v10.0.0)
* Fixed opening a Realm with cached user while offline results in fatal error and session does not retry connection. ([#6554](https://github.com/realm/realm-js/issues/6554) and [#6558](https://github.com/realm/realm-js/issues/6558), since v12.6.0)
* Fixed sorting order of strings to use standard unicode codepoint order instead of grouping similar English letters together. A noticeable change will be from "aAbBzZ" to "ABZabz". ([realm/realm-core#2573](https://github.com/realm/realm-core/issues/2573))
* `data` and `string` are now strongly typed for comparisons and queries. This change is especially relevant when querying for a string constant on a Mixed property, as now only strings will be returned. If searching for `data` is desired, then that type must be specified by the constant. In RQL the new way to specify a binary constant is to use `mixed = bin('xyz')` or `mixed = binary('xyz')`. ([realm/realm-core#6407](https://github.com/realm/realm-core/issues/6407))
* Fixed diverging history due to a bug in the replication code when setting default null values (embedded objects included). ([realm/realm-core#7536](https://github.com/realm/realm-core/issues/7536))
* Null pointer exception may be triggered when logging out and async commits callbacks not executed. ([realm/realm-core#7434](https://github.com/realm/realm-core/issues/7434), since v12.6.0)
* Fixed a bug which caused crashes when reloading React Native apps. ([#6579](https://github.com/realm/realm-js/issues/6579), since v12.0.0)

### Compatibility
* React Native >= v0.71.4
* Realm Studio v15.0.0.
* File format: generates Realms with format v24 (reads and upgrades file format v10 or later).

### Internal
* The base URL used to communicate with the Atlas App Services was changed from "https://realm.mongodb.com" to "https://services.cloud.mongodb.com". ([realm/realm-core#7534](https://github.com/realm/realm-core/pull/7534)).
* Upgraded Realm Core from v13.26.0 to v14.5.1. ([#6499](https://github.com/realm/realm-js/issues/6499), [#6541](https://github.com/realm/realm-js/issues/6541), [#6568](https://github.com/realm/realm-js/issues/6568), [#6572](https://github.com/realm/realm-js/issues/6572), [#6599](https://github.com/realm/realm-js/issues/6599), and [#6610](https://github.com/realm/realm-js/issues/6610))
* Publish releases with [provenance statements](https://docs.npmjs.com/generating-provenance-statements).
* Use CMake v3.29.2 and Node v20.11.1 on Github Actions.

## 12.7.0-rc.0 (2024-03-26)

> [!NOTE]
> This version bumps the Realm file format to version 24. It is not possible to downgrade to earlier versions. Older files will automatically be upgraded to the new file format. Files created by Realm JavaScript prior to v6.0.0, might not be upgradeable. **Only Realm Studio 15.0.0 or later** will be able to open the new file format.

> [!NOTE]
> This release doesn't include the changes previously released as [v12.7.0-alpha.0](https://github.com/realm/realm-js/releases/tag/v12.7.0-alpha.0) and is a pre-release because we plan on updating the `setLogLevel` API before releasing this as `v12.7.0`: https://github.com/realm/realm-js/issues/6560 and we just wanted to get this out for Realm Studio `v15.0.0`.

### Enhancements
* Updated bundled OpenSSL version to 3.2.0. ([realm/realm-core#7303](https://github.com/realm/realm-core/pull/7303))
* Improved performance of object notifiers with complex schemas by ~20%. ([realm/realm-core#7424](https://github.com/realm/realm-core/pull/7424))
* Improved performance with very large number of notifiers by ~75%. ([realm/realm-core#7424](https://github.com/realm/realm-core/pull/7424))
* Improved performance of aggregate operations on Dictionaries of objects, particularly when the dictionaries are empty. ([realm/realm-core#7418](https://github.com/realm/realm-core/pull/7418)
* Property keypath in RQL can be substituted with value given as argument. Use `$P<i>` in query string. ([realm/realm-core#7033](https://github.com/realm/realm-core/issues/7033))
* You can now use query substitution for the `@type` argument. ([realm/realm-core#7289](https://github.com/realm/realm-core/issues/7289))
* Storage of `Decimal128` properties has been optimized so that the individual values will take up 0 bits (if all nulls), 32 bits, 64 bits or 128 bits depending on what is needed. ([realm/realm-core#6111]https://github.com/realm/realm-core/pull/6111))
* Querying a specific entry in a collection (in particular 'first and 'last') is supported. ([realm/realm-core#4269](https://github.com/realm/realm-core/issues/4269))
* Index on list of strings property now supported ([realm/realm-core#7142](https://github.com/realm/realm-core/pull/7142))
* You can set the threshold levels for trace output on individual categories. ([realm/realm-core#7004](https://github.com/realm/realm-core/pull/7004))
* Improved performance of RQL queries on a non-linked string property using `>`, `>=`, `<`, `<=` operators and fixed behavior that a null string should be evaluated as less than everything, previously nulls were not matched. ([realm/realm-core#3939](https://github.com/realm/realm-core/issues/3939))
* Added support for using aggregate operations on Mixed properties in queries. ([realm/realm-core#7398](https://github.com/realm/realm-core/pull/7398))
* Improved file compaction performance on platforms with page sizes greater than 4k (for example arm64 Apple platforms) for files less than 256 pages in size. ([realm/realm-core#7492](https://github.com/realm/realm-core/pull/7492))
* Added a static `Realm.shutdown()` method, which closes all Realms, cancels all pending `Realm.open` calls, clears internal caches, resets the logger and collects garbage. Call this method to free up the event loop and allow Node.js to perform a graceful exit. ([#6571](https://github.com/realm/realm-js/pull/6571), since v12.0.0)

### Fixed
* Aligned Dictionaries to Lists and Sets when they get cleared. ([#6205](https://github.com/realm/realm-core/issues/6205), since v10.3.0-rc.1)
* Fixed equality queries on a `Mixed` property with an index possibly returning the wrong result if values of different types happened to have the same StringIndex hash. ([realm/realm-core#6407](https://github.com/realm/realm-core/issues/6407), since v10.5.0-beta.1)
* `@count`/`@size` is now supported for `Mixed` properties. ([realm/realm-core#7280](https://github.com/realm/realm-core/issues/7280), since v10.0.0)
* Fixed queries like `indexed_property == NONE {x}` which mistakenly matched on only `x` instead of not `x`. This only applies when an indexed property with equality (`==`, or `IN`) matches with `NONE` on a list of one item. If the constant list contained more than one value then it was working correctly. ([realm/realm-java#7862](https://github.com/realm/realm-java/issues/7862), since v10.20.0)
* Uploading the changesets recovered during an automatic client reset recovery may lead to `Bad server version` errors and a new client reset. ([realm/realm-core#7279](https://github.com/realm/realm-core/issues/7279), since v12.5.0)
* Fixed crash in full text index using prefix search with no matches ([realm/realm-core#7309](https://github.com/realm/realm-core/issues/7309), since v12.2.0)
* Fixed a race condition when backing up Realm files before a client reset which could have lead to overwriting an existing file. ([realm/realm-core#7341](https://github.com/realm/realm-core/pull/7341))
* Fixed a bug when removing items from a list that could result in invalidated links becoming visible which could cause crashes or exceptions when accessing those list items later on. This affects synced Realms where another client had previously removed a list with over 1000 items in it, and then further local removals from the same list caused the list to have fewer than 1000 items. ([#7414](https://github.com/realm/realm-core/pull/7414), since v10.0.0)
* Fixed opening a Realm with cached user while offline results in fatal error and session does not retry connection. ([#6554](https://github.com/realm/realm-js/issues/6554) and [#6558](https://github.com/realm/realm-js/issues/6558), since v12.6.0)
* Fixed sorting order of strings to use standard unicode codepoint order instead of grouping similar English letters together. A noticeable change will be from "aAbBzZ" to "ABZabz". ([realm/realm-core#2573](https://github.com/realm/realm-core/issues/2573))
* `data` and `string` are now strongly typed for comparisons and queries. This change is especially relevant when querying for a string constant on a Mixed property, as now only strings will be returned. If searching for `data` is desired, then that type must be specified by the constant. In RQL the new way to specify a binary constant is to use `mixed = bin('xyz')` or `mixed = binary('xyz')`. ([realm/realm-core#6407](https://github.com/realm/realm-core/issues/6407))

### Compatibility
* React Native >= v0.71.4
* Realm Studio v15.0.0.
* File format: generates Realms with format v24 (reads and upgrades file format v10 or later).

### Internal
* Upgraded Realm Core from v13.26.0 to v14.4.1. ([#6499](https://github.com/realm/realm-js/issues/6499), [#6541](https://github.com/realm/realm-js/issues/6541), [#6568](https://github.com/realm/realm-js/issues/6568), and [#6572](https://github.com/realm/realm-js/issues/6572))

## 12.6.2 (2024-03-04)

### Fixed
* Fixed binding abstraction to allow access of certain properties (`$$typeof` for now) prior to its injection. ([#6522](https://github.com/realm/realm-js/issues/6522), since v12.6.1)
* Added a missing dependency on `path-browserify`. ([#6522](https://github.com/realm/realm-js/issues/6522), since v12.6.1)

### Internal
* Using Realm Core v13.26.0.

## 12.6.1 (2024-02-26)

### Fixed
* Fixed `User#callFunction` to correctly pass arguments to the server. Previously they would be sent as an array, so if your server-side function used to handle the unwrapping of arguments, it would need an update too. The "functions factory" pattern of calling `user.functions.sum(1, 2, 3)` wasn't affected by this bug. Thanks to @deckyfx for finding this and suggesting the fix! ([#6447](https://github.com/realm/realm-js/issues/6447), since v12.0.0)

### Compatibility
* React Native >= v0.71.4
* Realm Studio v14.0.0.
* File format: generates Realms with format v23 (reads and upgrades file format v5 or later for non-synced Realm, upgrades file format v10 or later for synced Realms).

### Internal
* Fix Cocoapods to version 1.14.3 on Github Actions.
* Migrated bingen from `util::Optional` to `std::optional`.
* Upgrading `@realm/fetch` to the newly released v0.1.1 and no longer bundling it into the SDK package.
* SDK package is no longer using Rollup, but instead using bare `tsc` utilizing TypeScript project references. ([#6492](https://github.com/realm/realm-js/pull/6492))

## 12.6.0 (2024-01-29)

### Enhancements
* Added an optional `fetch` parameter to the `AppConfiguration`. Use this to specify a custom implementation of the `fetch` function used by the app to perform network requests.

### Fixed
* Handle `EOPNOTSUPP` when using `posix_fallocate()` and fallback to manually consume space. This should enable android users to open a Realm on restrictive file systems. ([#6349](https://github.com/realm/realm-js/issues/6349), since v12.2.0)
* Application may crash with `incoming_changesets.size() != 0` when a download message is mistaken for a bootstrap message. This can happen if the synchronization session is paused and resumed at a specific time. ([realm/realm-core#7238](https://github.com/realm/realm-core/pull/7238), since v10.12.0)
* Fixed errors complaining about missing symbols such as `__atomic_is_lock_free` on ARMv7 Linux. ([realm/realm-core#7257](https://github.com/realm/realm-core/pull/7257))

### Compatibility
* React Native >= v0.71.4
* Realm Studio v14.0.0.
* File format: generates Realms with format v23 (reads and upgrades file format v5 or later for non-synced Realm, upgrades file format v10 or later for synced Realms).

### Internal
* Upgraded Realm Core from v13.25.1 to v13.26.0. ([#6403](https://github.com/realm/realm-js/issues/6403))
* Bumping the required MacOS version to 10.13.

## 12.5.1 (2024-01-03)

### Fixed
* Accessing the `providerType` on a `UserIdentity` via `User.identities` always yielded `undefined`. Thanks to [@joelowry96](https://github.com/joelowry96) for pinpointing the fix.
* Bad performance of initial Sync download involving many backlinks. ([realm/realm-core#7217](https://github.com/realm/realm-core/issues/7217), since v10.0.0)

### Compatibility
* React Native >= v0.71.4
* Realm Studio v14.0.0.
* File format: generates Realms with format v23 (reads and upgrades file format v5 or later for non-synced Realm, upgrades file format v10 or later for synced Realms).

### Internal
* Upgraded Realm Core from v13.25.0 to v13.25.1. ([#6335](https://github.com/realm/realm-js/issues/6335))

## 12.5.0 (2023-12-19)

### Enhancements
* Added an optional third `keyPaths` argument to the `addListener` methods of `Collection` and `Object`. Use this to indicate a lower bound on the changes relevant for the listener. This is a lower bound, since if multiple listeners are added (each with their own "key paths") the union of these key-paths will determine the changes that are considered relevant for all listeners registered on the object or collection. In other words: A listener might fire more than the key-paths specify, if other listeners with different key-paths are present. ([#6285](https://github.com/realm/realm-js/issues/6285))
  ```ts
  // Adding a listener that will fire only on changes to the `location` property (if no other key-path listeners are added to the collection).
  cars.addListener((collection, changes) => {
    console.log("A car location changed");
  }, ["location"]);
  ```
* Exceptions thrown during bootstrap application will now be surfaced to the user via the sync error handler rather than terminating the program with an unhandled exception. ([realm/realm-core#7197](https://github.com/realm/realm-core/pull/7197))

### Fixed
* Exceptions thrown during bootstrap application could crash the sync client with an `!m_sess` assertion. ([realm/realm-core#7196](https://github.com/realm/realm-core/issues/7196), since v10.18.0)
* If a `SyncSession` was explicitly resumed via `reconnect()` while it was waiting to auto-resume after a non-fatal error and then another non-fatal error was received, the sync client could crash with a `!m_try_again_activation_timer` assertion. ([realm/realm-core#6961](https://github.com/realm/realm-core/issues/6961), since device sync was introduced)
* Adding the same callback function as a listener on a `Collection` or `Object` used to be undefined behavior. Now it throws, which results in runtime errors that can be resolved by ensuring that the callback is only added once per object. ([#6310](https://github.com/realm/realm-js/pull/6310))


### Compatibility
* React Native >= v0.71.4
* Realm Studio v14.0.0.
* File format: generates Realms with format v23 (reads and upgrades file format v5 or later for non-synced Realm, upgrades file format v10 or later for synced Realms).

### Internal
* Upgraded Realm Core from v13.24.1 to v13.25.0. ([#6324](https://github.com/realm/realm-js/issues/6324))

## 12.4.0 (2023-12-13)

### Enhancements
* Exporting a `RealmEventName` type. ([#6300](https://github.com/realm/realm-js/pull/6300))
* Automatic client reset recovery now preserves the original division of changesets, rather than combining all unsynchronized changes into a single changeset. ([realm/realm-core#7161](https://github.com/realm/realm-core/pull/7161))
* Automatic client reset recovery now does a better job of recovering changes when changesets were downloaded from the server after the unuploaded local changes were committed. If the local Realm happened to be fully up to date with the server prior to the client reset, automatic recovery should now always produce exactly the same state as if no client reset was involved. ([realm/realm-core#7161](https://github.com/realm/realm-core/pull/7161))
* Improved the experience of logging `Realm.Object` and `Realm.Collection` objects on Node.js, by providing a custom "inspect" symbol. ([#2758](https://github.com/realm/realm-js/pull/2758))

### Fixed
* When mapTo is used on a property of type List, an error like `Property 'test_list' does not exist on 'Task' objects` occurs when trying to access the property. ([#6268](https://github.com/realm/realm-js/issues/6268), since v12.0.0)
* Fixed bug where apps running under JavaScriptCore on Android will terminate with the error message `No identifiers allowed directly after numeric literal`. ([#6194](https://github.com/realm/realm-js/issues/6194), since v12.2.0)
* When an object had an embedded object as one of its properties, updating that property to `null` or `undefined` did not update the property in the database. ([#6280](https://github.com/realm/realm-js/issues/6280), since v12.0.0)
* Fixed download of platform + arch specific prebuilt binaries when building an Electron app using `electron-builder`. ([#3828](https://github.com/realm/realm-js/issues/3828))
* Notification listeners on a `Dictionary` would only fire when the dictionary itself changed (via inserts or deletions) but not when changes were made to the underlying objects. ([#6310](https://github.com/realm/realm-js/pull/6310), since v12.0.0)

* Fixed deadlock which occurred when accessing the current user from the `App` from within a callback from the `User` listener. ([realm/realm-core#7183](https://github.com/realm/realm-core/issues/7183), since v12.2.1)
* Errors encountered while reapplying local changes for client reset recovery on partition-based sync Realms would result in the client reset attempt not being recorded, possibly resulting in an endless loop of attempting and failing to automatically recover the client reset. Flexible sync and errors from the server after completing the local recovery were handled correctly. ([realm/realm-core#7149](https://github.com/realm/realm-core/pull/7149), since v10.3.0-rc.1)
* During a client reset with recovery when recovering a move or set operation on a `List<Object>` or `List<Mixed>` that operated on indices that were not also added in the recovery, links to an object which had been deleted by another client while offline would be recreated by the recovering client. But the objects of these links would only have the primary key populated and all other fields would be default values. Now, instead of creating these zombie objects, the lists being recovered skip such deleted links. ([realm/realm-core#7112](https://github.com/realm/realm-core/issues/7112) since the beginning of client reset with recovery in v10.18.0)
* During a client reset recovery a Set of links could be missing items, or an exception could be thrown that prevents recovery e.g., `Requested index 1 calling get() on set 'source.collection' when max is 0`. ([realm/realm-core#7112](https://github.com/realm/realm-core/issues/7112), since the beginning of client reset with recovery in v10.18.0)
* Calling `sort()` or `distinct()` on a `LnkSet` that had unresolved links in it would produce duplicate indices. ([realm/realm-core#7112](https://github.com/realm/realm-core/issues/7112), since the beginning of client reset with recovery in v10.18.0)
* Automatic client reset recovery would duplicate insertions in a list when recovering a write which made an unrecoverable change to a list (i.e. modifying or deleting a pre-existing entry), followed by a subscription change, followed by a write which added an entry to the list. ([realm/realm-core#7155](https://github.com/realm/realm-core/pull/7155), since v10.19.4)
* Fixed several causes of "decryption failed" exceptions that could happen when opening multiple encrypted Realm files in the same process while using Apple/linux and storing the Realms on an exFAT file system. ([realm/realm-core#7156](https://github.com/realm/realm-core/issues/7156), since v1.0.0)
* If the very first open of a flexible sync Realm triggered a client reset, the configuration had an initial subscriptions callback, both before and after reset callbacks, and the initial subscription callback began a read transaction without ending it (which is normally going to be the case), opening the frozen Realm for the after reset callback would trigger a BadVersion exception. ([realm/realm-core#7161](https://github.com/realm/realm-core/pull/7161), since v10.19.4)

### Compatibility
* React Native >= v0.71.4
* Realm Studio v14.0.0.
* File format: generates Realms with format v23 (reads and upgrades file format v5 or later for non-synced Realm, upgrades file format v10 or later for synced Realms).

### Internal
* Upgraded Realm Core from v13.23.4 to v13.24.1. ([#6311](https://github.com/realm/realm-js/pull/6311))

## 12.3.1 (2023-11-23)

### Fixed
* Fixed FLX subscriptions not being sent to the server if the session was interrupted during bootstrapping. ([realm/realm-core#7077](https://github.com/realm/realm-core/issues/7077), since v10.12.0)
* Fixed FLX subscriptions not being sent to the server if an upload message was sent immediately after a subscription was committed. ([realm/realm-core#7076](https://github.com/realm/realm-core/issues/7076), since v12.3.0)
* Fixed application crash with `KeyNotFound` exception when subscriptions are marked complete after a client reset. ([realm/realm-core#7090](https://github.com/realm/realm-core/issues/7090), since v10.19.0)
* Fixed a crash at a very specific time during a `DiscardLocal` client reset on a FLX Realm could leave subscriptions in an invalid state. ([realm/realm-core#7110](https://github.com/realm/realm-core/pull/7110), since v10.19.4)
* Fixed an error "Invalid schema change (UPLOAD): cannot process AddColumn instruction for non-existent table" when using automatic client reset with recovery in dev mode to recover schema changes made locally while offline. ([realm/realm-core#7042](https://github.com/realm/realm-core/pull/7042))
* When place an embedded object would create a new object and keep the original object too. ([#6239](https://github.com/realm/realm-js/issues/6239), since v12.0.0)
* When setting an embedded object in a `Realm.List` by index, the new object would be inserted at the end rather than replacing the existing object at the given index. ([#6239](https://github.com/realm/realm-js/issues/6239), since v12.0.0)
* When `SyncConfiguration.clientReset` was `undefined`, no client reset mode was set which could lead to an app crash with the message `m_mode != ClientResyncMode::Manual`. The default mode is now `RecoverUnsyncedChanges` and no callbacks are defined. ([#6260](https://github.com/realm/realm-js/issues/6260), since v12.0.0)
* Fixed writing the `realm-constants.json` file used for analytics / telemetry, which used to cause errors such as `Unable to resolve module ../realm-constants.json` for users installing the package into a mono-repo. We're now storing this information in the `realm/package.json` file instead. ([#6144](https://github.com/realm/realm-js/issues/6144), since v12.0.0-rc.2)


### Compatibility
* React Native >= v0.71.4
* Realm Studio v14.0.0.
* File format: generates Realms with format v23 (reads and upgrades file format v5 or later for non-synced Realm, upgrades file format v10 or later for synced Realms).

### Internal
* Upgraded Realm Core from v13.23.2 to v13.23.4. ([#6234](https://github.com/realm/realm-js/issues/6234) and [#6253](https://github.com/realm/realm-js/issues/6253))

## 12.3.0 (2023-11-03)

### Enhancements
* Allow asymmetric objects to contain fields with non-embedded (top-level) links (rather than only embedded links). ([realm/realm-core#7003](https://github.com/realm/realm-core/pull/7003))

### Fixed
* The `onBefore`, `onAfter`, and `onFallback` client reset callbacks were not called. ([#6201](https://github.com/realm/realm-js/issues/6201), since v12.0.0)
* `Symbol.unscopables` has been implemented on the base class of `Realm.Results`, `Realm.List`, and `Realm.Set`. ([#6215](https://github.com/realm/realm-js/pull/6215))
* Deleting an object in an asymmetric table would cause a crash. ([realm/realm-kotlin#1537](https://github.com/realm/realm-kotlin/issues/1537), since v10.19.0)
* Updating subscriptions did not trigger Realm auto-refreshes, sometimes resulting in async refresh hanging until another write was performed by something else. ([realm/realm-core#7031](https://github.com/realm/realm-core/pull/7031))
* Fix inter-process locking for concurrent Realm file access resulting in an inter-process deadlock on FAT32/exFAT file systems. ([realm/realm-core#6959](https://github.com/realm/realm-core/pull/6959))

### Compatibility
* React Native >= v0.71.4
* Realm Studio v14.0.0.
* File format: generates Realms with format v23 (reads and upgrades file format v5 or later for non-synced Realm, upgrades file format v10 or later for synced Realms).

### Internal
* Some disabled tests for client reset (partition based sync) have been enabled. ([#6201](https://github.com/realm/realm-js/issues/6201)
* Upgraded Realm Core from v13.22.0 to v13.23.2. ([#6220](https://github.com/realm/realm-js/issues/6220))

## 12.2.1 (2023-10-05)

### Deprecations
* `Realm.User.providerType` is deprecated, and will be remove in next major version. Use `Realm.User.identities` instead.

### Fixed
* Outside migration functions, it is not possible to change the value of a primary key. ([#6161](https://github.com/realm/realm-js/issues/6161), since v12.0.0)
* Receiving a `write_not_allowed` error from the server would have led to a crash. ([realm/realm-core#6978](https://github.com/realm/realm-core/issues/6978), since v11.5.0)
* If querying over a geospatial dataset that had some objects with a type property set to something other than `Point` (case insensitive) an exception would have been thrown. Instead of disrupting the query, those objects are now just ignored. ([realm/realm-core#6989](https://github.com/realm/realm-core/issues/6989), since v12.0.0)
* If a user was logged out while an access token refresh was in progress, the refresh completing would mark the user as logged in again and the user would be in an inconsistent state. ([realm/realm-core#6837](https://github.com/realm/realm-core/pull/6837), since v10.0.0)
* Logging in a single user using multiple auth providers created a separate `Realm.User` per auth provider. This mostly worked, but had some quirks:
  - Sync sessions would not necessarily be associated with the specific `Realm.User` used to create them. As a result, querying a user for its sessions could give incorrect results, and logging one user out could close the wrong sessions.
  - Existing local synchronized Realm files created using version of Realm from August - November 2020 would sometimes not be opened correctly and would instead be redownloaded.
  - Removing one of the `Realm.User`s would delete all local Realm files for all `Realm.User`s for that user.
  - Deleting the server-side user via one of the `Realm.User`s left the other `Realm.User`s in an invalid state.
  - A `Realm.User` which was originally created via anonymous login and then linked to an identity would still be treated as an anonymous users and removed entirely on logout.
  - [realm/realm-core#6837](https://github.com/realm/realm-core/pull/6837), since v10.0.0

### Compatibility
* React Native >= v0.71.4
* Realm Studio v14.0.0.
* File format: generates Realms with format v23 (reads and upgrades file format v5 or later for non-synced Realm, upgrades file format v10 or later for synced Realms).

### Internal
* Upgraded Realm Core from v13.20.1 to v13.22.0. ([#6158](https://github.com/realm/realm-js/issues/6158))

## 12.2.0 (2023-09-24)

### Deprecations
* `Realm.App.Sync.reconnect(app)` has been deprecated and will be removed in the next major version. You can use `Realm.App.Sync.Session.reconnect()` instead.

### Enhancements
* Added `Realm.Sync.Session.reconnect()` to help force a reconnection to Atlas Device Sync. ([#6123](https://github.com/realm/realm-js/issues/6123))
* Added `Realm.App.AppConfiguration.metaData` which will make it possible to encrypt metadata used by the `Realm.App`. ([#6147](https://github.com/realm/realm-js/issues/6147))

### Fixed
* Fixed values of properties being replaced by default value when updating. ([#6129](https://github.com/realm/realm-js/issues/6129), since v12.0.0)
* Fixed that value for `Realm.schemaVersion` wasn't propagated correctly for non-existing files. ([#6119](https://github.com/realm/realm-js/issues/6119), since v12.0.0)
* Full text search supports searching for prefix only e.g., `description TEXT 'alex*'`. ([realm/realm-core#6860](https://github.com/realm/realm-core/issues/6860))
* Unknown protocol errors received from the Altas Device Sync server will no longer cause the app to crash if a valid error action is also received. Unknown error actions will cause device sync to fail with an error via the sync error handler. ([realm/realm-core#6885](https://github.com/realm/realm-core/pull/6885))
* Allow arguments to Realm Query Language to be a string representation of a geospatial object for `GEOWITHIN` queries. ([realm/realm-core#6934](https://github.com/realm/realm-core/issues/6934))
* Crash when querying the size of a Object property through a link chain. ([realm/realm-core#6915](https://github.com/realm/realm-core/issues/6915), since v12.0.0)
* Throw an exception when some limitation on the OS filesystem is reached, instead of crashing the application. The same file locking logic is now also used for all the platforms. ([realm/realm-core#6926](https://github.com/realm/realm-core/pull/6926))
* Fixed crash that generated the error message `Assertion failed: ref + size <= next->first`. ([realm/realm-core#6340](https://github.com/realm/realm-core/issues/6340), since v11.3.0)
* When using OpenSSL (i.e. on non-Apple platforms) a TLS handshake error would never be reported and instead TLS errors would be reported as a sync connection failure. When using SecureTransport (i.e. on Apple platforms) only some TLS handshake errors would be reported, but most were reported as a sync connection failure. Additionally, reported sync errors originating from OpenSSL have been improved. ([realm/realm-core#6938](https://github.com/realm/realm-core/pull/6938)).
* Fixed `Bad server version` errors and client reset which sometimes occurred when updating a subscription's query. ([realm/realm-core#6966](https://github.com/realm/realm-core/issues/6966), since v10.12.0)

### Compatibility
* React Native >= v0.71.4
* Realm Studio v14.0.0.
* File format: generates Realms with format v23 (reads and upgrades file format v5 or later for non-synced Realm, upgrades file format v10 or later for synced Realms).

### Internal
* Upgraded Realm Core from v13.17.2 to v13.20.1. ([#6077](https://github.com/realm/realm-js/issues/6077) & [#6134](https://github.com/realm/realm-js/issues/6134))
* Sync protocol version bumped to 10. ([realm/realm-core#6902](https://github.com/realm/realm-core/pull/6902))
* Error code reported in the sync error handling for compensating writes is reported as 1033 (previously 231). ([#6077](https://github.com/realm/realm-js/issues/6077))

## 12.1.0 (2023-08-30)

### Enhancements
* Added configuration option `migrationOptions.resolveEmbeddedConstraints` to support for automatic resolution of embedded object constraints during migration. ([#6073](https://github.com/realm/realm-js/issues/6073))

### Fixed
* Fixed toolchain on Linux. On older Linux installations, the error `GLIBC_2.34' not found (required by /home/user/MyProject/node_modules/realm/generated/ts/realm.node)` could be observed. ([#6082](https://github.com/realm/realm-js/issues/6082), since v12.0.0)
* Fixed accessing `Realm.Object.linkingObjects()` when the origin and target are of different object types. ([#6108](https://github.com/realm/realm-js/pull/6108), since v12.0.0)

### Compatibility
* React Native >= v0.71.4
* Realm Studio v14.0.0.
* File format: generates Realms with format v23 (reads and upgrades file format v5 or later for non-synced Realm, upgrades file format v10 or later for synced Realms).

### Internal
* Using Realm Core v13.17.2.
* Removed pre-v12 source code.
* Added API documentation for `Realm.Configuration`. ([#6081](https://github.com/realm/realm-js/issues/6081), since v12.0.0)
* Added [typedoc-plugin-missing-exports](https://www.npmjs.com/package/typedoc-plugin-missing-exports) to resolved missing exports.

## 12.0.0 (2023-08-17)
NOTE: This combines all changelog entries for prereleases of v12.0.0.

### Breaking changes
Although this is a complete rewrite of our SDK, we've strived to keep breakages to a minimum and expect our users to upgrade from v11 without any significant changes to their code-base.

* The entire BSON package used to be re-exported as `Realm.BSON`, to simplify the new SDK we want to export only the BSON types that our SDK database component supports (ObjectId, Decimal128 and UUID). See [#4934](https://github.com/realm/realm-js/issues/4934).
* As a part of migrating to [NAPI](https://nodejs.org/api/n-api.html) (since ~ v6), we saw no performant way to support getting property names of a `Realm.Object` via the standard `Object.keys(obj)`. As a side-effect we stopped supporting the object spread operator `{...obj}` and introduced `Realm.Object#keys()`, `Realm.Object#entries()` and `Realm.Object#toJSON()` methods were introduced as a workaround. The new SDK wraps its accessor objects in a Proxy trapping the ownKeys operation which enables calls to the standard `Object.keys(obj)` and the spread operator `{...obj}` to work correctly, with minimal performance impact on normal accesses. Therefore, we are deprecating the APIs with the @deprecation annotation and a `console.warn` when calling `RealmObject#keys()` and `RealmObject#entries()`. `RealmObject#toJSON` still serves the purpose of producing a circularly referencing object graph. We would love the community's feedback on this!
* We're now reusing code to perform assertions and although this is strictly not a breaking change, since we haven't historically documented error messages, you should probably revisit any code in your app which relies on matching on specific error messages.
* `Results`, `List` and `Set` used to inherit directly from `Collection` but now inherits from an abstract `OrderedCollection`, which extends `Collection`.
* In order to better guide users toward correct usage and understanding of the Realm property types, users must now be explicit about the property type when declaring object schemas. Additionally, mixing shorthand (string) and object representation for the property type is no longer permitted. (See the `PropertySchema` and `PropertySchemaShorthand` types.)

```javascript
// Example object schema
const TaskSchema = {
  name: "Task",
  properties: {
    description: /* property schema (shorthand or object form) */,
  },
};

// Explicitness
"[]"          // Bad (previously parsed as implicit "mixed")
"mixed[]"     // Good

{ type: "list" }                              // Bad
{ type: "list", objectType: "mixed" }         // Good

// Mixing shorthand and object form
{ type: "int[]" }                             // Bad
"int[]"                                       // Good
{ type: "list", objectType: "int" }           // Good

{ type: "int?" }                              // Bad
"int?"                                        // Good
{ type: "int", optional: true }               // Good

// Specifying object types
{ type: "SomeType" }                          // Bad
"SomeType"                                    // Good
{ type: "object", objectType: "SomeType" }    // Good

{ type: "object[]", objectType: "SomeType" }  // Bad
"SomeType[]"                                  // Good
{ type: "list", objectType: "SomeType" }      // Good

{ type: "linkingObjects", objectType: "SomeType", property: "someProperty" } // Good
```

* To prevent modifying end-users' class-based model classes, we’re now creating and injecting a class in front of the class provided by the user. Objects will still pass `instanceof SomeClass` checks, however, code which is directly using prototype or constructor comparisons will fail:

```javascript
Object.getPrototypeOf(object) == CustomObject.prototype // No longer works
object.constructor == CustomObject // No longer works
```

* Symbols used to be accepted as keys in a dictionary, where they were coerced to strings prior to performing lookup. This was undocumented behavior that makes little sense in practice (and arguably defeats the main purpose of the JS `Symbol` type). In the new SDK, using a Symbol as a key in a dictionary will throw.
* The [push service](https://www.mongodb.com/docs/atlas/app-services/reference/push-notifications/) has already been deprecated on the Atlas server. We've deprecated this on v11 and removed it from v12.
* We’ve decided to remove numeric indexing and “array methods” from the `SubscriptionSet`, since (a) the team saw little actual use-case for it, (b) it would bloat our SDK code, and (c) there is a simple workaround if needed (spreading into an array `[...realm.subscriptions]`). (The property `length` is available.) Again, something we would love feedback on.
* No longer exporting the `ObjectPropsType`, `UserMap`, `UserType`, `BaseFunctionsFactory`, `AuthProviders`, `PropertyType`, `HTTP`, `*Details` interfaces of the `EmailPasswordAuthClient` and `AuthError` types, since they weren't  used internally and not expected to be used by users. Moreover, most of these are very simple to type out for any user relying on it. Similarly, the `DictionaryBase` type was introduced to help work around an issue (declaring string index accessors on a class with methods) in our declarations. We consider it an internal detail that got introduced as part of our public API by accident; thus, we ask users to use the `Dictionary` type directly. We also decided to rename the `Session` class to `SyncSession` since it’s now exported directly on the package namespace. `Session` will still be available (but deprecated) as `Realm.Sync.Session`. We’re no longer using the `*Payload` types (they were only used by Realm Web) and we don’t expect end-users to be relying directly on these, hence they were deleted.
* The return values of Object#getPropertyType was changed to return `"list"` instead of `"array"`.
* On v11, if the C++ object had been destroyed already, we would often return `undefined` or some other default value when calling methods or accessing properties on the JS `SyncSession` object, even if that would violate our declared TS types. Now, in v12, we will throw from all methods and property accessors in this case.

### Deprecations
* Deprecated the `SubscriptionsState` enum (will be removed in v13) in favor of the now-named `SubscriptionSetState`. ([#5773](https://github.com/realm/realm-js/issues/5773))

### Notable new features
* Added `Realm.setLogger`, that allows to setup a single static logger for the duration of the app lifetime. Differently from the now deprecated sync logger (that was setup with `Sync.setLogger`), this new one will emit messages coming also from the local database, and not only from sync. It is also possible to change the log level during the whole duration of the app lifetime with `Realm.setLogLevel`. ([#2546](https://github.com/realm/realm-js/issues/2546))
* Added a new error class `CompensatingWriteError` which indicates that one or more object changes have been reverted by the server.
This can happen when the client creates/updates objects that do not match any subscription, or performs writes on an object it didn't have permission to access. ([#5599](https://github.com/realm/realm-js/pull/5599))
* Added **experimental** APIs to facilitate adding and removing subscriptions by subscribing and unsubscribing directly to and from a `Results` instance via `Results.subscribe()` (asynchronous) and `Results.unsubscribe()` (synchronous). ([#5772](https://github.com/realm/realm-js/pull/5772))
  * Added a `WaitForSync` enum specifying whether to wait or not wait for subscribed objects to be downloaded before resolving the promise returned from `Results.subscribe()`.
  * Extended `SubscriptionOptions` to take a `WaitForSync` behavior and a maximum waiting timeout before returning from `Results.subscribe()`.
  * Added the instance method `MutableSubscriptionSet.removeUnnamed()` for removing only unnamed subscriptions.
  ```javascript
  const peopleOver20 = await realm
    .objects("Person")
    .filtered("age > 20")
    .subscribe({
      name: "peopleOver20",
      behavior: WaitForSync.FirstTime, // Default
      timeout: 2000,
    });
  // ...
  peopleOver20.unsubscribe();
  ```
* Added initial support for geospatial queries, with the possibility of querying points. No new data type has been added in this phase, but every embedded object property that conforms to `CanonicalGeoPoint` can be queried. ([#5850](https://github.com/realm/realm-js/pull/5850))
  * The queries can be used to filter objects whose points lie within a certain area following spherical geometry, using the `geoWithin` operator in the query string to `Results.filtered()`.
  * The following shapes are supported in geospatial queries: circle (`GeoCircle` type, defined by its center and radius in radians), box (`GeoBox` type, defined by its bottom left and upper right corners) and polygon (`GeoPolygon` type, defined by its vertices).
  * Additionally, two new functions have been added, `kmToRadians()` and `miToRadians()`, that can be used to convert kilometers and miles to radians respectively, simplifying conversion of a circle's radius.
  ```typescript
  import Realm, {
    ObjectSchema,
    GeoCircle,
    CanonicalGeoPoint,
    GeoPosition,
    kmToRadians,
  } from "realm";

  // Example of a user-defined point class that can be queried using geospatial queries
  class MyGeoPoint extends Realm.Object implements CanonicalGeoPoint {
    coordinates!: GeoPosition;
    type = "Point" as const;

    static schema: ObjectSchema = {
      name: "MyGeoPoint",
      embedded: true,
      properties: {
        type: "string",
        coordinates: "double[]",
      },
    };
  }

  class PointOfInterest extends Realm.Object {
    name!: string;
    location!: MyGeoPoint;

    static schema: ObjectSchema = {
      name: "PointOfInterest",
      properties: {
        name: "string",
        location: "MyGeoPoint",
      },
    };
  }

  realm.write(() => {
    realm.create(PointOfInterest, {
      name: "Copenhagen",
      location: {
        coordinates: [12.558892784045568, 55.66717839648401],
        type: "Point",
      } as MyGeoPoint
    });
    realm.create(PointOfInterest, {
      name: "New York",
      location: {
        coordinates: [-73.92474936213434, 40.700090994927415],
        type: "Point",
      } as MyGeoPoint
    });
  });

  const pois = realm.objects(PointOfInterest);

  const berlinCoordinates: GeoPoint = [13.397255909303222, 52.51174463251085];
  const radius = kmToRadians(500); //500 km = 0.0783932519 rad

  // Circle with a radius of 500kms centered in Berlin
  const circleShape: GeoCircle = {
    center: berlinCoordinates,
    distance: radius,
  };

  // All points of interest in a 500kms radius from Berlin
  let result = pois.filtered("location geoWithin $0", circleShape);

  // Equivalent string query without arguments
  result = pois.filtered("location geoWithin geoCircle([13.397255909303222, 52.51174463251085], 0.0783932519)");
  ```

### Enhancements
* Added support for building with the new React Native architecture enabled on Android. Thanks to
Nikolai Samorodov / [@zabutok](https://github.com/zabutok) for contributing the fix. ([#5032](https://github.com/realm/realm-js/issues/5032))
* Opening a Realm with invalid schemas will throw a `SchemaParseError` (or one of its subtypes `ObjectSchemaParseError` and `PropertySchemaParseError`) rather than an `AssertionError` or `Error`. ([#5198](https://github.com/realm/realm-js/issues/5198))
* Enable multiple processes to operate on an encrypted Realm simultaneously. ([realm/realm-core#1845](https://github.com/realm/realm-core/issues/1845))
* Added support for a sync configuration option to provide an `SSLConfiguration` with a custom function for validating the server's SSL certificate. ([#5485](https://github.com/realm/realm-js/issues/5485))
* Improve performance of equality queries on a non-indexed mixed property by about 30%. ([realm/realm-core#6506](https://github.com/realm/realm-core/pull/6506))
* Improve performance of rolling back write transactions after making changes.  ([realm/realm-core#6513](https://github.com/realm/realm-core/pull/6513))
* Extended `PropertySchema.indexed` with the `full-text` option, that allows to create an index for full-text search queries. ([#5755](https://github.com/realm/realm-js/issues/5755))
* Access token refresh for websockets was not updating the location metadata. ([realm/realm-core#6630](https://github.com/realm/realm-core/issues/6630), since v11.9.0)
* Using both synchronous and asynchronous transactions on the same thread or scheduler could hit an assertion failure if one of the callbacks for an asynchronous transaction happened to be scheduled during a synchronous transaction ([realm/realm-core#6659](https://github.com/realm/realm-core/pull/6649), since v10.12.0)
* Support sort/distinct based on values from a dictionary e.g. `TRUEPREDICATE SORT(meta['age'])`. ([realm/realm-core#5311](https://github.com/realm/realm-core/pull/5311))
* Exposed `SyncError.logUrl` which contains the URL to the server log related to the sync error. ([#5609](https://github.com/realm/realm-js/issues/5609))
* Performance improvement for the following queries ([realm/realm-core#6376](https://github.com/realm/realm-core/issues/6376)):
  * Significant (~75%) improvement when counting (`Realm.Results#length`) the number of exact matches (with no other query conditions) on a `string`/`int`/`uuid`/`objectId` property that has an index. This improvement will be especially noticeable if there are a large number of results returned (duplicate values).
  * Significant (~99%) improvement when querying for an exact match on a `date` property that has an index.
  * Significant (~99%) improvement when querying for a case insensitive match on a `mixed` property that has an index.
  * Moderate (~25%) improvement when querying for an exact match on a `bool` property that has an index.
  * Small (~5%) improvement when querying for a case insensitive match on a `mixed` property that does not have an index.
* Added a `THROW_ON_GLOBAL_REALM` which will enable throwing when the app is accessing the `Realm` without first importing it from the Realm package.


### Fixed
* Fix broken spread operator. ([#2844](https://github.com/realm/realm-js/issues/2844), since v6.0.0)
* Fix issues with `yarn` and the `bson` dependency. ([#6040](https://github.com/realm/realm-js/issues/6040))
* Report helpful errors if the `realm` binary is missing and provide guidance in the `README.md`. ([#5981](https://github.com/realm/realm-js/issues/6040))
* Fixed crashes on refresh of the React Native application. ([#5904](https://github.com/realm/realm-js/issues/5904), since v11.7.0)
* Fixed applying `UpdateMode` recursively to all objects when passed to `Realm.create()`. ([#5933](https://github.com/realm/realm-js/issues/5933))
* Fix a stack overflow crash when using the query parser with long chains of AND/OR conditions. ([realm/realm-core#6428](https://github.com/realm/realm-core/pull/6428), since v10.11.0)
* Fixed an issue that could have resulted in a client reset action being reported as successful when it actually failed on windows if the `Realm` was still open ([realm/realm-core#6050](https://github.com/realm/realm-core/issues/6050)).
* Fix a data race that could cause a reading thread to read from a no-longer-valid memory mapping ([realm/realm-core#6411](https://github.com/realm/realm-core/pull/6411), since v11.3.0-rc.0).
* Added missing implementation of `User.state` and changed the `UserState` enum values to use pascal case to conform to the v11 implementation (except for `UserState.Active` that we now deprecate in favor of `UserState.LoggedIn`). ([#5686](https://github.com/realm/realm-js/issues/5686))
* Fixed `App.currentUser()` when being called on a new instance of `App` ([#5790](https://github.com/realm/realm-js/pull/5790))
* Fixed an error where performing a query like "{1, 2, 3, ...} IN list" where the array is longer than 8 and all elements are smaller than some values in list, the program would crash. ([realm/realm-core#6545](https://github.com/realm/realm-core/pull/6545), since v10.20.0)
* Performing a large number of queries without ever performing a write resulted in steadily increasing memory usage, some of which was never fully freed due to an unbounded cache. ([realm/realm-core#6530](https://github.com/realm/realm-core/pull/6530), since v10.19.0)
* Partition-Based to Flexible Sync Migration for migrating a client app that uses partition based sync to use flexible sync under the hood if the server has been migrated to flexible sync is officially supported with this release. Any clients using an older version of Realm will receive a "switch to flexible sync" error message when trying to sync with the app. ([realm/realm-core#6554](https://github.com/realm/realm-core/issues/6554), since v11.9.0)
* Fix deprecated namespace method warning when building for Android ([#5646](https://github.com/realm/realm-js/issues/5646))
* Fixed a potential crash when opening the realm after failing to download a fresh FLX realm during an automatic client reset. ([realm/realm-core#6494](https://github.com/realm/realm-core/issues/6494), since v10.19.5)
* Changing parameters for a query after initialization could lead to a crash. ([realm/realm-core#6674](https://github.com/realm/realm-core/pull/6674), since v10.20.0)
* Querying with object list arguments now works as expected. ([realm/realm-core#6688](https://github.com/realm/realm-core/pull/6688), since v10.3.3)
* Fixed a crash when querying a `mixed` property with a string operator (`contains`/`like`/`beginswith`/`endswith`) or with case insensitivity. ([realm/realm-core#6376](https://github.com/realm/realm-core/issues/6376, since v10.5.0)
* Querying for equality of a string on an indexed `mixed` property was returning case insensitive matches. For example querying for `myIndexedMixed == "Foo"` would incorrectly match on values of `"foo"` or `"FOO"`. ([realm/realm-core#6376](https://github.com/realm/realm-core/issues/6376), since v10.5.0)
* Adding an index to a `mixed` property on a non-empty class/objectType would crash with an assertion. ([realm/realm-core#6376](https://github.com/realm/realm-core/issues/6376), since v10.5.0)
* `Realm.App.Sync#pause()` could hold a reference to the database open after shutting down the sync session, preventing users from being able to delete the Realm. ([realm/realm-core#6372](https://github.com/realm/realm-core/issues/6372), since v11.5.0)
* Fixed a bug that may have resulted in `Realm.Results` and `Realm.List` being in different orders on different devices. Moreover, some cases of the error message `Invalid prior_size` may have be fixed too. ([realm/realm-core#6191](https://github.com/realm/realm-core/issues/6191), since v10.15.0)
* Exposed `Sync` as named export. [#5649](https://github.com/realm/realm-js/issues/5649)
* Fixed the return value of `App.allUsers` to return a record with the `User.id` as the key and the `User` as the value. [#5671](https://github.com/realm/realm-js/issues/5671)
* Running a query on `@keys` in a Dictionary would throw an exception. ([realm/realm-core#6831](https://github.com/realm/realm-core/issues/6831), since v12.0.0-rc.3)
* Testing the size of a collection of links against zero would sometimes fail. ([realm/realm-core#6850](https://github.com/realm/realm-core/issues/6850), since v12.0.0-rc.3)

### Compatibility
* React Native >= v0.71.4
* Realm Studio v14.0.0.
* File format: generates Realms with format v23 (reads and upgrades file format v5 or later for non-synced Realm, upgrades file format v10 or later for synced Realms).

### Internal
* Using Realm Core v13.17.2.
* Re-implemented the entire SDK leveraging code generation for the binding between NAPI / JSI and Realm Core.
* Aligning analytics with other Realm SDKs. You can still disable the submission by setting environment variable `REALM_DISABLE_ANALYTICS`, and you can print out what is submitted by setting the environment variable `REALM_PRINT_ANALYTICS`.
* Enabling sync session multiplexing by default in the SDK. ([#5831](https://github.com/realm/realm-js/pull/5831) & [#5912](https://github.com/realm/realm-js/pull/5912))
* Fix types in integration tests and added type checking to the lint command.
* Upgraded Realm Core from v13.17.1 to v13.17.2

## 12.0.0-rc.3 (2023-08-03)

### Fixed
* Fix Jest issues when testing against Realm. ([#6003](https://github.com/realm/realm-js/issues/6003))
* Fix Date and ObjectId arguments being empty objects in MongoDB client. ([#6030](https://github.com/realm/realm-js/issues/6030))
* Rare corruption of files on streaming format (often following compact, convert or copying to a new file). ([#6807](https://github.com/realm/realm-core/issues/6807), since realm-core v12.12.0)
* Trying to search a full-text indexes created as a result of an additive schema change (i.e. applying the differences between the local schema and a synchronized realm's schema) could have resulted in an IllegalOperation error with the error code Column has no fulltext index. (PR [#6823](https://github.com/realm/realm-core/issues/6823), since realm-core v13.2.0).
* Sync progress for DOWNLOAD messages from server state was updated wrongly. This may have resulted in an extra round-trip to the server. ([#6827](https://github.com/realm/realm-core/issues/6827), since realm-core v12.9.0)

### Compatibility
* React Native >= v0.71.4
* Realm Studio v14.0.0.
* File format: generates Realms with format v23 (reads and upgrades file format v5 or later for non-synced Realm, upgrades file format v10 or later for synced Realms).

### Internal
Using Realm Core from v13.15.1 to v13.17.1

## 12.0.0-rc.2 (2023-07-14)

### Fixed
* Fixed updating helpers (the `ClassMap`) used by `Realm` before notifying schema change listeners when the schema is changed during runtime. ([#5574](https://github.com/realm/realm-js/issues/5574))
* Fixed crashes on refresh of the React Native application. ([#5904](https://github.com/realm/realm-js/issues/5904))
* Fixed applying `UpdateMode` recursively to all objects when passed to `Realm.create()`. ([#5933](https://github.com/realm/realm-js/issues/5933))

### Compatibility
* React Native >= v0.71.4
* Realm Studio v14.0.0.
* File format: generates Realms with format v23 (reads and upgrades file format v5 or later for non-synced Realm, upgrades file format v10 or later for synced Realms).

### Internal
* Installation failed due to missing dependency (`fs-extra`), and the post-install script has been refactored to use `fs` instead.

## 12.0.0-rc.1 (2023-06-30)

### Fixed
* Include CJS index files in the packaged source for Realm. ([#5893](https://github.com/realm/realm-js/issues/5893))

### Compatibility
* React Native >= v0.71.4
* Realm Studio v14.0.0.
* File format: generates Realms with format v23 (reads and upgrades file format v5 or later for non-synced Realm, upgrades file format v10 or later for synced Realms).

## 12.0.0-rc.0 (2023-06-29)

### Breaking changes
* Now exporting only as CommonJS, to align with the way we exported from v11 in an attempt to keep breakage across the major version to an absolute minimum. This is a breaking change compared to the previous pre-releases of v12, since users have to update code which is doing named import of `Realm` to use default or `* as Realm` imports of the `Realm` constructor. ([#5882](https://github.com/realm/realm-js/pull/5882))
* `SyncSession` JS objects no longer keep their associated C++ objects, and therefore the sync network connection, alive. This was causing issues because JS garbage collection is lazy so the `SyncSession` may survive much longer than the last reference held to it. We now use the same technique as v11 to avoid keeping the C++ object alive (`std::weak_ptr`). ([#5815](https://github.com/realm/realm-js/pull/5815), since v12.0.0-alpha.0)
  * Breaking change: On v11, if the C++ object had been destroyed already, we would often return `undefined` or some other default value when calling methods or accessing properties on the JS `SyncSession` object, even if that would violate our declared TS types. Now, in v12, we will throw from all methods and property accessors in this case.

### Deprecations
* Deprecated the `SubscriptionsState` enum (will be removed in v13) in favor of the now-named `SubscriptionSetState`. ([#5773](https://github.com/realm/realm-js/issues/5773))
* Removed deprecation of the `Realm` namespace, to align with v11 and ease the adoption of this major version. ([#5883](https://github.com/realm/realm-js/pull/5883))

### Enhancements
* Opening a Realm with invalid schemas will throw a `SchemaParseError` (or one of its subtypes `ObjectSchemaParseError` and `PropertySchemaParseError`) rather than an `AssertionError` or `Error`. ([#5198](https://github.com/realm/realm-js/issues/5198))
* Enable multiple processes to operate on an encrypted Realm simultaneously. ([realm/realm-core#1845](https://github.com/realm/realm-core/issues/1845))
* Added `Realm.setLogger`, that allows to setup a single static logger for the duration of the app lifetime. Differently from the now deprecated sync logger (that was setup with `Sync.setLogger`), this new one will emit messages coming also from the local database, and not only from sync. It is also possible to change the log level during the whole duration of the app lifetime with `Realm.setLogLevel`. ([#2546](https://github.com/realm/realm-js/issues/2546))
* Added support for a sync configuration option to provide an `SSLConfiguration` with a custom function for validating the server's SSL certificate. ([#5485](https://github.com/realm/realm-js/issues/5485))
* Improve performance of equality queries on a non-indexed mixed property by about 30%. ([realm/realm-core#6506](https://github.com/realm/realm-core/pull/6506))
* Improve performance of rolling back write transactions after making changes.  ([realm/realm-core#6513](https://github.com/realm/realm-core/pull/6513))
* Extended `PropertySchema.indexed` with the `full-text` option, that allows to create an index for full-text search queries.  ([#5755](https://github.com/realm/realm-js/issues/5755))
* Access token refresh for websockets was not updating the location metadata. ([realm/realm-core#6630](https://github.com/realm/realm-core/issues/6630), since v11.9.0)
* Fix several UBSan failures which did not appear to result in functional bugs. ([realm/realm-core#6649](https://github.com/realm/realm-core/pull/6649)).
* Using both synchronous and asynchronous transactions on the same thread or scheduler could hit an assertion failure if one of the callbacks for an asynchronous transaction happened to be scheduled during a synchronous transaction ([realm/realm-core#6659](https://github.com/realm/realm-core/pull/6649), since v10.12.0)
* Added APIs to facilitate adding and removing subscriptions. ([#5772](https://github.com/realm/realm-js/pull/5772))
  * Experimental APIs: Enabled subscribing and unsubscribing directly to and from a `Results` instance via `Results.subscribe()` (asynchronous) and `Results.unsubscribe()` (synchronous).
    * Added a `WaitForSync` enum specifying whether to wait or not wait for subscribed objects to be downloaded before resolving the promise returned from `Results.subscribe()`.
    * Extended `SubscriptionOptions` to take a `WaitForSync` behavior and a maximum waiting timeout before returning from `Results.subscribe()`.
  * Added the instance method `MutableSubscriptionSet.removeUnnamed()` for removing only unnamed subscriptions.
  ```javascript
  const peopleOver20 = await realm
    .objects("Person")
    .filtered("age > 20")
    .subscribe({
      name: "peopleOver20",
      behavior: WaitForSync.FirstTime, // Default
      timeout: 2000,
    });
  // ...
  peopleOver20.unsubscribe();
  ```

* Added initial support for geospatial queries, with the possibility of querying points. No new data type has been added in this phase, but every embedded object property that conforms to `CanonicalGeoPoint` can be queried. ([#5850](https://github.com/realm/realm-js/pull/5850))
  * The queries can be used to filter objects whose points lie within a certain area following spherical geometry, using the `geoWithin` operator in the query string to `Results.filtered()`.
  * The following shapes are supported in geospatial queries: circle (`GeoCircle` type, defined by its center and radius in radians), box (`GeoBox` type, defined by its bottom left and upper right corners) and polygon (`GeoPolygon` type, defined by its vertices).
  * Additionally, two new functions have been added, `kmToRadians()` and `miToRadians()`, that can be used to convert kilometers and miles to radians respectively, simplifying conversion of a circle's radius.
  ```typescript
  import Realm, {
    ObjectSchema,
    GeoCircle,
    CanonicalGeoPoint,
    GeoPosition,
    kmToRadians,
  } from "realm";

  // Example of a user-defined point class that can be queried using geospatial queries
  class MyGeoPoint extends Realm.Object implements CanonicalGeoPoint {
    coordinates!: GeoPosition;
    type = "Point" as const;

    static schema: ObjectSchema = {
      name: "MyGeoPoint",
      embedded: true,
      properties: {
        type: "string",
        coordinates: "double[]",
      },
    };
  }

  class PointOfInterest extends Realm.Object {
    name!: string;
    location!: MyGeoPoint;

    static schema: ObjectSchema = {
      name: "PointOfInterest",
      properties: {
        name: "string",
        location: "MyGeoPoint",
      },
    };
  }

  realm.write(() => {
    realm.create(PointOfInterest, {
      name: "Copenhagen",
      location: {
        coordinates: [12.558892784045568, 55.66717839648401],
        type: "Point",
      } as MyGeoPoint
    });
    realm.create(PointOfInterest, {
      name: "New York",
      location: {
        coordinates: [-73.92474936213434, 40.700090994927415],
        type: "Point",
      } as MyGeoPoint
    });
  });

  const pois = realm.objects(PointOfInterest);

  const berlinCoordinates: GeoPoint = [13.397255909303222, 52.51174463251085];
  const radius = kmToRadians(500); //500 km = 0.0783932519 rad

  // Circle with a radius of 500kms centered in Berlin
  const circleShape: GeoCircle = {
    center: berlinCoordinates,
    distance: radius,
  };

  // All points of interest in a 500kms radius from Berlin
  let result = pois.filtered("location geoWithin $0", circleShape);

  // Equivalent string query without arguments
  result = pois.filtered("location geoWithin geoCircle([13.397255909303222, 52.51174463251085], 0.0783932519)");
  ```
* Support sort/distinct based on values from a dictionary e.g. `TRUEPREDICATE SORT(meta['age'])`. ([realm/realm-core#5311](https://github.com/realm/realm-core/pull/5311))
* Support for HTTP proxy settings in the Realm configuration by adding `proxyConfig` to the sync configuration. You can continue to use environment variable `HTTPS_PROXY`. HTTP proxies are only supported for node.js and Electron. ([#5816](https://github.com/realm/realm-js/issues/5816))
```javascript
proxyConfig: {
  address: "127.0.0.1",
  port: 9876,
  type: ProxyType.HTTP,
}
```

### Fixed
* Fix a stack overflow crash when using the query parser with long chains of AND/OR conditions. ([realm/realm-core#6428](https://github.com/realm/realm-core/pull/6428), since v10.11.0)
* Fixed an issue that could have resulted in a client reset action being reported as successful when it actually failed on windows if the `Realm` was still open ([realm/realm-core#6050](https://github.com/realm/realm-core/issues/6050)).
* Fix a data race that could cause a reading thread to read from a no-longer-valid memory mapping ([realm/realm-core#6411](https://github.com/realm/realm-core/pull/6411), since v11.3.0-rc.0).
* Fixed an issue that could cause a crash when performing count() on an undefined query. ([realm/realm-core#6443](https://github.com/realm/realm-core/issues/6443), since v12.0.0-alpha.2)
* Added missing implementation of `User.state` and changed the `UserState` enum values to use pascal case to conform to the v11 implementation (except for `UserState.Active` that we now deprecate in favor of `UserState.LoggedIn`). ([#5686](https://github.com/realm/realm-js/issues/5686))
* Getting the `indexOf` a missing value will no longer return `4294967295` instead of `-1` and the `Set#has` will no longer return `true` when missing. Caused by an incorrect conversion of `size_t` to `Number` on x86 (32bit) architectures. ([#5746](https://github.com/realm/realm-js/pull/5746), since 12.0.0-alpha.0)
* Fixed `App.currentUser()` when being called on a new instance of `App` ([#5790](https://github.com/realm/realm-js/pull/5790))
* Fixed an error where performing a query like "{1, 2, 3, ...} IN list" where the array is longer than 8 and all elements are smaller than some values in list, the program would crash. ([realm/realm-core#6545](https://github.com/realm/realm-core/pull/6545), since v10.20.0)
* Performing a large number of queries without ever performing a write resulted in steadily increasing memory usage, some of which was never fully freed due to an unbounded cache. ([realm/realm-core#6530](https://github.com/realm/realm-core/pull/6530), since v10.19.0)
* Partition-Based to Flexible Sync Migration for migrating a client app that uses partition based sync to use flexible sync under the hood if the server has been migrated to flexible sync is officially supported with this release. Any clients using an older version of Realm will receive a "switch to flexible sync" error message when trying to sync with the app. ([realm/realm-core#6554](https://github.com/realm/realm-core/issues/6554), since v11.9.0)
* Fix deprecated namespace method warning when building for Android ([#5646](https://github.com/realm/realm-js/issues/5646))
* Fixed a potential crash when opening the realm after failing to download a fresh FLX realm during an automatic client reset. ([realm/realm-core#6494](https://github.com/realm/realm-core/issues/6494), since v10.19.5)
* Changing parameters for a query after initialization could lead to a crash. ([realm/realm-core#6674](https://github.com/realm/realm-core/pull/6674), since v10.20.0)
* Querying with object list arguments now works as expected. ([realm/realm-core#6688](https://github.com/realm/realm-core/pull/6688), since v10.3.3)
* Fixed a crash when session multiplexing was enabled, caused by a use-after-free in SessionWrapper when tearing down sessions. ([realm/realm-core#6656](https://github.com/realm/realm-core/pull/6656), since v13.9.3)

### Compatibility
* React Native >= v0.71.4
* Realm Studio v14.0.0.
* File format: generates Realms with format v23 (reads and upgrades file format v5 or later for non-synced Realm, upgrades file format v10 or later for synced Realms).
* Lock file format: New format introduced for multiprocess encryption. All processes accessing the file must be upgraded to the new format.

### Internal
* Upgraded Realm Core from v13.8.0 to v13.10.1. ([#5739](https://github.com/realm/realm-js/pull/5739) & [#5796](https://github.com/realm/realm-js/pull/5796))
* Upgraded React Native from 0.71.4 to 0.71.7. ([#5761](https://github.com/realm/realm-js/pull/5761))
* Upgraded Realm Core from v13.10.1 to v13.11.0. ([#5811](https://github.com/realm/realm-js/issues/5811))
* Bump sync protocol to v9 to indicate client has fix for client reset error during async open. ([realm/realm-core#6609](https://github.com/realm/realm-core/issues/6609))
* Aligning analytics with other Realm SDKs. You can still disable the submission by setting environment variable `REALM_DISABLE_ANALYTICS`, and you can print out what is submitted by setting the environment variable `REALM_PRINT_ANALYTICS`.
* Enabling sync session multiplexing by default in the SDK. ([#5831](https://github.com/realm/realm-js/pull/5831) & [#5912](https://github.com/realm/realm-js/pull/5912))
* Applied use of an opt-in list for Bindgen. ([#5820](https://github.com/realm/realm-js/pull/5820))
* Upgraded Realm Core from v13.11.1 to v13.15.1. ([#5873](https://github.com/realm/realm-js/pull/5873) & [#5909](https://github.com/realm/realm-js/pull/5909))

## 12.0.0-alpha.2 (2023-04-05)

### Enhancements
* Added support for building with the new React Native architecture enabled on Android. Thanks to
Nikolai Samorodov / [@zabutok](https://github.com/zabutok) for contributing the fix. ([#5032](https://github.com/realm/realm-js/issues/5032))
* Exposed `SyncError.logUrl` which contains the URL to the server log related to the sync error. ([#5609](https://github.com/realm/realm-js/issues/5609))
* Added a new error class `CompensatingWriteError` which indicates that one or more object changes have been reverted by the server.
This can happen when the client creates/updates objects that do not match any subscription, or performs writes on an object it didn't have permission to access. ([#5599](https://github.com/realm/realm-js/pull/5599))
* Performance improvement for the following queries ([realm/realm-core#6376](https://github.com/realm/realm-core/issues/6376)):
  * Significant (~75%) improvement when counting (`Realm.Results#length`) the number of exact matches (with no other query conditions) on a `string`/`int`/`uuid`/`objectId` property that has an index. This improvement will be especially noticeable if there are a large number of results returned (duplicate values).
  * Significant (~99%) improvement when querying for an exact match on a `date` property that has an index.
  * Significant (~99%) improvement when querying for a case insensitive match on a `mixed` property that has an index.
  * Moderate (~25%) improvement when querying for an exact match on a `bool` property that has an index.
  * Small (~5%) improvement when querying for a case insensitive match on a `mixed` property that does not have an index.
* Added a `THROW_ON_GLOBAL_REALM` which will enable throwing when the app is accessing the `Realm` without first importing it from the Realm package.

### Fixed
* Fixed bootstrapping the native module on Android. Seen as Exception in HostObject::get for prop 'Realm': java.lang.NoClassDefFoundError: io.realm.react.RealmReactModule. ([#5666](https://github.com/realm/realm-js/issues/5666), since v12.0.0-alpha.0)
* Fixed passing RealmObject instances between shared Realms. ([#5634](https://github.com/realm/realm-js/pull/5634), since v12.0.0-alpha.0)
* Fixed a crash when querying a `mixed` property with a string operator (`contains`/`like`/`beginswith`/`endswith`) or with case insensitivity. ([realm/realm-core#6376](https://github.com/realm/realm-core/issues/6376, since v10.5.0)
* Querying for equality of a string on an indexed `mixed` property was returning case insensitive matches. For example querying for `myIndexedMixed == "Foo"` would incorrectly match on values of `"foo"` or `"FOO"`. ([realm/realm-core#6376](https://github.com/realm/realm-core/issues/6376), since v10.5.0)
* Adding an index to a `mixed` property on a non-empty class/objectType would crash with an assertion. ([realm/realm-core#6376](https://github.com/realm/realm-core/issues/6376), since v10.5.0)
* `Realm.App.Sync#pause()` could hold a reference to the database open after shutting down the sync session, preventing users from being able to delete the Realm. ([realm/realm-core#6372](https://github.com/realm/realm-core/issues/6372), since v11.5.0)
* Fixed a bug that may have resulted in `Realm.Results` and `Realm.List` being in different orders on different devices. Moreover, some cases of the error message `Invalid prior_size` may have be fixed too. ([realm/realm-core#6191](https://github.com/realm/realm-core/issues/6191), since v10.15.0)
* Exposed `Sync` as named export. [#5649](https://github.com/realm/realm-js/issues/5649)
* Fixed the return value of `App.allUsers` to return a record with the `User.id` as the key and the `User` as the value. [#5671](https://github.com/realm/realm-js/issues/5671)

### Compatibility
* React Native >= v0.71.0
* Realm Studio v13.0.0.
* File format: generates Realms with format v23 (reads and upgrades file format v5 or later for non-synced Realm, upgrades file format v10 or later for synced Realms).

### Internal
* Enabled all tests from v11 and fixed all remaining failures. ([#5595](https://github.com/realm/realm-js/pull/5595))
* Fixed linting issues and running linting on CI.
* Upgraded Realm Core from v13.6.0 to v13.8.0. ([#5638](https://github.com/realm/realm-js/pull/5638))
* Build iOS prebuilt binaries in release mode by default. ([#5709](https://github.com/realm/realm-js/pull/5709))

## 12.0.0-alpha.1 (2023-03-22)

This is a pre-release of the next major version of our SDK.
Please read more and discuss in the dedicated discussion: https://github.com/realm/realm-js/discussions/5416
See the release notes of previous pre-releases below for a complete picture of the changes introduced since v11.

### Fixed
* Importing using `require` from Node.js would throw because it would accidentally import the ESM bundle. ([#5607](https://github.com/realm/realm-js/issues/5607), since v12.0.0-alpha.0)


### Compatibility
* React Native >= v0.71.0
* Realm Studio v13.0.0.
* File format: generates Realms with format v23 (reads and upgrades file format v5 or later for non-synced Realm, upgrades file format v10 or later for synced Realms).

## 12.0.0-alpha.0 (2023-03-21)

This is the first pre-release of the next major version of our SDK.
Please read more and discuss in the dedicated discussion: https://github.com/realm/realm-js/discussions/5416

### Breaking changes

Although this is a complete rewrite of our SDK, we've strived to keep breakages to a minimum and expect our users to upgrade from v11 without any significant changes to their code-base.

* In an effort to align with EcmaScript modules, we’re adopting a pattern of named exports on the "root" of the package namespace. This change also affects how our library is imported on CommonJS / Node.js: Before, we exported our constructor directly from the package (`module.export = Realm` style), which would allow CommonJS runtimes like Node.js to import us using a simple assignment:
```javascript
const Realm = require("realm"); // this commonjs style - won’t work anymore
```

From now on, users need to consume us using a named import, like this:

```javascript
const { Realm } = require("realm"); // commonjs style

import { Realm } from "realm"; // esm style
import * as realm from "realm"; // esm namespaced style for more explicit usage like realm.List and realm.Object
import Realm from "realm"; // esm style - consuming our "default" export
```
* Similarly we’re deprecating our namespaced API (the long chaining of identifiers, such as Realm.App.Sync.setLogLevel) in favor of the shorter named exports. Our main motivation is that it has proven very verbose and hard to maintain in our new SDK. Also, since the inception of the Realm JS API (which predates ES Modules), we believe the community has moved towards a preference for simple named exports. We would love your feedback on this decision - please comment on [the discussion](https://github.com/realm/realm-js/discussions/5416) for the v12 release.
* The entire BSON package used to be re-exported as Realm.BSON, to simplify the new SDK we want to export only the BSON types that our SDK database component supports (ObjectId, Decimal128 and UUID). See [#4934](https://github.com/realm/realm-js/issues/4934).
* We're now reusing code to perform assertions and although this is strictly not a breaking change, since we haven't historically documented error messages, you should probably revisit any code in your app which relies on matching on specific error messages.
* `Results`, `List` and `Set` used to inherit directly from `Collection` but now inherits from an abstract `OrderedCollection`, which extends `Collection`.
* In order to better guide users toward correct usage and understanding of the Realm property types, users must now be explicit about the property type when declaring object schemas. Additionally, mixing shorthand (string) and object representation for the property type is no longer permitted. (See the `PropertySchema` and `PropertySchemaShorthand` types.)
```javascript
// Example object schema
const TaskSchema = {
  name: "Task",
  properties: {
    description: /* property schema (shorthand or object form) */,
  },
};

// Explicitness
"[]"          // Bad (previously parsed as implicit "mixed")
"mixed[]"     // Good

{ type: "list" }                              // Bad
{ type: "list", objectType: "mixed" }         // Good

// Mixing shorthand and object form
{ type: "int[]" }                             // Bad
"int[]"                                       // Good
{ type: "list", objectType: "int" }           // Good

{ type: "int?" }                              // Bad
"int?"                                        // Good
{ type: "int", optional: true }               // Good

// Specifying object types
{ type: "SomeType" }                          // Bad
"SomeType"                                    // Good
{ type: "object", objectType: "SomeType" }    // Good

{ type: "object[]", objectType: "SomeType" }  // Bad
"SomeType[]"                                  // Good
{ type: "list", objectType: "SomeType" }      // Good

{ type: "linkingObjects", objectType: "SomeType", property: "someProperty" } // Good
```
* To prevent modifying end-users' class-based model classes, we’re now wrapping class-based models in our own model. Objects will still pass `instanceof SomeClass` checks, however, code which is directly using prototype or constructor comparisons will fail:
```javascript
Object.getPrototypeOf(object) == CustomObject.prototype // No longer works
object.constructor == CustomObject // No longer works
```
* Symbols used to be accepted as keys in a dictionary, where they were coerced to strings prior to performing lookup. This was undocumented behaviour that makes little sense in practice (and arguably defeats the main purpose of the JS `Symbol` type). In the new SDK, using a Symbol as a key in a dictionary will throw.
* As a part of migrating to NAPI (since ~ v6), we saw no performant way to support getting property names of a Realm.Object via the standard Object.keys(obj). As a side-effect we stopped supporting the object spread operator `{...obj}` and introduced `Realm.Object#keys()`, `Realm.Object#entries()` and `Realm.Object#toJSON()` methods were introduced as a workaround. The new SDK wraps its accessor objects in a Proxy trapping the ownKeys operation which enables calls to the standard `Object.keys(obj)` and the spread operator `{...obj}` to work correctly, with minimal performance impact on normal accesses. Therefore, we are deprecating the APIs with the @deprecation annotation and a `console.warn` when calling RealmObject#keys() and RealmObject#entries(). RealmObject#toJSON still serves the purpose of producing a circularly referencing object graph. We would love the community's feedback on this!
* The [push service](https://www.mongodb.com/docs/atlas/app-services/reference/push-notifications/) has already been deprecated on the Atlas server. We've deprecated this on v11 and removed it from v12.
* We’ve decided to remove numeric indexing and “array methods” from the SubscriptionSet, since (a) the team saw little actual use-case for it, (b) it would bloat our SDK code, and (c) there is a simple workaround if needed (spreading into an array `[...realm.subscriptions]`). (The property `length` is available.) Again, something we would love feedback on.
* No longer exporting the `ObjectPropsType`, `UserMap`, `UserType`, `BaseFunctionsFactory`, `AuthProviders`, `PropertyType`, `HTTP`, `*Details` interfaces of the `EmailPasswordAuthClient` and `AuthError` types, since they weren't  used internally and not expected to be used by users. Moreover, most of these are very simple to type out for any user relying on it. Similarly, the `DictionaryBase` type was introduced to help work around an issue (declaring string index accessors on a class with methods) in our declarations. We consider it an internal detail that got introduced as part of our public API by accident; thus, we ask users to use the `Dictionary` type directly. We also decided to rename the `Session` class to `SyncSession` since it’s now exported directly on the package namespace. `Session` will still be available (but deprecated) as `Realm.Sync.Session`. We’re no longer using the `*Payload` types (they were only used by Realm Web) and we don’t expect end-users to be relying directly on these, hence they will be deleted.
* The return values of Object#getPropertyType was changed to return `"list"` instead of `"array"`.

### Enhancements
* The new SDK supports operations like `Object.keys(obj)` and the spread operator `{...obj}` on `RealmObject`s. We still recommend explicitly only accessing the fields you need rather than using spreads. Spreads eagerly access all fields in the object, which can have significant performance costs if some fields are not actually needed. ([#1299](https://github.com/realm/realm-js/issues/1299), [#2640](https://github.com/realm/realm-js/issues/2640), [#2844](https://github.com/realm/realm-js/issues/2844))
* Added configuration option `SyncConfiguration.cancelWaitsOnNonFatalError`, which defaults to false. When set to true, all async operations (such as opening the Realm using `Realm.open()`) will fail when a non-fatal error, such as a timeout, occurs.
* Added an overload to `Object.linkingObjects` method that takes type of the linking object as an input instead of its string name ([#5326](https://github.com/realm/realm-js/issues/5326))
Example usage:
```typescript
let linkedObjects = john.linkingObjects(Person, "friends");
```
* Added an overload to `Dictionary.set` method that takes two arguments, a `key` and a `value`. ([#4286](https://github.com/realm/realm-js/issues/4286))
Example usage:
```typescript
realm.write(() => {
  item.dictionary.set("key", "value");
});
```
* Added 3 new methods on lists ([#3324](https://github.com/realm/realm-js/issues/3324)):
  * `list.remove(index)`: removes the element of the list at the specified index.
  * `list.move(from, to)`: moves one element of the list from one index to another.
  * `list.swap(index1, index2)`: swaps the positions of the elements of the list at two indexes.

### Fixed
* None

### Compatibility
* React Native >= v0.71.4
* Atlas App Services.
* Realm Studio v13.0.0.
* File format: generates Realms with format v23 (reads and upgrades file format v5 or later for non-synced Realm, upgrades file format v10 or later for synced Realms).

### Internal
* Re-implemented the entire SDK leveraging code generation for the binding between NAPI / JSI and Realm Core.
* Renamed our `master` branch to `main`.<|MERGE_RESOLUTION|>--- conflicted
+++ resolved
@@ -7,11 +7,8 @@
 * None
 
 ### Fixed
-<<<<<<< HEAD
 * Fixed a crash when integrating removal of already removed dictionary key. ([realm/realm-core#7488](https://github.com/realm/realm-core/issues/7488), since v10.0.0)
-=======
 * Removed incorrect privacy manifest for iOS. ([#6624](https://github.com/realm/realm-js/issues/6624), since v12.7.0)
->>>>>>> 1e3cd7f8
 
 ### Compatibility
 * React Native >= v0.71.4
