--- conflicted
+++ resolved
@@ -7,11 +7,8 @@
 * None
 
 ### Fixed
-<<<<<<< HEAD
 * The `onBefore`, `onAfter`, and `onFallback` client reset callbacks were not called. ([#6201](https://github.com/realm/realm-js/issues/6201), since v12.0.0)
-=======
 * `Symbol.unscopables` has been implemented on the base class of `Realm.Results`, `Realm.List`, and `Realm.Set`. ([#6215](https://github.com/realm/realm-js/pull/6215))
->>>>>>> 23eab15e
 
 ### Compatibility
 * React Native >= v0.71.4
