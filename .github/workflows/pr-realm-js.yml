--- conflicted
+++ resolved
@@ -13,16 +13,6 @@
       fail-fast: false
       matrix:
         variant:
-<<<<<<< HEAD
-          # - { os: linux, runner: ubuntu-20.04, arch: x64, artifact-path: prebuilds, test-node: true, test-electron: true }
-          # - { os: windows, runner: windows-2019, arch: x64, artifact-path: prebuilds, test-node: true, test-electron: true }
-          # - { os: windows, runner: windows-2019, arch: ia32, artifact-path: prebuilds }
-          # - { os: android, runner: ubuntu-20.04, arch: x86_64, artifact-path: react-native/android/src/main/jniLibs }
-          # - { os: android, runner: ubuntu-20.04, arch: armeabi-v7a, artifact-path: react-native/android/src/main/jniLibs }
-          # - { os: android, runner: ubuntu-20.04, arch: arm64-v8a, artifact-path: react-native/android/src/main/jniLibs }
-          # - { os: android, runner: ubuntu-20.04, arch: x86, artifact-path: react-native/android/src/main/jniLibs }
-          # - { os: darwin, runner: macos-11, arch: x64, artifact-path: prebuilds, test-node: true, test-electron: true }
-=======
           - { os: linux, runner: ubuntu-20.04, arch: x64, artifact-path: prebuilds, test-node: true, test-electron: true }
           - { os: windows, runner: windows-2019, arch: x64, artifact-path: prebuilds, test-node: true, test-electron: true }
           - { os: windows, runner: windows-2019, arch: ia32, artifact-path: prebuilds }
@@ -31,7 +21,6 @@
           - { os: android, runner: ubuntu-20.04, arch: arm64-v8a, artifact-path: react-native/android/src/main/jniLibs }
           - { os: android, runner: ubuntu-20.04, arch: x86, artifact-path: react-native/android/src/main/jniLibs }
           - { os: darwin, runner: macos-11, arch: x64, artifact-path: prebuilds, test-node: true, test-electron: true }
->>>>>>> 68bbfc8a
           - { os: ios, runner: macos-11, arch: apple, artifact-path: react-native/ios/realm-js-ios.xcframework }
     steps:
       - name: Checkout code
@@ -240,18 +229,6 @@
       matrix:
         variant:
           #type: [Release, Debug]
-<<<<<<< HEAD
-          # - { os: linux, target: test, runner: ubuntu-20.04, environment: node, timeout: 10 }
-          # - { os: linux, target: "test:main", runner: ubuntu-20.04, environment: electron, timeout: 10 }
-          # - { os: linux, target: "test:renderer", runner: ubuntu-20.04, environment: electron, timeout: 10 }
-          #- { os: windows, target: test, runner: windows-2019, environment: node}
-          #- { os: windows, target: "test:main", runner: windows-2019, environment: electron }
-          #- { os: windows, target: "test:renderer", runner: windows-2019, environment: electron }
-          # - { os: darwin, target: "test:main", runner: macos-11, environment: electron, timeout: 10 }
-          # - { os: darwin, target: "test:renderer", runner: macos-11, environment: electron, timeout: 10 }
-          # - { os: darwin, target: test, runner: macos-11, environment: node, timeout: 10 }
-          # - { os: android, target: "test:android", runner: macos-11, environment: react-native, timeout: 25 }
-=======
           - { os: linux, target: test, runner: ubuntu-20.04, environment: node }
           - { os: linux, target: "test:main", runner: ubuntu-20.04, environment: electron }
           - { os: linux, target: "test:renderer", runner: ubuntu-20.04, environment: electron }
@@ -262,15 +239,10 @@
           - { os: darwin, target: "test:renderer", runner: macos-11, environment: electron }
           - { os: darwin, target: test, runner: macos-11, environment: node }
           - { os: android, target: "test:android", runner: macos-11, environment: react-native }
->>>>>>> 68bbfc8a
           #- { os: android, target: "test:android:chrome", runner: macos-11, environment: react-native }
-          # - { os: ios, target: "test:ios", runner: macos-11, environment: react-native, timeout: 25 }
+          - { os: ios, target: "test:ios", runner: macos-11, environment: react-native }
           #- { os: ios, target: "test:ios:chrome", runner: macos-11, environment: react-native }
-<<<<<<< HEAD
-          - { os: ios, target: "test:catalyst", runner: macos-11, environment: react-native, timeout: 25 }
-=======
           - { os: ios, target: "test:catalyst", runner: macos-11, environment: react-native }
->>>>>>> 68bbfc8a
           #- { os: ios, target: "test:catalyst:chrome", runner: macos-11, environment: react-native }
     timeout-minutes: 60
     steps:
@@ -352,7 +324,7 @@
 
       - name: Rn ${{matrix.variant.target}} (${{ matrix.variant.os}} / ${{ matrix.variant.environment }})
         if: ${{ (matrix.variant.os == 'ios') }}
-        timeout-minutes: 25
+        timeout-minutes: 35
         run: ${{ env.wrapper }} npm run ${{ matrix.variant.target}} --prefix integration-tests/environments/${{ matrix.variant.environment }}
 
       - name: Setup Android Emulator cache
@@ -373,7 +345,7 @@
 
       - name: Run ${{matrix.variant.target}} (${{ matrix.variant.os}} / ${{ matrix.variant.environment }})
         if: ${{ (matrix.variant.os == 'android') }}
-        timeout-minutes: 25
+        timeout-minutes: 45
         uses: reactivecircus/android-emulator-runner@v2
         with:
           api-level: 29
