////////////////////////////////////////////////////////////////////////////
//
// Copyright 2016 Realm Inc.
//
// Licensed under the Apache License, Version 2.0 (the "License");
// you may not use this file except in compliance with the License.
// You may obtain a copy of the License at
//
// http://www.apache.org/licenses/LICENSE-2.0
//
// Unless required by applicable law or agreed to in writing, software
// distributed under the License is distributed on an "AS IS" BASIS,
// WITHOUT WARRANTIES OR CONDITIONS OF ANY KIND, either express or implied.
// See the License for the specific language governing permissions and
// limitations under the License.
//
////////////////////////////////////////////////////////////////////////////

/* eslint-env es6, node */

'use strict';

const Realm = require('realm');
const TestCase = require('./asserts');
const isNodeProcess = typeof process === 'object' && process + '' === '[object process]';

const require_method = require;
function node_require(module) {
    return require_method(module);
}

let fs, jwt, rosDataDir;
if (isNodeProcess) {
  fs = node_require('fs');
  jwt = node_require('jsonwebtoken');
  rosDataDir = process.env.ROS_DATA_DIR || '../realm-object-server-data';
}

function uuid() {
  return 'xxxxxxxx-xxxx-4xxx-yxxx-xxxxxxxxxxxx'.replace(/[xy]/g, function (c) {
    const r = Math.random() * 16 | 0, v = c == 'x' ? r : (r & 0x3 | 0x8);
    return v.toString(16);
  });
}

function assertIsUser(user, isAdmin) {
  TestCase.assertType(user, 'object');
  TestCase.assertType(user.token, 'string');
  TestCase.assertType(user.identity, 'string');
  TestCase.assertInstanceOf(user, Realm.Sync.User);
  if (isAdmin !== undefined) {
    TestCase.assertEqual(user.isAdmin, isAdmin);
  }
}

function assertIsSameUser(value, user) {
  assertIsUser(value);
  TestCase.assertEqual(value.token, user.token);
  TestCase.assertEqual(value.identity, user.identity);
  TestCase.assertEqual(value.isAdmin, user.isAdmin);
}

function assertIsError(error, message) {
  TestCase.assertInstanceOf(error, Error, 'The API should return an Error');
  if (message) {
    TestCase.assertEqual(error.message, message);
  }
}

function assertIsAuthError(error, code, title) {
  TestCase.assertInstanceOf(error, Realm.Sync.AuthError, 'The API should return an AuthError');
  if (code) {
    TestCase.assertEqual(error.code, code);
  }
  if (title) {
    TestCase.assertEqual(error.title, title);
  }
}

function signToken(userId, isAdmin) {
  return jwt.sign({isAdmin, userId}, fs.readFileSync(`${rosDataDir}/keys/jwt.pem`), {
    expiresIn: "1d",
    algorithm: "RS256",
  });
}

module.exports = {

  testLogout() {
    return Realm.Sync.User.login('http://127.0.0.1:9080', Realm.Sync.Credentials.anonymous()).then((user) => {
      assertIsUser(user);

      assertIsSameUser(user, Realm.Sync.User.current);
      user.logout();

      // Is now logged out.
      TestCase.assertUndefined(Realm.Sync.User.current);

      // Can we open a realm with the registered user?
      TestCase.assertThrows(() => new Realm({sync: {user: user, url: 'realm://127.0.0.1:9080/~/test'}}));
    });
  },

  testRegisterUser() {
    return Realm.Sync.User.login('http://127.0.0.1:9080', Realm.Sync.Credentials.anonymous()).then((user) => {
      // Can we open a realm with the registered user?
      const realm = new Realm({sync: {user: user, url: 'realm://127.0.0.1:9080/~/test'}});
      TestCase.assertInstanceOf(realm, Realm);
    });
  },

  testRegisterExistingUser() {
    const username = uuid();
    const credentials = Realm.Sync.Credentials.usernamePassword(username, 'password', true);
    return Realm.Sync.User.login('http://127.0.0.1:9080', credentials).then((user) => {
      assertIsUser(user);
      return Realm.Sync.User.login('http://127.0.0.1:9080', credentials)
        .then((user) => { throw new Error(user); })
        .catch((e) => {
            assertIsAuthError(e, 611, "The provided credentials are invalid or the user does not exist.");
        })
    });
  },

  testRegisterMissingUsername() {
    TestCase.assertThrows(() => Realm.Sync.Credentials.usernamePassword(undefined, 'password'));
  },

  testRegisterMissingPassword() {
    TestCase.assertThrows(() => Realm.Sync.Credentials.usernamePassword(uuid(), undefined));
  },

  testRegisterServerOffline() {
    // Because it waits for answer this takes some time..
    return Realm.Sync.User.login('http://fake_host.local', Realm.Sync.Credentials.anonymous())
      .catch((e) => {})
      .then((user) => { if (user) { throw new Error('should not have been able to register'); }})
  },

  testLogin() {
    const username = uuid();
    const registerCredentials = Realm.Sync.Credentials.usernamePassword(username, 'password', true);
    // Create user, logout the new user, then login
    return Realm.Sync.User.login('http://127.0.0.1:9080', registerCredentials).then((user) => {
      user.logout();
      const loginCredentials = Realm.Sync.Credentials.usernamePassword(username, 'password', false);
      return Realm.Sync.User.login('http://127.0.0.1:9080', loginCredentials);
    }).then((user => {
      assertIsUser(user);
      // Can we open a realm with the logged-in user?
      const config = user.createConfiguration({ sync: { url: 'realm://127.0.0.1:9080/~/test' }});
      const realm = new Realm(config);
      TestCase.assertInstanceOf(realm, Realm);
      realm.close();
    }))
  },

  testAuthenticateWithPassword() {
    const username = uuid();
    return Realm.Sync.User.login('http://127.0.0.1:9080', Realm.Sync.Credentials.usernamePassword(username, 'password', true)).then((user) => {
      user.logout();
      return Realm.Sync.User.login('http://127.0.0.1:9080', Realm.Sync.Credentials.usernamePassword(username, 'password'));
    }).then((user => {
      assertIsUser(user);
      const realm = new Realm(user.createConfiguration({ sync: { url: 'realm://127.0.0.1:9080/~/test' } }));
      TestCase.assertInstanceOf(realm, Realm);
      realm.close();
    }))
  },

  testLoginMissingUsername() {
    TestCase.assertThrows(() => Realm.Sync.User.login('http://127.0.0.1:9080', undefined, 'password'));
  },

  testLoginMissingPassword() {
    const username = uuid();
    TestCase.assertThrows(() => Realm.Sync.User.login('http://127.0.0.1:9080', username, undefined));
  },

  testLoginNonExistingUser() {
    return Realm.Sync.User.login('http://127.0.0.1:9080', Realm.Sync.Credentials.usernamePassword('foo', 'pass', false))
      .then((user) => { throw new Error(user); })
      .catch((e) => assertIsAuthError(e, 611, "The provided credentials are invalid or the user does not exist."))
  },

  testLoginTowardsMisbehavingServer() {
    // Try authenticating using an endpoint that doesn't exist
    return Realm.Sync.User.login('http://127.0.0.1:9080/invalid-auth-endpoint', Realm.Sync.Credentials.anonymous())
      .then(() => { throw new Error('Login should have failed'); })
      .catch((e) => {
        assertIsError(e);
        TestCase.assertEqual(
          e.message,
          "Could not authenticate: Realm Object Server didn't respond with valid JSON"
        );
      });
  },

  testAuthenticateJWT() {
    if (!isNodeProcess) {
      return;
    }

    return Realm.Sync.User.login('http://127.0.0.1:9080', Realm.Sync.Credentials.jwt(signToken('user_name', false)))
      .then(user => {
          TestCase.assertEqual(user.identity, 'user_name');
          TestCase.assertFalse(user.isAdmin);
          return Realm.Sync.User.login('http://127.0.0.1:9080', Realm.Sync.Credentials.jwt(signToken('admin_user', true)))
      }).then(user => {
          TestCase.assertEqual(user.identity, 'admin_user');
          TestCase.assertTrue(user.isAdmin);
      });
  },

  testAuthenticateCustom() {
    // Assert that we can create custom credentials without specifying userInfo
    Realm.Sync.Credentials.custom("foo", "bar");
  },

  testAuthenticateAdminToken() {
    if (!isNodeProcess) {
      return;
    }

    // read admin token from ROS
    const adminToken = JSON.parse(fs.readFileSync(`${rosDataDir}/keys/admin.json`, 'utf8'))['ADMIN_TOKEN'];
    const credentials = Realm.Sync.Credentials.adminToken(adminToken);
    const user = Realm.Sync.User.login('http://127.0.0.1:9080', credentials);
    TestCase.assertTrue(user.isAdmin);
  },

  testAll() {
    const all = Realm.Sync.User.all;
    TestCase.assertArrayLength(Object.keys(all), 0);

    let user1;
    return Realm.Sync.User.login('http://127.0.0.1:9080', Realm.Sync.Credentials.anonymous()).then((user) => {
      const all = Realm.Sync.User.all;
      TestCase.assertArrayLength(Object.keys(all), 1);
      assertIsSameUser(all[user.identity], user);
      user1 = user;

      return Realm.Sync.User.login('http://127.0.0.1:9080', Realm.Sync.Credentials.anonymous());
    }).then((user2) => {
        let all = Realm.Sync.User.all;
        TestCase.assertArrayLength(Object.keys(all), 2);
        // NOTE: the list of users is in latest-first order.
        assertIsSameUser(all[user2.identity], user2);
        assertIsSameUser(all[user1.identity], user1);

        user2.logout();
        all = Realm.Sync.User.all;
        TestCase.assertArrayLength(Object.keys(all), 1);
        assertIsSameUser(all[user1.identity], user1);

        user1.logout();
        all = Realm.Sync.User.all;
        TestCase.assertArrayLength(Object.keys(all), 0);
      });
  },

  testCurrent() {
    TestCase.assertUndefined(Realm.Sync.User.current);

    let user1;
    return Realm.Sync.User.login('http://127.0.0.1:9080', Realm.Sync.Credentials.anonymous()).then((user) => {
      user1 = user;
      assertIsSameUser(Realm.Sync.User.current, user1);

      return Realm.Sync.User.login('http://127.0.0.1:9080', Realm.Sync.Credentials.anonymous());
    }).then((user2) => {
      TestCase.assertThrows(() => Realm.Sync.User.current, 'We expect Realm.Sync.User.current to throw if > 1 user.');
      user2.logout();

      assertIsSameUser(Realm.Sync.User.current, user1);

      user1.logout();
      TestCase.assertUndefined(Realm.Sync.User.current);
    });
  },

  testGetExistingUser() {
    return Realm.Sync.User.login('http://127.0.0.1:9080', Realm.Sync.Credentials.anonymous()).then((user) => {
      let identity = user.identity;
      let user1 = Realm.Sync.User._getExistingUser('http://127.0.0.1:9080', identity);
      assertIsSameUser(user1, user);
      user.logout();
      let user2 = Realm.Sync.User._getExistingUser('http://127.0.0.1:9080', identity);
      TestCase.assertUndefined(user2);
    });
  },

  testManagementRealm() {
    return Realm.Sync.User.login('http://127.0.0.1:9080', Realm.Sync.Credentials.anonymous()).then((user) => {
      let realm = user.openManagementRealm();
      TestCase.assertInstanceOf(realm, Realm);

      TestCase.assertArraysEqual(realm.schema.map(o => o.name),
                                 ['PermissionChange', 'PermissionOffer', 'PermissionOfferResponse']);
    });
  },

  testRetrieveAccount() {
    if (!isNodeProcess) {
      return;
    }

    if (!global.testAdminUserInfo) {
      throw new Error("Test requires an admin user");
    }

    const credentials = Realm.Sync.Credentials.usernamePassword(global.testAdminUserInfo.username, global.testAdminUserInfo.password);
    return Realm.Sync.User.login('http://127.0.0.1:9080', credentials).then((user) => {
      TestCase.assertTrue(user.isAdmin, "Test requires an admin user");

      return user.retrieveAccount('password', global.testAdminUserInfo.username)
    }).then((account) => {
      TestCase.assertEqual(account.accounts[0].provider_id, global.testAdminUserInfo.username);
      TestCase.assertEqual(account.accounts[0].provider, 'password');
      TestCase.assertTrue(account.is_admin);
      TestCase.assertTrue(account.user_id);
    });
  },

  testRetrieveNonExistentAccount() {
    if (!isNodeProcess) {
      return;
    }

    if (!global.testAdminUserInfo) {
      throw new Error("Test requires an admin user");
    }

    const credentials = Realm.Sync.Credentials.usernamePassword(global.testAdminUserInfo.username, global.testAdminUserInfo.password);
    return Realm.Sync.User.login('http://127.0.0.1:9080', credentials).then((user) => {
      TestCase.assertTrue(user.isAdmin, "Test requires an admin user");

      let notExistingUsername = uuid();
      return user.retrieveAccount('password', notExistingUsername)
    }).then(() => { throw new Error("Retrieving nonexistent account should fail") }, (e) => {
      TestCase.assertEqual(e.status, 404);
      TestCase.assertEqual(e.code, 612);
      TestCase.assertEqual(e.message, "The account does not exist.");
      TestCase.assertEqual(e.type, "https://docs.realm.io/server/troubleshoot/errors#unknown-account");
<<<<<<< HEAD
    }).then(account => { if (account) { throw new Error("Retrieving nonexistent account should fail"); }});
=======
    });
>>>>>>> c9545e24
  },

  testCreateConfiguration_defaultConfig() {
      return Realm.Sync.User.login('http://127.0.0.1:9080', Realm.Sync.Credentials.anonymous()).then((user) => {
          let config = user.createConfiguration();
          TestCase.assertEqual(config.sync.url, "realm://127.0.0.1:9080/default");
          TestCase.assertUndefined(config.sync.partial);
          TestCase.assertFalse(config.sync.fullSynchronization);
      });
  },

  testConfiguration_urlConversion() {
    const tests = [

        // If no URL is provided default to using `/default`
        { auth: 'http://127.0.0.1/auth', sync: undefined, output:'realm://127.0.0.1/default' },
        { auth: 'http://127.0.0.1/auth?foo', sync: undefined, output:'realm://127.0.0.1/default' },
        { auth: 'http://127.0.0.1:1234/auth?foo', sync: undefined, output:'realm://127.0.0.1:1234/default' },
        { auth: 'https://127.0.0.1/auth', sync: undefined, output:'realms://127.0.0.1/default' },

        // If relative URL is used, use auth host
        { auth: 'http://127.0.0.1/auth', sync: '/default1', output: 'realm://127.0.0.1/default1' },
        { auth: 'http://127.0.0.1/auth', sync: '/~/default1', output: 'realm://127.0.0.1/~/default1' },
        { auth: 'http://127.0.0.1/auth', sync: '~/default1', output: 'realm://127.0.0.1/~/default1' },
        { auth: 'http://127.0.0.1/auth?foo', sync: '/default1', output:'realm://127.0.0.1/default1' },
        { auth: 'http://127.0.0.1:1234/auth?foo', sync: '/default1', output:'realm://127.0.0.1:1234/default1' },
        { auth: 'https://127.0.0.1/auth', sync: '/default1', output:'realms://127.0.0.1/default1' },

        // If full URL is used, no automatic conversions should be applied
        { auth: 'http://127.0.0.1/auth', sync: 'realm://foo.bar.com/default', output: 'realm://foo.bar.com/default' },
        { auth: 'http://127.0.0.1/auth', sync: 'realms://foo.bar.com/default', output: 'realms://foo.bar.com/default' },
        { auth: 'http://127.0.0.1:1234/auth', sync: 'realm://foo.bar.com:5678/~/default', output: 'realm://foo.bar.com:5678/~/default' },
    ];

    const adminCreds = Realm.Sync.Credentials.adminToken("foo"); // Fake user
    for (var i = 0; i < tests; i++) {
        const test = tests[i];
        const user = Realm.Sync.User.login(test.auth, adminCreds);

        let customConfig = {
            sync: {}
        };
        if (test.sync !== undefined) {
            customConfig.sync['url'] = test.sync
        }
        const realmConfig = user.createConfiguration(customConfig);
        TestCase.assertEqual(realmConfig.sync.url, test.output, `Test ${i}`);
    }
  },

  testCreateConfiguration_useOldConfiguration() {
      return Realm.Sync.User.login('http://127.0.0.1:9080', Realm.Sync.Credentials.anonymous()).then((user) => {
          let config = user.createConfiguration({ sync: { url: 'http://127.0.0.1:9080/other_realm', partial: true }});
          TestCase.assertEqual(config.sync.url, 'http://127.0.0.1:9080/other_realm');
          TestCase.assertUndefined(config.sync.fullSynchronization);
          TestCase.assertTrue(config.sync.partial);
      });
  },

  testCreateConfiguration_settingPartialAndFullSynchronizationThrows() {
      return Realm.Sync.User.login('http://127.0.0.1:9080', Realm.Sync.Credentials.anonymous()).then((user) => {
          TestCase.assertThrowsContaining(() => {
                  let config = {
                    sync: {
                      url: 'http://127.0.0.1:9080/~/default',
                      partial: true,
                      fullSynchronization: false
                    }
                  };
                  user.createConfiguration(config);
          }, "'partial' and 'fullSynchronization' were both set. 'partial' has been deprecated, use only 'fullSynchronization'");
      });
  },

  testOpen_partialAndFullSynchronizationSetThrows() {
      return Realm.Sync.User.login('http://127.0.0.1:9080', Realm.Sync.Credentials.anonymous()).then((user) => {
          TestCase.assertThrowsContaining(() => {
              new Realm({
                  sync: {
                    user: user,
                    url: 'http://127.0.0.1:9080/~/default',
                    partial: false,
                    fullSynchronization: true
                  }
              })
          }, "'partial' and 'fullSynchronization' were both set. 'partial' has been deprecated, use only 'fullSynchronization'");
      });
  },

  testSerialize() {
    return Realm.Sync.User.login('http://127.0.0.1:9080', Realm.Sync.Credentials.anonymous()).then((user) => {
      const serialized = user.serialize();
      TestCase.assertFalse(serialized.isAdmin);
      TestCase.assertEqual(serialized.identity, user.identity);
      TestCase.assertEqual(serialized.server, 'http://127.0.0.1:9080');
      TestCase.assertEqual(serialized.refreshToken, user.token);
    });
  },

  testDeserialize() {
    return Realm.Sync.User.login('http://127.0.0.1:9080', Realm.Sync.Credentials.anonymous())
      .then((user) => {
        const userConfig = user.createConfiguration({
          schema: [{ name: 'Dog', properties: { name: 'string' } }],
          sync: {
            url: 'realm://127.0.0.1:9080/~/foo',
            fullSynchronization: true,
          }
        });

        const realm = new Realm(userConfig);
        realm.write(() => {
          realm.create('Dog', {
            name: 'Doggo'
          });
        });

        const session = realm.syncSession;
        return new Promise((resolve, reject) => {
          let callback = (transferred, total) => {
              if (transferred >= total) {
                  session.removeProgressNotification(callback);
                  realm.close();
                  Realm.deleteFile(userConfig);
                  resolve(user.serialize());
              }
          }
          session.addProgressNotification('upload', 'forCurrentlyOutstandingWork', callback);
        });
      }).then((serialized) => {
        const deserialized = Realm.Sync.User.deserialize(serialized);
        const config = deserialized.createConfiguration({
          schema: [{ name: 'Dog', properties: { name: 'string' } }],
          sync: {
            url: 'realm://127.0.0.1:9080/~/foo',
            fullSynchronization: true,
          }
        });

        return Realm.open(config);
      }).then((realm) => {
        const dogs = realm.objects('Dog');
        TestCase.assertEqual(dogs.length, 1);
        TestCase.assertEqual(dogs[0].name, 'Doggo');
      });
  },

  testSerializeAdminToken() {
    const adminToken = 'this-is-admin-token';
    const server = 'http://foo/bar';
    const user = Realm.Sync.User.login(server, Realm.Sync.Credentials.adminToken(adminToken))
    const serialized = user.serialize();
    TestCase.assertEqual(serialized.adminToken, adminToken);
    TestCase.assertEqual(serialized.server, server);

    const deserialized = Realm.Sync.User.deserialize(serialized);
    TestCase.assertEqual(deserialized.token, adminToken);
    TestCase.assertEqual(deserialized.server, server);
    TestCase.assertTrue(deserialized.isAdminToken);
  },

  testDeserializeInvalidInput() {
    const dummy = {
      server: '123',
      identity: '123',
      refreshToken: '123',
      isAdmin: false,
    };

    for (const name of Object.getOwnPropertyNames(dummy)) {
      const clone = Object.assign({}, dummy);
      // Set to invalid type
      clone[name] = 123;

      TestCase.assertThrowsContaining(() => Realm.Sync.User.deserialize(clone), `${name} must be of type '${typeof dummy[name]}'`);

      // Set to undefined
      clone[name] = undefined;
      TestCase.assertThrowsContaining(() => Realm.Sync.User.deserialize(clone), `${name} is required, but a value was not provided.`);
    }
  }

  /* This test fails because of realm-object-store #243 . We should use 2 users.
  testSynchronizeChangesWithTwoClientsAndOneUser() {
    // Test Schema
    class Foo {}
    Foo.schema = {
      name:       'Foo',
      properties: {
        string: 'string',
        bars:   { type: 'list', objectType: 'Bar' },
      },
    };

    class Bar {}
    Bar.schema = {
      name:       'Bar',
      properties: { integer: 'int' },
    };

    const schema = [Foo.schema, Bar.schema];

    // Create a user, open two clients at different local paths, synchronize changes
    const username = uuid();
    return new Promise((resolve) => {
      Realm.Sync.User.register('http://127.0.0.1:9080', username, 'password', (error ,user) => {
        failOnError(error);

        const clientA = new Realm({
          path:   'testSynchronizeChangesWithTwoClientsAndOneUser_clientA.realm',
          schema: schema,
          sync:   {
            user: user,
            url:  'http://127.0.0.1:9080/~/test',
          },
        });

        const clientB = new Realm({
          path:   'testSynchronizeChangesWithTwoClientsAndOneUser_clientB.realm',
          schema: schema,
          sync:   {
            user: user,
            url:  'http://127.0.0.1:9080/~/test',
          },
        });

        clientB.addListener('change', () => {
          const foos = clientB.objects('Foo');
          if (foos.length > 0) {
            TestCase.assertEqual(foos.length, 1);
            TestCase.assertEqual(foos[0].string, 'Hello, World!');
            resolve();
          }
        });

        clientA.write(() => {
          clientA.create('Foo', { string: 'Hello, World!' });
        });
      });
    });
  }, */

};<|MERGE_RESOLUTION|>--- conflicted
+++ resolved
@@ -342,11 +342,7 @@
       TestCase.assertEqual(e.code, 612);
       TestCase.assertEqual(e.message, "The account does not exist.");
       TestCase.assertEqual(e.type, "https://docs.realm.io/server/troubleshoot/errors#unknown-account");
-<<<<<<< HEAD
-    }).then(account => { if (account) { throw new Error("Retrieving nonexistent account should fail"); }});
-=======
-    });
->>>>>>> c9545e24
+    });
   },
 
   testCreateConfiguration_defaultConfig() {
