////////////////////////////////////////////////////////////////////////////
//
// Copyright 2016 Realm Inc.
//
// Licensed under the Apache License, Version 2.0 (the "License");
// you may not use this file except in compliance with the License.
// You may obtain a copy of the License at
//
// http://www.apache.org/licenses/LICENSE-2.0
//
// Unless required by applicable law or agreed to in writing, software
// distributed under the License is distributed on an "AS IS" BASIS,
// WITHOUT WARRANTIES OR CONDITIONS OF ANY KIND, either express or implied.
// See the License for the specific language governing permissions and
// limitations under the License.
//
////////////////////////////////////////////////////////////////////////////

"use strict";

const Realm = require("realm");

if (typeof Realm.App !== "undefined" && Realm.App !== null) {
    global.WARNING = "global is not available in React Native. Use it only in tests";
    global.enableSyncTests = process.env.REALM_DISABLE_SYNC_TESTS ? false : true;
}

const isNodeProcess = typeof process === "object" && process + "" === "[object process]";
const isElectronProcess = typeof process === "object" && process.versions && process.versions.electron;
const require_method = require;
function node_require(module) { return require_method(module); }

if (isNodeProcess && process.platform === "win32") {
    global.enableSyncTests = false;
}

var TESTS = {
    ListTests: require("./list-tests"),
    LinkingObjectsTests: require("./linkingobjects-tests"),
    ObjectTests: require("./object-tests"),
    RealmTests: require("./realm-tests"),
    ResultsTests: require("./results-tests"),
    QueryTests: require("./query-tests"),
    MigrationTests: require("./migration-tests"),
    EncryptionTests: require("./encryption-tests"),
    AliasTests: require("./alias-tests"),
<<<<<<< HEAD
=======
    BsonTests: require("./bson-tests"),
    // Garbagecollectiontests: require('./garbage-collection'),
>>>>>>> 198aac4c
    ArrayBuffer: require("./array-buffer-tests")
    // Garbagecollectiontests: require('./garbage-collection'),
};

//FIXME: MIXED: fix for JSC
if (isNodeProcess || isElectronProcess) {
    TESTS.MixedTests= node_require("./mixed-tests");
}

//TODO: remove when MongoDB Realm test server can be hosted on Mac or other options exists
if (isNodeProcess) {
    TESTS.ObjectIDTests = require("./object-id-tests");
}

// If sync is enabled, run the sync tests
if (global.enableSyncTests) {
    //TODO: remove when MongoDB Realm test server can be hosted on Mac or other options exists
    if (isNodeProcess) {
        TESTS.AppTests = require("./app-tests");
        TESTS.OpenBehaviorTests = require("./open-behavior-tests");
        TESTS.UserTests = require("./user-tests");
        TESTS.SessionTests = require("./session-tests");
        TESTS.AnalyticsTests = require('./analytics-tests');
    }
}

// If on node, run the async tests
if (isNodeProcess && process.platform !== "win32") {
    TESTS.AsyncTests = node_require("./async-tests");
}

var SPECIAL_METHODS = {
    beforeEach: true,
    afterEach: true,
};

exports.getTestNames = function() {
    var testNames = {};

    for (var suiteName in TESTS) {
        var testSuite = TESTS[suiteName];

        testNames[suiteName] = Object.keys(testSuite).filter(function(testName) {
            return !(testName in SPECIAL_METHODS) && typeof testSuite[testName] == "function";
        });
    }

    return testNames;
};

exports.registerTests = function(tests) {
    for (var suiteName in tests) {
        TESTS[suiteName] = tests[suiteName];
    }
};

exports.prepare = function (done) {
    done();
};

exports.runTest = function(suiteName, testName) {
    const testSuite = TESTS[suiteName];
    const testMethod = testSuite && testSuite[testName];

    if (testMethod) {
        Realm.clearTestState();
        console.log("Starting test " + testName);
        var result = testMethod.call(testSuite);

        //make sure v8 GC can collect garbage after each test and does not fail
        if (isNodeProcess || isElectronProcess) {
            if (result instanceof Promise) {
                result.finally(() => global.gc());
                return result;
            }
            else {
                global.gc();
            }
        }

        return result;
    }

    if (!testSuite || !(testName in SPECIAL_METHODS)) {
        throw new Error(`Missing test: ${suiteName}.${testName}`);
    }
}<|MERGE_RESOLUTION|>--- conflicted
+++ resolved
@@ -44,19 +44,9 @@
     MigrationTests: require("./migration-tests"),
     EncryptionTests: require("./encryption-tests"),
     AliasTests: require("./alias-tests"),
-<<<<<<< HEAD
-=======
-    BsonTests: require("./bson-tests"),
-    // Garbagecollectiontests: require('./garbage-collection'),
->>>>>>> 198aac4c
     ArrayBuffer: require("./array-buffer-tests")
     // Garbagecollectiontests: require('./garbage-collection'),
 };
-
-//FIXME: MIXED: fix for JSC
-if (isNodeProcess || isElectronProcess) {
-    TESTS.MixedTests= node_require("./mixed-tests");
-}
 
 //TODO: remove when MongoDB Realm test server can be hosted on Mac or other options exists
 if (isNodeProcess) {
