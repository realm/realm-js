--- conflicted
+++ resolved
@@ -1748,74 +1748,5 @@
             realm.objects(schemas.AddressSchema.name);
         });
         realm.close();
-<<<<<<< HEAD
-    },
-    /*testNewClassObjectPush: function() {
-        class TodoItem extends Realm.Object {
-            constructor(description) {
-                super()
-                this.id = `${new ObjectId()}`
-                this.description = description;
-                this.done = false;
-            }
-
-            static schema = {
-                name: "TodoItem",
-                properties: {
-                    id: "string",
-                    description: "string",
-                    done: {type: "bool", default: false},
-                    deadline: "date?"
-                },
-                primaryKey: "id"
-            }
-        }
-
-        class TodoList extends Realm.Object {
-
-            constructor(name ) {
-            super()
-            this.id = `${new ObjectId()}`
-            this.name = name;
-            this.items = []
-            }
-            static schema = {
-            name: "TodoList",
-            properties: {
-                id: "string",
-                name: "string",
-                items: "TodoItem[]"
-            },
-            primaryKey: "id"
-            }
-        }
-
-        const realm = new Realm({schema:[TodoItem, TodoList], deleteRealmIfMigrationNeeded:true})
-        realm.write(() => {
-            // create a list
-            const list = realm.create(TodoList, new TodoList('making a list'))
-
-            // Create the todo item first and then push
-            const item1 = realm.create(TodoItem, new TodoItem('item 1'))
-            list.items.push(item1)
-
-            // Push the "uncreated" item (as Realm.Object) to the list
-            const item2 = new TodoItem('item 2')
-            list.items.push(item2)
-
-            // Push "uncreated" item (as pojo) to the list
-            const item3 = {
-                id: `${new ObjectId()}`,
-                description: 'item 3'
-            }
-            list.items.push(item3)
-
-            const items = realm.objects('TodoItem')
-            TestCase.assertEqual(3, items.length)
-        })
-        realm.close()
-}*/
-=======
     }
->>>>>>> e9bf0a56
 };