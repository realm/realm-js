--- conflicted
+++ resolved
@@ -45,12 +45,8 @@
     EncryptionTests: require('./encryption-tests'),
     ObjectIDTests: require('./object-id-tests'),
     AliasTests: require('./alias-tests'),
-<<<<<<< HEAD
-    Garbagecollectiontests: require('./garbage-collection'),
-=======
     BsonTests: require('./bson-tests'),
     // Garbagecollectiontests: require('./garbage-collection'),
->>>>>>> 94728b14
 };
 
 // If sync is enabled, run the sync tests
