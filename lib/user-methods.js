////////////////////////////////////////////////////////////////////////////
//
// Copyright 2016 Realm Inc.
//
// Licensed under the Apache License, Version 2.0 (the "License");
// you may not use this file except in compliance with the License.
// You may obtain a copy of the License at
//
// http://www.apache.org/licenses/LICENSE-2.0
//
// Unless required by applicable law or agreed to in writing, software
// distributed under the License is distributed on an "AS IS" BASIS,
// WITHOUT WARRANTIES OR CONDITIONS OF ANY KIND, either express or implied.
// See the License for the specific language governing permissions and
// limitations under the License.
//
////////////////////////////////////////////////////////////////////////////

'use strict';

const AuthError = require('./errors').AuthError;
const permissionApis = require('./permission-api');

const merge = require('deepmerge');
const require_method = require;
const URL = require('url-parse');

function node_require(module) {
    return require_method(module);
}

function checkTypes(args, types) {
    args = Array.prototype.slice.call(args);
    for (var i = 0; i < types.length; ++i) {
        if (args.length > i && typeof args[i] !== types[i]) {
            throw new TypeError('param ' + i + ' must be of type ' + types[i]);
        }
    }
}

function checkObjectTypes(obj, types) {
    for (const name of Object.getOwnPropertyNames(types)) {
        const actualType = typeof obj[name];
        let targetType = types[name];
        const isOptional = targetType[targetType.length - 1] === '?';
        if (isOptional) {
            targetType = targetType.slice(0, -1);
        }

        if (!isOptional && actualType === 'undefined') {
            throw new Error(`${name} is required, but a value was not provided.`);
        }

        if (actualType !== targetType) {
            throw new TypeError(`${name} must be of type '${targetType}' but was of type '${actualType}' instead.`);
        }
    }
}

// Perform a HTTP request, enqueuing it if too many requests are already in
// progress to avoid hammering the server.
const performFetch = (function() {
    const doFetch = typeof fetch === 'undefined' ? node_require('node-fetch') : fetch;
    const queue = [];
    let count = 0;
    const maxCount = 5;
    const next = () => {
        if (count >= maxCount) {
            return;
        }
        const req = queue.shift();
        if (!req) {
            return;
        }
        const [url, options, resolve, reject] = req;
        ++count;
        // node doesn't support Promise.prototype.finally until 10
        doFetch(url, options)
            .then(response => {
                --count;
                next();
                resolve(response);
            })
            .catch(error => {
                --count;
                next();
                reject(error);
            });
    };
    return (url, options) => {
        return new Promise((resolve, reject) => {
            queue.push([url, options, resolve, reject]);
            next();
        });
    };
})();

const url_parse = require('url-parse');

const postHeaders = {
    'content-type': 'application/json;charset=utf-8',
    'accept': 'application/json'
};

function append_url(server, path) {
    return server + (server.charAt(server.length - 1) != '/' ? '/' : '') + path;
}

function scheduleAccessTokenRefresh(user, localRealmPath, realmUrl, expirationDate) {
    const refreshBuffer = 10 * 1000;
    const timeout = expirationDate - Date.now() - refreshBuffer;
    setTimeout(() => refreshAccessToken(user, localRealmPath, realmUrl), timeout);
}

function print_error() {
    (console.error || console.log).apply(console, arguments);
}

function validateRefresh(user, localRealmPath, response, json) {
    let session = user._sessionForOnDiskPath(localRealmPath);
    if (!session) {
        print_error(`Unhandled session token refresh error: could not look up session for user ${user.identity} at path ${localRealmPath}`);
        return;
    }

    const errorHandler = session.config.error;
    if (response.status != 200) {
        let error = new AuthError(json);
        if (errorHandler) {
            errorHandler(session, error);
        } else {
            print_error(`Unhandled session token refresh error for user ${user.identity} at path ${localRealmPath}`, error);
        }
        return;
    }
    if (session.state === 'invalid') {
        return;
    }
    return session;
}

function refreshAdminToken(user, localRealmPath, realmUrl) {
    const token = user.token;
    const server = user.server;

    // We don't need to actually refresh the token, but we need to let ROS know
    // we're accessing the file and get the sync label for multiplexing
    let parsedRealmUrl = url_parse(realmUrl);
    const url = append_url(user.server, 'realms/files/' + encodeURIComponent(parsedRealmUrl.pathname));
    performFetch(url, {method: 'GET', timeout: 10000.0, headers: {Authorization: user.token}})
    .then((response) => {
        // There may not be a Realm Directory Service running on the server
        // we're talking to. If we're talking directly to the sync service
        // we'll get a 404, and if we're running inside ROS we'll get a 503 if
        // the directory service hasn't started yet (perhaps because we got
        // called due to the directory service itself opening some Realms).
        //
        // In both of these cases we can just pretend we got a valid response.
        if (response.status === 404 || response.status === 503) {
            return {response: {status: 200}, json: {path: parsedRealmUrl.pathname, syncLabel: '_direct'}};
        }
        else {
            return response.json().then((json) => { return { response, json }; });
        }
    })
    .then((responseAndJson) => {
        const response = responseAndJson.response;
        const json = responseAndJson.json;

        const newUser = user.constructor.adminUser(token, server);
        const session = validateRefresh(newUser, localRealmPath, response, json);
        if (session) {
            parsedRealmUrl.set('pathname', json.path);
            session._refreshAccessToken(user.token, parsedRealmUrl.href, json.syncLabel);
        }
    })
    .catch((e) => {
        print_error(e);
        setTimeout(() => refreshAccessToken(user, localRealmPath, realmUrl), 10 * 1000);
    });
}

function refreshAccessToken(user, localRealmPath, realmUrl) {
    if (!user.server) {
        throw new Error("Server for user must be specified");
    }

    let parsedRealmUrl = url_parse(realmUrl);
    if (user.isAdminToken) {
        return refreshAdminToken(user, localRealmPath, realmUrl);
    }

    const url = append_url(user.server, 'auth');
    const options = {
        method: 'POST',
        body: JSON.stringify({
            data: user.token,
            path: parsedRealmUrl.pathname,
            provider: 'realm',
            app_id: ''
        }),
        headers: postHeaders,
        // FIXME: This timeout appears to be necessary in order for some requests to be sent at all.
        // See https://github.com/realm/realm-js-private/issues/338 for details.
        timeout: 10000.0
    };
    performFetch(url, options)
        .then((response) => response.json().then((json) => { return { response, json }; }))
        .then((responseAndJson) => {
            const response = responseAndJson.response;
            const json = responseAndJson.json;
            // Look up a fresh instance of the user.
            // We do this because in React Native Remote Debugging
            // `Realm.clearTestState()` will have invalidated the user object
            let newUser = user.constructor._getExistingUser(user.server, user.identity);
            if (!newUser) {
                return;
            }

            const session = validateRefresh(newUser, localRealmPath, response, json);
            if (!session) {
                return;
            }

            const tokenData = json.access_token.token_data;

            parsedRealmUrl.set('pathname', tokenData.path);
            session._refreshAccessToken(json.access_token.token, parsedRealmUrl.href, tokenData.sync_label);

            const errorHandler = session.config.error;
            if (errorHandler && errorHandler._notifyOnAccessTokenRefreshed) {
                errorHandler(session, errorHandler._notifyOnAccessTokenRefreshed)
            }

            const tokenExpirationDate = new Date(tokenData.expires * 1000);
            scheduleAccessTokenRefresh(newUser, localRealmPath, realmUrl, tokenExpirationDate);
        })
        .catch((e) => {
            print_error(e);
            // in case something lower in the HTTP stack breaks, try again in 10 seconds
            setTimeout(() => refreshAccessToken(user, localRealmPath, realmUrl), 10 * 1000);
        })
}

/**
 * The base authentication method. It fires a JSON POST to the server parameter plus the auth url
 * For example, if the server parameter is `http://myapp.com`, this url will post to `http://myapp.com/auth`
 * @param {object} userConstructor
 * @param {string} server the http or https server url
 * @param {object} json the json to post to the auth endpoint
 * @param {Function} callback an optional callback with an error and user parameter
 * @returns {Promise} only returns a promise if the callback parameter was omitted
 */
function _authenticate(userConstructor, server, json) {
    json.app_id = '';
    const url = append_url(server, 'auth');
    const options = {
        method: 'POST',
        body: JSON.stringify(json),
        headers: postHeaders,
        open_timeout: 5000
    };

    return performFetch(url, options)
        .then((response) => {
            const contentType = response.headers.get('Content-Type');
            if (contentType.indexOf('application/json') === -1) {
                return response.text().then((body) => {
                    throw new AuthError({
                        title: `Could not authenticate: Realm Object Server didn't respond with valid JSON`,
                        body,
                    });
                });
            } else if (!response.ok) {
                return response.json().then((body) => Promise.reject(new AuthError(body)));
            } else {
                return response.json().then(function (body) {
                    // TODO: validate JSON
                    const token = body.refresh_token.token;
                    const identity = body.refresh_token.token_data.identity;
                    const isAdmin = body.refresh_token.token_data.is_admin;
                    return userConstructor.createUser(server, identity, token, false, isAdmin);
                });
            }
        });
}

function _updateAccount(userConstructor, server, json) {
    const url = append_url(server, 'auth/password/updateAccount');
    const options = {
        method: 'POST',
        body: JSON.stringify(json),
        headers: postHeaders,
        open_timeout: 5000
    };

    return performFetch(url, options)
        .then((response) => {
            const contentType = response.headers.get('Content-Type');
            if (contentType.indexOf('application/json') === -1) {
                return response.text().then((body) => {
                    throw new AuthError({
                        title: `Could not update user account: Realm Object Server didn't respond with valid JSON`,
                        body,
                    });
                });
            }
            if (!response.ok) {
                return response.json().then((body) => Promise.reject(new AuthError(body)));
            }
        });
}

const credentialsMethods = {
    usernamePassword(username, password, createUser) {
        checkTypes(arguments, ['string', 'string', 'boolean']);
        return new Credentials('password', username, { register: createUser, password });
    },

    facebook(token) {
        checkTypes(arguments, ['string']);
        return new Credentials('facebook', token);
    },

    google(token) {
        checkTypes(arguments, ['string']);
        return new Credentials('google', token);
    },

    anonymous() {
        return new Credentials('anonymous');
    },

    nickname(value, isAdmin) {
        checkTypes(arguments, ['string', 'boolean']);
        return new Credentials('nickname', value, { is_admin: isAdmin || false });
    },

    azureAD(token) {
        checkTypes(arguments, ['string']);
        return new Credentials('azuread', token)
    },

    jwt(token, providerName) {
        checkTypes(arguments, ['string', 'string']);
        return new Credentials(providerName || 'jwt', token);
    },

    adminToken(token) {
        checkTypes(arguments, ['string']);
        return new Credentials('adminToken', token);
    },

    custom(providerName, token, userInfo) {
        checkTypes(arguments, ['string', 'string', 'object']);
        return new Credentials(providerName, token, userInfo);
    }
}

const staticMethods = {
    get current() {
        const allUsers = this.all;
        const keys = Object.keys(allUsers);
        if (keys.length === 0) {
            return undefined;
        } else if (keys.length > 1) {
            throw new Error("Multiple users are logged in");
        }

        return allUsers[keys[0]];
    },

    login(server, credentials) {
        if (arguments.length === 3) {
            // Deprecated legacy signature.
            checkTypes(arguments, ['string', 'string', 'string']);
            console.warn("User.login is deprecated. Please use User.login(server, Credentials.usernamePassword(...)) instead.");
            const newCredentials = credentialsMethods.usernamePassword(arguments[1], arguments[2], /* createUser */ false);
            return this.login(server, newCredentials);
        }

        checkTypes(arguments, ['string', 'object']);
        if (credentials.identityProvider === 'adminToken') {
            return this._adminUser(server, credenitals.token);
        }

        return _authenticate(this, server, credentials);
    },

    deserialize(serialized) {
        checkObjectTypes(serialized, {
            server: 'string',
            identity: 'string',
            refreshToken: 'string',
            isAdmin: 'boolean',
        });

        return this.createUser(serialized.server, serialized.identity, serialized.refreshToken, false, serialized.isAdmin || false);
    },

    requestPasswordReset(server, email) {
        checkTypes(arguments, ['string', 'string']);
        const json = {
            provider_id: email,
            data: { action: 'reset_password' }
        };

        return _updateAccount(this, server, json);
    },

    completePasswordReset(server, resetToken, newPassword) {
        checkTypes(arguments, ['string', 'string']);
        const json = {
            data: {
                action: 'complete_reset',
                token: resetToken,
                new_password: newPassword
            }
        };

        return _updateAccount(this, server, json);
    },

    requestEmailConfirmation(server, email) {
        checkTypes(arguments, ['string', 'string']);
        const json = {
            provider_id: email,
            data: { action: 'request_email_confirmation' }
        };

        return _updateAccount(this, server, json);
    },

    confirmEmail(server, confirmationToken) {
        checkTypes(arguments, ['string', 'string']);
        const json = {
            data: {
                action: 'confirm_email',
                token: confirmationToken
            }
        };

        return _updateAccount(this, server, json);
    },

    _refreshAccessToken: refreshAccessToken,

    // Deprecated...
    adminUser(token, server) {
        checkTypes(arguments, ['string', 'string']);
        console.warn("User.adminUser is deprecated. Please use User.login(server, Credentials.adminToken(token)) instead.");
        const credentials = credentialsMethods.adminToken(token);
        return this.login(server, credentials);
    },

    register(server, username, password) {
        checkTypes(arguments, ['string', 'string', 'string']);
        console.warn("User.register is deprecated. Please use User.login(server, Credentials.usernamePassword(...)) instead.");
        const credentials = credentialsMethods.usernamePassword(username, password, /* createUser */ true);
        return this.login(server, credentials);
    },

    registerWithProvider(server, options) {
        checkTypes(arguments, ['string', 'object']);
        console.warn("User.registerWithProvider is deprecated. Please use User.login(server, Credentials.SOME-PROVIDER(...)) instead.");
        const credentials = credentialsMethods.custom(options.provider, options.providerToken, options.userInfo);
        return this.login(server, credentials);
    },

    authenticate(server, provider, options) {
        checkTypes(arguments, ['string', 'string', 'object'])
        console.warn("User.authenticate is deprecated. Please use User.login(server, Credentials.SOME-PROVIDER(...)) instead.");

        let credentials;
        switch (provider.toLowerCase()) {
            case 'jwt':
                credentials = credentialsMethods.jwt(options.token, 'jwt');
                break
            case 'password':
                credentials = credentialsMethods.usernamePassword(options.username, options.password);
                break
            default:
                credentials = credentialsMethods.custom(provider, options.data, options.user_info || options.userInfo);
                break;
        }

        return this.login(server, credentials);
    },
};

const instanceMethods = {
    logout() {
        this._logout();
        const url = url_parse(this.server);
        url.set('pathname', '/auth/revoke');
        const headers = {
            Authorization: this.token
        };
        const body = JSON.stringify({
            token: this.token
        });
        const options = {
            method: 'POST',
            headers,
            body: body,
            open_timeout: 5000
        };

        performFetch(url.href, options)
            .then(() => console.log('User is logged out'))
            .catch((e) => print_error(e));
    },
    serialize() {
        return {
            server: this.server,
            refreshToken: this.token,
            identity: this.identity,
            isAdmin: this.isAdmin,
        };
    },
    openManagementRealm() {
        let url = url_parse(this.server);
        if (url.protocol === 'http:') {
            url.set('protocol', 'realm:');
        } else if (url.protocol === 'https:') {
            url.set('protocol', 'realms:');
        } else {
            throw new Error(`Unexpected user auth url: ${this.server}`);
        }

        url.set('pathname', '/~/__management');

        return new this.constructor._realmConstructor({
            schema: require('./management-schema'),
            sync: {
                user: this,
                url: url.href
            }
        });
    },
    retrieveAccount(provider, provider_id) {
        checkTypes(arguments, ['string', 'string']);
        const url = url_parse(this.server);
        url.set('pathname', `/auth/users/${provider}/${provider_id}`);
        const headers = {
            Authorization: this.token
        };
        const options = {
            method: 'GET',
            headers,
            open_timeout: 5000
        };
        return performFetch(url.href, options)
            .then((response) => {
                if (response.status !== 200) {
                    return response.json()
                        .then(body => {
                            throw new AuthError(body);
                        });
                } else {
                    return response.json();
                }
            });
    },
    createConfiguration(config) {

        if (config && config.sync) {
            if (config.sync.user && console.warn !== undefined) {
                console.warn(`'user' property will be overridden by ${this.identity}`);
            }
            if (config.sync.partial !== undefined && config.sync.fullSynchronization !== undefined) {
                throw new Error("'partial' and 'fullSynchronization' were both set. 'partial' has been deprecated, use only 'fullSynchronization'");
            }
        }

        // Create default config
        let url = new URL(this.server);
        let secure = (url.protocol === 'https:')?'s':'';
        let port = (url.port === undefined)?'9080':url.port;
        let realmUrl = `realm${secure}://${url.hostname}:${port}/default`;

        let defaultConfig = {
            sync: {
                user: this,
                url: realmUrl,
            },
        };

        // Set query-based as the default setting if the user doesn't specified any other behaviour.
        if (!(config && config.sync && config.sync.partial)) {
            defaultConfig.sync.fullSynchronization = false;
        }

<<<<<<< HEAD
        // Automatically add Permission classes to the schema if Query-based sync is enabled
        if (defaultConfig.sync.fullSynchronization === false || (config && config.sync && config.sync.partial === true)) {
            defaultConfig.schema = [
                Realm.Permissions.Realm,
                Realm.Permissions.Class,
                Realm.Permissions.Permission,
                Realm.Permissions.Role,
                Realm.Permissions.User,
            ];
        }

=======
>>>>>>> 30b60aa9
        // Merge default configuration with user provided config. User defined properties should aways win.
        // Doing the naive merge in JS break objects that are backed by native objects, so these needs to
        // be merged manually. This is currently only `sync.user`.
        let mergedConfig = (config === undefined) ? defaultConfig : merge(defaultConfig, config);
        mergedConfig.sync.user = this;
        return mergedConfig;
    },
};

class Credentials {
    constructor(identityProvider, token, userInfo) {
        this.identityProvider = identityProvider;
        this.token = token;
        this.userInfo = userInfo;
    }

    toJSON() {
        return {
            data: this.token,
            provider: this.identityProvider,
            user_info: this.userInfo || {},
        };
    }
}

// Append the permission apis
Object.assign(instanceMethods, permissionApis);

module.exports = {
    static: staticMethods,
    instance: instanceMethods,
    credentials: credentialsMethods,
};<|MERGE_RESOLUTION|>--- conflicted
+++ resolved
@@ -591,20 +591,6 @@
             defaultConfig.sync.fullSynchronization = false;
         }
 
-<<<<<<< HEAD
-        // Automatically add Permission classes to the schema if Query-based sync is enabled
-        if (defaultConfig.sync.fullSynchronization === false || (config && config.sync && config.sync.partial === true)) {
-            defaultConfig.schema = [
-                Realm.Permissions.Realm,
-                Realm.Permissions.Class,
-                Realm.Permissions.Permission,
-                Realm.Permissions.Role,
-                Realm.Permissions.User,
-            ];
-        }
-
-=======
->>>>>>> 30b60aa9
         // Merge default configuration with user provided config. User defined properties should aways win.
         // Doing the naive merge in JS break objects that are backed by native objects, so these needs to
         // be merged manually. This is currently only `sync.user`.
