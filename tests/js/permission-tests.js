////////////////////////////////////////////////////////////////////////////
//
// Copyright 2017 Realm Inc.
//
// Licensed under the Apache License, Version 2.0 (the "License");
// you may not use this file except in compliance with the License.
// You may obtain a copy of the License at
//
// http://www.apache.org/licenses/LICENSE-2.0
//
// Unless required by applicable law or agreed to in writing, software
// distributed under the License is distributed on an "AS IS" BASIS,
// WITHOUT WARRANTIES OR CONDITIONS OF ANY KIND, either express or implied.
// See the License for the specific language governing permissions and
// limitations under the License.
//
////////////////////////////////////////////////////////////////////////////

'use strict';

var Realm = require('realm');
var TestCase = require('./asserts');
var Utils = require('./test-utils');

function createUsersWithTestRealms(count) {
    const createUserWithTestRealm = () => {
        return Utils.getRegularUser()
            .then(user => {
                const realm = new Realm({sync: {user, url: 'realm://127.0.0.1:9080/~/test', fullSynchronization: true}});
                return realm.syncSession.uploadAllLocalChanges()
                    .then(() => {
                        return user;
                    });
            });
    };

    return Promise.all(Array.from({length: count}, createUserWithTestRealm));
}

function wait(t) {
    return new Promise(resolve => setTimeout(resolve, t));
}

function subscribe(results) {
    const subscription = results.subscribe();
    return new Promise((resolve, reject) => {
        subscription.addListener((subscription, state) => {
            if (state === Realm.Sync.SubscriptionState.Complete) {
                resolve();
            }
            else if (state === Realm.Sync.SubscriptionState.Error) {
                reject();
            }
        });
        setTimeout(() => reject("listener never called"), 5000);
    });
}

function waitForUpload(realm) {
    return realm.syncSession.uploadAllLocalChanges().then(() => realm);
}

function waitForDownload(realm) {
    return realm.syncSession.downloadAllServerChanges().then(() => realm);
}

function permissionForPath(permissions, path) {
    for (const permission of permissions) {
        if (permission.path == path) {
            return permission;
        }
    }
}

const getPartialRealm = () => {
    const testID = Utils.uuid();
    return Utils.getAdminUser("user-" + testID)
        .then(user => {
            const config = user.createConfiguration({
                sync: {
                    url: 'realm://127.0.0.1:9080/test_' + testID,
                    fullSynchronization: false,
                }
            });
            return Realm.open(config); // Creates the Realm on the server
        })
        .then(waitForUpload)
        .then(waitForDownload)
};

const assertFullAccess = function(permission) {
    TestCase.assertTrue(permission.canCreate);
    TestCase.assertTrue(permission.canRead);
    TestCase.assertTrue(permission.canUpdate);
    TestCase.assertTrue(permission.canDelete);
    TestCase.assertTrue(permission.canQuery);
    TestCase.assertTrue(permission.canModifySchema);
    TestCase.assertTrue(permission.canSetPermissions);
}

module.exports = {
    testApplyAndGetGrantedPermissions() {
        return createUsersWithTestRealms(1).then(([user]) => {
            const path = `/${user.identity}/test`;
            return user
                .applyPermissions({userId: `${user.identity}`},
                                  `/${user.identity}/test`, 'read')
                .then(() => {
                    return user.getGrantedPermissions('any');
                })
                .then(permissions => {
                    let permission = permissionForPath(permissions, path);
                    TestCase.assertDefined(permission);
                    TestCase.assertEqual(permission.accessLevel, 'read');
                    TestCase.assertEqual(permission.mayRead, true);
                    TestCase.assertEqual(permission.mayWrite, false);
                    TestCase.assertEqual(permission.mayManage, false);
                });
        });
    },

    async testOfferPermissions() {
        const [user1, user2] = await createUsersWithTestRealms(2);
        const path = `/${user1.identity}/test`;
        const token = await user1.offerPermissions(`/${user1.identity}/test`, 'read');
        const realmUrl = await user2.acceptPermissionOffer(token);
        TestCase.assertEqual(realmUrl, path);

        let permission;
        for (let i = 0; !permission && i < 3; ++i) {
            permission = await permissionForPath(await user2.getGrantedPermissions('any'), path);
            if (!permission) {
                await wait(100 * (i + 1));
            }
        }

        TestCase.assertDefined(permission);
        TestCase.assertEqual(permission.mayRead, true);
        TestCase.assertEqual(permission.mayWrite, false);
        TestCase.assertEqual(permission.mayManage, false);
    },

    async testInvalidatePermissionOffer() {
        const [user1, user2] = await createUsersWithTestRealms(2);
        const token = await user1.offerPermissions(`/${user1.identity}/test`, 'read');
        await user1.invalidatePermissionOffer(token);
        // Since we don't yet support notification when the invalidation has
        // gone through, wait for a bit and hope the server is done
        // processing.
        await wait(100);
        try {
            await user2.acceptPermissionOffer(token);
        }
        catch (error) {
            TestCase.assertEqual(error.message, 'The permission offer is expired.');
            TestCase.assertEqual(error.code, 701);
            return;
        }
        throw new Error("User was able to accept an invalid permission offer token");
    },

    async testGetPermissionOffers() {
        const [user] = await createUsersWithTestRealms(1);
        const tokenRead = await user.offerPermissions(`/${user.identity}/test`, 'read');
        const tokenWrite = await user.offerPermissions(`/${user.identity}/test`, 'write');

        const offers = await user.getPermissionOffers();
        TestCase.assertEqual(offers.length, 2);

        await user.invalidatePermissionOffer(tokenRead);

        const offersAfterDeletion = await user.getPermissionOffers();
        TestCase.assertEqual(offersAfterDeletion.length, 1);
        TestCase.assertEqual(offersAfterDeletion[0].token, tokenWrite);
    },

    async testObjectPermissions() {
        const realmUrl = `realm://127.0.0.1:9080/testObjectPermissions_${Utils.uuid()}`
        let config = (user) => {
            return {
                schema: [
                    {
                        name: 'Object',
                        properties: {
                            value: 'int',
                            permissions: '__Permission[]'
                        }
                    },
                    Realm.Permissions.Permission,
                    Realm.Permissions.User,
                    Realm.Permissions.Role,
                ],
                sync: {user, url: realmUrl, fullSynchronization: false}
            };
        };
        const owner = await Utils.getAdminUser();
        const otherUser = await Utils.getRegularUser();

        const ownerRealm = new Realm(config(owner));
        ownerRealm.write(() => {
            let user = ownerRealm.create(Realm.Permissions.User, {id: otherUser.identity})
            let role = ownerRealm.create(Realm.Permissions.Role, {name: 'reader'})
            role.members.push(user)

            let obj1 = ownerRealm.create('Object', {value: 1});
            let obj2 = ownerRealm.create('Object', {value: 2});
            obj2.permissions.push(ownerRealm.create(Realm.Permissions.Permission,
                                                    {role: role, canRead: true, canUpdate: false}))
        });
        await ownerRealm.syncSession.uploadAllLocalChanges();
        ownerRealm.close();

        const realm = await Realm.open(config(otherUser));
        await subscribe(realm.objects('Object'));

        // Should have full access to the Realm as a whole
        TestCase.assertSimilar('object', realm.privileges(),
                               {read: true, update: true, modifySchema: true, setPermissions: true});
        TestCase.assertSimilar('object', realm.privileges('Object'),
                               {read: true, update: true, create: true, subscribe: true, setPermissions: true});
        // Verify that checking via constructor works too
        TestCase.assertSimilar('object', realm.privileges(Realm.Permissions.User),
                               {read: true, update: true, create: true, subscribe: true, setPermissions: true});

        // Should only be able to see the second object
        let results = realm.objects('Object')
        TestCase.assertEqual(results.length, 1);
        TestCase.assertEqual(results[0].value, 2);
        TestCase.assertSimilar('object', realm.privileges(results[0]),
                               {read: true, update: false, delete: false, setPermissions: false});
        realm.close();
    },

    testAddPermissionSchemaForQueryBasedRealmOnly() {
<<<<<<< HEAD
        const creds = Realm.Sync.Credentials.usernamePassword(Utils.uuid(), 'password');
        return Realm.Sync.User.login('http://127.0.0.1:9080', creds).then((user) => {
=======
        return Utils.getRegularUser().then((user) => {
>>>>>>> 02837a6c
            let config = {
                schema: [],
                sync: {
                    user: user,
                    url: `realm://NO_SERVER/foo`,
                    fullSynchronization: false,
                }
            };

            let realm = new Realm(config);
            TestCase.assertTrue(realm.empty);

            TestCase.assertEqual(realm.schema.length, 5 + 1); // 5 = see below, 1 = __ResultSets
            TestCase.assertEqual(realm.schema.filter(schema => schema.name === '__Class').length, 1);
            TestCase.assertEqual(realm.schema.filter(schema => schema.name === '__Permission').length, 1);
            TestCase.assertEqual(realm.schema.filter(schema => schema.name === '__Realm').length, 1);
            TestCase.assertEqual(realm.schema.filter(schema => schema.name === '__Role').length, 1);
            TestCase.assertEqual(realm.schema.filter(schema => schema.name === '__User').length, 1);

            realm.close();
            Realm.deleteFile(config);

            // Full sync shouldn't include the permission schema
            config = {
                schema: [],
                sync: {
                    user: user,
                    url: `realm://NO_SERVER/foo`,
                    fullSynchronization: true
                }
            };
            realm = new Realm(config);
            TestCase.assertTrue(realm.empty);
            TestCase.assertEqual(realm.schema.length, 0);

            realm.close();
            Realm.deleteFile(config);
        });
    },

    testUsingAddedPermissionSchemas() {
        const PrivateChatRoomSchema = {
            name: 'PrivateChatRoom',
            primaryKey: 'name',
            properties: {
                'name': { type: 'string', optional: false },
                'permissions': { type: 'list', objectType: '__Permission' }
            }
        };

<<<<<<< HEAD
        const creds = Realm.Sync.Credentials.usernamePassword(Utils.uuid(), 'password');
        return Realm.Sync.User.login('http://127.0.0.1:9080', creds).then((user) => {
=======
        return Utils.getRegularUser().then((user) => {
>>>>>>> 02837a6c
            const config = user.createConfiguration({
                schema: [PrivateChatRoomSchema],
                sync: {
                    _sessionStopPolicy: 'immediately'
                },
            });
            const realm = new Realm(config);

            let rooms = realm.objects(PrivateChatRoomSchema.name);
            let subscription = rooms.subscribe();
            return new Promise((resolve, reject) => {
                const callback = (sub, state) => {
                    if (state !== Realm.Sync.SubscriptionState.Complete) {
                        return;
                    }
                    sub.removeListener(callback);
                    resolve(realm);
                };
                subscription.addListener(callback);
            })
        })
        .then(realm => {
            let roles = realm.objects(Realm.Permissions.Role).filtered(`name = '__User:${realm.syncSession.user.identity}'`);
            TestCase.assertEqual(roles.length, 1);

            realm.write(() => {
                const permission = realm.create(Realm.Permissions.Permission,
                    { canUpdate: true, canRead: true, canQuery: true, role: roles[0] });

                let room = realm.create(PrivateChatRoomSchema.name, { name: `#sales_${Utils.uuid()}` });
                room.permissions.push(permission);
            });

            return waitForUpload(realm);
        })
        .then(realm => {
            const user = realm.syncSession.user;
            const config = user.createConfiguration();
            realm.close();
            Realm.deleteFile(config);
            // connecting with an empty schema should be possible, permission is added implicitly
            return Realm.open(config);
        })
        .then(realm => {
            let permissions = realm.objects(Realm.Permissions.Permission).filtered(`role.name = '__User:${realm.syncSession.user.identity}'`);
            TestCase.assertEqual(permissions.length, 1);
            TestCase.assertTrue(permissions[0].canRead);
            TestCase.assertTrue(permissions[0].canQuery);
            TestCase.assertTrue(permissions[0].canUpdate);
            TestCase.assertFalse(permissions[0].canDelete);
            TestCase.assertFalse(permissions[0].canSetPermissions);
            TestCase.assertFalse(permissions[0].canCreate);
            TestCase.assertFalse(permissions[0].canModifySchema);
            realm.close();
        });
    },

    testFindOrCreate_realmPermissions() {
        return getPartialRealm().then(realm => {
            let realmPermissions = realm.permissions();
            TestCase.assertEqual(2, realm.objects('__Role').length); // [ "everyone", "__User:<xxx>" ]
            realm.write(() => {
                let permissions = realmPermissions.findOrCreate("foo");
                TestCase.assertEqual("foo", permissions.role.name);
                TestCase.assertEqual(0, permissions.role.members.length);
                TestCase.assertFalse(permissions.canCreate);
                TestCase.assertFalse(permissions.canRead);
                TestCase.assertFalse(permissions.canUpdate);
                TestCase.assertFalse(permissions.canDelete);
                TestCase.assertFalse(permissions.canQuery);
                TestCase.assertFalse(permissions.canModifySchema);
                TestCase.assertFalse(permissions.canSetPermissions);
                TestCase.assertEqual(3, realm.objects('__Role').length); // [ "everyone", "__User:<xxx>", "foo" ]
            });
        });
    },

    testFindOrCreate_existingRole() {
        return getPartialRealm().then(realm => {
            realm.write(() => {
                realm.create('__Role', {'name':'foo'});
            });
            TestCase.assertEqual(3, realm.objects('__Role').length); // [ "everyone", "__User:xxx", "foo" ]

            let realmPermissions = realm.permissions();
            realm.write(() => {
                let permissions = realmPermissions.findOrCreate("foo");
                TestCase.assertEqual("foo", permissions.role.name);
                TestCase.assertFalse(permissions.canCreate);
                TestCase.assertFalse(permissions.canRead);
                TestCase.assertFalse(permissions.canUpdate);
                TestCase.assertFalse(permissions.canDelete);
                TestCase.assertFalse(permissions.canQuery);
                TestCase.assertFalse(permissions.canModifySchema);
                TestCase.assertFalse(permissions.canSetPermissions);
                TestCase.assertEqual(3, realm.objects('__Role').length); // [ "everyone", "__User:xxx", "foo" ]
            });
        });
    },

    testFindOrCreate_classPermissions() {
        return getPartialRealm().then(realm => {
            let classPermissions = realm.permissions('__Class');
            TestCase.assertEqual(2, realm.objects('__Role').length); // [ "everyone", "__User:xxx" ]
            realm.write(() => {
                let permissions = classPermissions.findOrCreate("foo");
                TestCase.assertEqual("foo", permissions.role.name);
                TestCase.assertEqual(0, permissions.role.members.length);
                TestCase.assertFalse(permissions.canCreate);
                TestCase.assertFalse(permissions.canRead);
                TestCase.assertFalse(permissions.canUpdate);
                TestCase.assertFalse(permissions.canDelete);
                TestCase.assertFalse(permissions.canQuery);
                TestCase.assertFalse(permissions.canModifySchema);
                TestCase.assertFalse(permissions.canSetPermissions);
                TestCase.assertEqual(3, realm.objects('__Role').length); // [ "everyone", "__User:xxx", "foo" ]
            });
        });
    },

    testFindOrCreate_throwsOutsideWrite() {
        return getPartialRealm().then(realm => {
            let realmPermissions = realm.permissions();
            TestCase.assertThrows(() => realmPermissions.findOrCreate("foo"));
            let classPermissions = realm.permissions('__Class');
            TestCase.assertThrows(() => classPermissions.findOrCreate("foo"));
        });
    },

    testPermissions_Realm: function() {
        return getPartialRealm().then(realm => {
            let permissions = realm.permissions();
            TestCase.assertEqual(1, permissions.permissions.length);
            let perm = permissions.permissions[0];
            TestCase.assertEqual("everyone", perm.role.name);
            assertFullAccess(perm);
        });
    },

    testPermissions_Class: function() {
        return getPartialRealm().then(realm => {
            let permissions = realm.permissions('__Class');
            TestCase.assertEqual('__Class', permissions.name)
            TestCase.assertEqual(1, permissions.permissions.length);
            let perm = permissions.permissions[0];
            TestCase.assertEqual("everyone", perm.role.name);
            TestCase.assertTrue(perm.canCreate);
            TestCase.assertTrue(perm.canRead);
            TestCase.assertTrue(perm.canUpdate);
            TestCase.assertFalse(perm.canDelete);
            TestCase.assertTrue(perm.canQuery);
            TestCase.assertFalse(perm.canModifySchema);
            TestCase.assertTrue(perm.canSetPermissions);
        });
    },

    testPermissions_Class_InvalidClassArgument: function() {
        return getPartialRealm().then(realm => {
            TestCase.assertThrows(() => realm.permissions('foo'));
        });
    },

};<|MERGE_RESOLUTION|>--- conflicted
+++ resolved
@@ -232,12 +232,7 @@
     },
 
     testAddPermissionSchemaForQueryBasedRealmOnly() {
-<<<<<<< HEAD
-        const creds = Realm.Sync.Credentials.usernamePassword(Utils.uuid(), 'password');
-        return Realm.Sync.User.login('http://127.0.0.1:9080', creds).then((user) => {
-=======
         return Utils.getRegularUser().then((user) => {
->>>>>>> 02837a6c
             let config = {
                 schema: [],
                 sync: {
@@ -288,12 +283,7 @@
             }
         };
 
-<<<<<<< HEAD
-        const creds = Realm.Sync.Credentials.usernamePassword(Utils.uuid(), 'password');
-        return Realm.Sync.User.login('http://127.0.0.1:9080', creds).then((user) => {
-=======
         return Utils.getRegularUser().then((user) => {
->>>>>>> 02837a6c
             const config = user.createConfiguration({
                 schema: [PrivateChatRoomSchema],
                 sync: {
