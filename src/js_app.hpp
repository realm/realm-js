////////////////////////////////////////////////////////////////////////////
//
// Copyright 2020 Realm Inc.
//
// Licensed under the Apache License, Version 2.0 (the "License");
// you may not use this file except in compliance with the License.
// You may obtain a copy of the License at
//
// http://www.apache.org/licenses/LICENSE-2.0
//
// Unless required by applicable law or agreed to in writing, software
// distributed under the License is distributed on an "AS IS" BASIS,
// WITHOUT WARRANTIES OR CONDITIONS OF ANY KIND, either express or implied.
// See the License for the specific language governing permissions and
// limitations under the License.
//
////////////////////////////////////////////////////////////////////////////

#pragma once

#include "js_sync_util.hpp"
#include "sync/generic_network_transport.hpp"
#include "sync/sync_user.hpp"
#include "sync/app.hpp"
#include "sync/app_credentials.hpp"

#include "util/event_loop_dispatcher.hpp"

#include "js_user.hpp"
#include "js_app_credentials.hpp"
#include "js_network_transport.hpp"
#include "js_email_password_auth.hpp"

using SharedApp = std::shared_ptr<realm::app::App>;
using SharedUser = std::shared_ptr<realm::SyncUser>;

namespace realm {
namespace js {

template<typename T>
class AppClass : public ClassDefinition<T, SharedApp> {
    using AppLoginHandler = std::function<void(SharedUser user, util::Optional<realm::app::AppError> error)>;
    using ContextType = typename T::Context;
    using FunctionType = typename T::Function;
    using ObjectType = typename T::Object;
    using ValueType = typename T::Value;
    using String = js::String<T>;
    using Value = js::Value<T>;
    using Object = js::Object<T>;
    using Function = js::Function<T>;
    using ReturnValue = js::ReturnValue<T>;
    using Arguments = js::Arguments<T>;

    using NetworkTransport = JavaScriptNetworkTransport<T>;

public:
    const std::string name = "App";

    static void constructor(ContextType, ObjectType, Arguments &);
    static FunctionType create_constructor(ContextType);

    static void get_app_id(ContextType, ObjectType, ReturnValue &);
<<<<<<< HEAD
    static void get_auth_email_password(ContextType, ObjectType, ReturnValue &);
    static void get_current_user(ContextType, ObjectType, ReturnValue &);
    static void get_all_users(ContextType, ObjectType, ReturnValue &);

    PropertyMap<T> const properties = {
        {"id", {wrap<get_app_id>, nullptr}},
        {"_authEmailPassword", {wrap<get_auth_email_password>, nullptr}},
        {"currentUser", {wrap<get_current_user>, nullptr}},
        {"allUsers", {wrap<get_all_users>, nullptr}}
=======
    static void get_email_password_auth(ContextType, ObjectType, ReturnValue &);

    PropertyMap<T> const properties = {
        {"id", {wrap<get_app_id>, nullptr}},
        {"emailPasswordAuth", {wrap<get_email_password_auth>, nullptr}},
>>>>>>> e267fc6d
    };

    static void login(ContextType, ObjectType, Arguments&, ReturnValue&);
    static void switch_user(ContextType, ObjectType, Arguments&, ReturnValue&);
    static void remove_user(ContextType, ObjectType, Arguments&, ReturnValue&);

    MethodMap<T> const methods = {
        {"_login", wrap<login>},
        {"switchUser", wrap<switch_user>},
        {"_removeUser", wrap<remove_user>},
    };
};

template<typename T>
inline typename T::Function AppClass<T>::create_constructor(ContextType ctx) {
    FunctionType app_constructor = ObjectWrap<T, AppClass<T>>::create_constructor(ctx);
    NetworkTransport::init(ctx);
    return app_constructor;
}

template<typename T>
void AppClass<T>::constructor(ContextType ctx, ObjectType this_object, Arguments& args) {
    static const String config_id = "id";
    static const String config_url = "url";
    static const String config_timeout = "timeout";
    static const String config_app = "app";
    static const String config_app_name = "name";
    static const String config_app_version = "version";

    args.validate_count(1);

    set_internal<T, AppClass<T>>(ctx, this_object, nullptr);

    std::string id;
    realm::app::App::Config config;

    if (Value::is_object(ctx, args[0])) {
        ObjectType config_object = Value::validated_to_object(ctx, args[0]);

        ValueType config_id_value = Object::get_property(ctx, config_object, config_id);
        if (!Value::is_undefined(ctx, config_id_value)) {
            config.app_id = Value::validated_to_string(ctx, config_id_value, "id");
        }
        else {
            throw std::runtime_error("App configuration must have an id.");
        }

        ValueType config_url_value = Object::get_property(ctx, config_object, config_url);
        if (!Value::is_undefined(ctx, config_url_value)) {
            config.base_url = util::Optional<std::string>(Value::validated_to_string(ctx, config_url_value, "url"));
        }

        ValueType config_timeout_value = Object::get_property(ctx, config_object, config_timeout);
        if (!Value::is_undefined(ctx, config_timeout_value)) {
            config.default_request_timeout_ms = util::Optional<uint64_t>(Value::validated_to_number(ctx, config_timeout_value, "timeout"));
        }

        ValueType config_app_value = Object::get_property(ctx, config_object, config_app);
        if (!Value::is_undefined(ctx, config_app_value)) {
            ObjectType config_app_object = Value::validated_to_object(ctx, config_app_value, "app");

            ValueType config_app_name_value = Object::get_property(ctx, config_app_object, config_app_name);
            if (!Value::is_undefined(ctx, config_app_name_value)) {
                config.local_app_name = util::Optional<std::string>(Value::validated_to_string(ctx, config_app_name_value, "name"));
            }

            ValueType config_app_version_value = Object::get_property(ctx, config_app_object, config_app_version);
            if (!Value::is_undefined(ctx, config_app_version_value)) {
                config.local_app_version = util::Optional<std::string>(Value::validated_to_string(ctx, config_app_version_value, "version"));
            }
        }
    }

    Protected<typename T::GlobalContext> protected_ctx(Context<T>::get_global_context(ctx));
    config.transport_generator = [=] {
        return std::make_unique<NetworkTransport>(protected_ctx);
    };

    auto realm_constructor = js::Value<T>::validated_to_object(ctx, js::Object<T>::get_global(ctx, "Realm"));
    std::string user_agent_binding_info;
    auto user_agent_function = js::Object<T>::get_property(ctx, realm_constructor, "_createUserAgentDescription");
    if (js::Value<T>::is_function(ctx, user_agent_function)) {
        auto result = js::Function<T>::call(ctx, js::Value<T>::to_function(ctx, user_agent_function), realm_constructor, 0, nullptr);
        user_agent_binding_info = js::Value<T>::validated_to_string(ctx, result);
    }
    ensure_directory_exists_for_file(default_realm_file_directory());

    auto platform_description_function = js::Object<T>::get_property(ctx, realm_constructor, "_createPlatformDescription");
    if (js::Value<T>::is_function(ctx, platform_description_function)) {
        auto result = js::Function<T>::call(ctx, js::Value<T>::to_function(ctx, platform_description_function), realm_constructor, 0, nullptr);
        auto result_object = js::Value<T>::validated_to_object(ctx, result);
        static const String platform_name = "platform";
        static const String platform_version_name = "platform_version";
        static const String sdk_version_name = "sdk_version";
        config.platform = js::Value<T>::validated_to_string(ctx, Object::get_property(ctx, result_object, platform_name));
        config.platform_version = js::Value<T>::validated_to_string(ctx, Object::get_property(ctx, result_object, platform_version_name));
        config.sdk_version = js::Value<T>::validated_to_string(ctx, Object::get_property(ctx, result_object, sdk_version_name));
    }

    SyncClientConfig client_config;
    client_config.base_file_path = default_realm_file_directory();
    client_config.metadata_mode = SyncManager::MetadataMode::NoEncryption;
    client_config.user_agent_binding_info = user_agent_binding_info;
    SyncManager::shared().configure(client_config, config);
    set_internal<T, AppClass<T>>(ctx, this_object, new SharedApp(SyncManager::shared().app()));
}

template<typename T>
void AppClass<T>::get_app_id(ContextType ctx, ObjectType this_object, ReturnValue &return_value) {
    auto app = *get_internal<T, AppClass<T>>(ctx, this_object);
    return_value.set(Value::from_string(ctx, app->config().app_id));
}

template<typename T>
void AppClass<T>::login(ContextType ctx, ObjectType this_object, Arguments &args, ReturnValue &return_value) {
    args.validate_maximum(2);

    auto app = *get_internal<T, AppClass<T>>(ctx, this_object);

    auto credentials_object = Value::validated_to_object(ctx, args[0]);
    auto callback_function = Value::validated_to_function(ctx, args[1]);

    app::AppCredentials app_credentials = *get_internal<T, CredentialsClass<T>>(ctx, credentials_object);

    Protected<typename T::GlobalContext> protected_ctx(Context<T>::get_global_context(ctx));
    Protected<FunctionType> protected_callback(ctx, callback_function);
    Protected<ObjectType> protected_this(ctx, this_object);

    auto callback_handler([=](SharedUser user, util::Optional<realm::app::AppError> error) {
        HANDLESCOPE(protected_ctx)

        if (error) {
            ObjectType object = Object::create_empty(protected_ctx);
            Object::set_property(protected_ctx, object, "message", Value::from_string(protected_ctx, error->message));
            Object::set_property(protected_ctx, object, "code", Value::from_number(protected_ctx, error->error_code.value()));

            ValueType callback_arguments[2];
            callback_arguments[0] = Value::from_undefined(protected_ctx);
            callback_arguments[1] = object;
            Function::callback(protected_ctx, protected_callback, protected_this, 2, callback_arguments);
            return;
        }

        ValueType callback_arguments[2];
        callback_arguments[0] = UserClass<T>::create_instance(protected_ctx, std::move(user), std::move(app));
        callback_arguments[1] = Value::from_undefined(protected_ctx);
        Function::callback(protected_ctx, protected_callback, typename T::Object(), 2, callback_arguments);
    });

    app->log_in_with_credentials(app_credentials, std::move(callback_handler));
}

template<typename T>
void AppClass<T>::get_all_users(ContextType ctx, ObjectType this_object, ReturnValue& return_value) {
    auto app = *get_internal<T, AppClass<T>>(ctx, this_object);

    auto users = Object::create_empty(ctx);
    for (auto user : app->all_users()) {
        auto&& identity = user->identity();
        Object::set_property(ctx, users, identity, create_object<T, UserClass<T>>(ctx, new User<T>(std::move(user), app)), ReadOnly | DontDelete);
    }
    return_value.set(users);
}

template<typename T>
void AppClass<T>::get_current_user(ContextType ctx, ObjectType this_object, ReturnValue& return_value) {
    auto app = *get_internal<T, AppClass<T>>(ctx, this_object);
    auto user = app->current_user();
    if (user) {
        return_value.set(create_object<T, UserClass<T>>(ctx, new User<T>(std::move(user), std::move(app))));
    }
    else {
        return_value.set_null();
    }
}


template<typename T>
void AppClass<T>::switch_user(ContextType ctx, ObjectType this_object, Arguments& args, ReturnValue& return_value) {
    args.validate_count(1);

    auto app = *get_internal<T, AppClass<T>>(ctx, this_object);
    auto user = get_internal<T, UserClass<T>>(ctx, Value::validated_to_object(ctx, args[0], "user"));

    app->switch_user(*user);
    return_value.set(Value::from_undefined(ctx));
}

template<typename T>
void AppClass<T>::remove_user(ContextType ctx, ObjectType this_object, Arguments& args, ReturnValue& return_value) {
    args.validate_count(2);

    auto app = *get_internal<T, AppClass<T>>(ctx, this_object);
    auto user = get_internal<T, UserClass<T>>(ctx, Value::validated_to_object(ctx, args[0], "user"));
    auto callback = Value::validated_to_function(ctx, args[1], "callback");

    Protected<typename T::GlobalContext> protected_ctx(Context<T>::get_global_context(ctx));
    Protected<FunctionType> protected_callback(ctx, callback);
    Protected<ObjectType> protected_this(ctx, this_object);

    auto callback_handler([=](util::Optional<app::AppError> error) {
        HANDLESCOPE(protected_ctx)

        ValueType result;
        if (error) {
            ObjectType error_object = Object::create_empty(protected_ctx);
            Object::set_property(protected_ctx, error_object, "message", Value::from_string(protected_ctx, error->message));
            Object::set_property(protected_ctx, error_object, "code", Value::from_number(protected_ctx, error->error_code.value()));
            result = error_object;
        }
        else {
            result = Value::from_undefined(ctx);
        }

        ValueType callback_arguments[1];
        callback_arguments[0] = result;
        Function::callback(protected_ctx, protected_callback, protected_this, 1, callback_arguments);
    });

    app->remove_user(*user, callback_handler);
}

template<typename T>
void AppClass<T>::get_email_password_auth(ContextType ctx, ObjectType this_object, ReturnValue &return_value) {
    auto app = *get_internal<T, AppClass<T>>(ctx, this_object);
    return_value.set(EmailPasswordAuthClass<T>::create_instance(ctx, app));
}

}
}<|MERGE_RESOLUTION|>--- conflicted
+++ resolved
@@ -60,23 +60,15 @@
     static FunctionType create_constructor(ContextType);
 
     static void get_app_id(ContextType, ObjectType, ReturnValue &);
-<<<<<<< HEAD
-    static void get_auth_email_password(ContextType, ObjectType, ReturnValue &);
+    static void get_email_password_auth(ContextType, ObjectType, ReturnValue &);
     static void get_current_user(ContextType, ObjectType, ReturnValue &);
     static void get_all_users(ContextType, ObjectType, ReturnValue &);
-
-    PropertyMap<T> const properties = {
-        {"id", {wrap<get_app_id>, nullptr}},
-        {"_authEmailPassword", {wrap<get_auth_email_password>, nullptr}},
-        {"currentUser", {wrap<get_current_user>, nullptr}},
-        {"allUsers", {wrap<get_all_users>, nullptr}}
-=======
-    static void get_email_password_auth(ContextType, ObjectType, ReturnValue &);
 
     PropertyMap<T> const properties = {
         {"id", {wrap<get_app_id>, nullptr}},
         {"emailPasswordAuth", {wrap<get_email_password_auth>, nullptr}},
->>>>>>> e267fc6d
+        {"currentUser", {wrap<get_current_user>, nullptr}},
+        {"allUsers", {wrap<get_all_users>, nullptr}}
     };
 
     static void login(ContextType, ObjectType, Arguments&, ReturnValue&);
