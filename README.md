![Realm](https://github.com/realm/realm-js/raw/master/logo.png)

Realm is a mobile database that runs directly inside phones, tablets or wearables.
This project hosts the JavaScript versions of [Realm](https://realm.io/). Currently we only support React Native (both iOS & Android) and Node.js (on MacOS and Linux) but we are considering adding support for Cordova/PhoneGap/Ionic as well.

## Features

* **Mobile-first:** Realm is the first database built from the ground up to run directly inside phones, tablets and wearables.
* **Simple:** Data is directly [exposed as objects](https://realm.io/docs/javascript/latest/#models) and [queryable by code](https://realm.io/docs/javascript/latest/#queries), removing the need for ORM's riddled with performance & maintenance issues.
* **Modern:** Realm supports relationships, generics, and vectorization.
* **Fast:** Realm is faster than even raw SQLite on common operations, while maintaining an extremely rich feature set.

## Getting Started

Please see the detailed instructions in our docs to use [Realm JavaScript](https://realm.io/docs/javascript/latest/#getting-started). Please notice that currently only node.js version 10 or later are supported.

## Documentation

### Realm React Native and Node.js

The documentation can be found at [realm.io/docs/javascript/latest/](https://realm.io/docs/javascript/latest/).
The API reference is located at [realm.io/docs/javascript/latest/api/](https://realm.io/docs/javascript/latest/api/).

## Getting Help

* **Need help with your code?**: Look for previous questions on the  [#realm tag](https://stackoverflow.com/questions/tagged/realm?sort=newest) — or [ask a new question](https://stackoverflow.com/questions/ask?tags=realm). We actively monitor and answer questions on SO!
* **Have a bug to report?** [Open an issue](https://github.com/realm/realm-js/issues/new). If possible, include the version of Realm, a full log, the Realm file, and a project that shows the issue.
* **Have a feature request?** [Open an issue](https://github.com/realm/realm-js/issues/new). Tell us what the feature should do, and why you want the feature.

## Building Realm

In case you don't want to use the precompiled version on npm, you can build Realm yourself from source. You’ll need an Internet connection the first time you build in order to download the core library.

Prerequisites:
* Xcode 9.4+
<<<<<<< HEAD
* node.js version 10
=======
* node.js version 10 or later
>>>>>>> 6c354c1a
* nvm (on Mac)
* cocoapods (on Mac)
* Android SDK 23+
* [Android NDK 21](https://developer.android.com/ndk/downloads/index.html)

Clone RealmJS repository:

```
git clone https://github.com/realm/realm-js.git
cd realm-js
git submodule update --init --recursive
```

Note: On Windows the RealmJS repo should be cloned with symlinks enabled
```
#run in elevated command prompt
git clone -c core.symlinks=true https://github.com/realm/realm-js
```

or manually create the symlinks using directory junctions if you already have the repo cloned.
```
#run in elevated command prompt
cd realm-js\react-native\android\src\main\jni
#remove src and vendor files
del src
del vendor
mklink /j "src" "../../../../../src/"
mklink /j "vendor" "../../../../../vendor"
cd realm-js\tests\react-test-app\android\app\src\main
#remove assets file
del assets
mklink /j assets "../../../../../data"
```

Note: If you have cloned the repo previously make sure you remove your node_modules directory since it may contain stale dependencies which may cause the build to fail.

### Building for iOS:
* Open `react-native/ios/RealmReact.xcodeproj` in Xcode
* Select `RealmReact` under `Targets`
* Build: `⌘ + B`

### Building for Android:
* `cd react-native/android`
* `./gradlew publishAndroid`
* The compiled version of the Android module is here: `<project-root>/android`

### Building for nodejs:
Be sure you have python2.7 as the default python. 3.x won't work, and it's not enough to use `--python=python2.7` as parameter to npm.
For example you can use Homebrew to install it.
```
brew install python@2
```

```
npm install --build-from-source=realm
```

#### Additional steps for Windows
On Windows you will need to setup the environment for node-gyp:

* Option 1: Install windows-build-tools node package

    ```
    # run in elevated command prompt (as Administrator)
    npm install -g --production windows-build-tools
    ```

* Option 2: Manually install and configure as described in the [node-gyp](https://github.com/nodejs/node-gyp) manual.

    Note you may need to configure the build tools path using npm
    ```
    npm config set msbuild_path "C:\Program Files (x86)\Microsoft Visual Studio\2019\Community\MSBuild\Current\Bin\MSBuild.exe"
    ```

You also need to install openssl libraries with vcpkg:

```
git clone https://github.com/Microsoft/vcpkg
cd vcpkg
bootstrap-vcpkg.bat
vcpkg install openssl:x64-windows-static
mkdir C:\src\vcpkg\installed\x64-windows-static\lib
copy .\packages\openssl-windows_x64-windows-static\lib\libeay32.lib C:\src\vcpkg\installed\x64-windows-static\lib\
copy .\packages\openssl-windows_x64-windows-static\lib\ssleay32.lib C:\src\vcpkg\installed\x64-windows-static\lib
```

### Building docs
API documentation is written using [JSDoc](http://usejsdoc.org/).

* `npm run jsdoc`

The generated docs can be found by opening `docs/output/realm/<version>/index.html`.

## Debugging the node addon

You can use [Visual Studio Code](https://code.visualstudio.com/) to develop and debug. In the `.vscode` folder, configuration for building and debugging has been added for your convience.

VSCode has good support for debugging JavaScript, but to work with C++ code, you are required to install two additional VSCode extensions:

* Microsoft C/C++
* CodeLLDB

To begin, you will need to build the node addon and prepare the test environment:
```
npm install --build-from-source --debug
(cd tests && npm install)
```

Prior to begin debugging, you must start Realm Object Server. In VSCode, under menu *Tasks*/*Run Task*, find *Download and Start Server*.

In the debugging pane, you can find `Debug LLDB + NodeJS` in the dropdown. First select *Start Debugging* in the *Debug* menu.

## Issues with debugging
Some users have reported the Chrome debugging being too slow to use after integrating Realm into their react-native project. This is due to the blocking nature of the RPC calls made through the Realm library. See https://github.com/realm/realm-js/issues/491 for more information. The best workaround is to use Safari instead, as a user has described [here](https://github.com/realm/realm-js/issues/491#issuecomment-404670910).

## Running the tests

The tests will spawn a new shell when running, so you need to make sure that new shell instances use the correct version of `npm`. On Mac you can use Homebrew and you can add the following to your prefered shell setup:

```
export NVM_DIR="$HOME/.nvm"
. "$(brew --prefix nvm)/nvm.sh"
```

Install cocoapods
```
sudo gem install cocoapods
```

You can now use `scripts/test.sh` to run the various tests.
You will need yarn installed on the machine.

`test.sh` options

 * eslint - lints the sources
 * react-tests - runs all React Native tests on iOS Simulator
 * react-tests-android runs all React Native Android tests on Android emulator
 * node - runs all tests for node
 * test-runners - checks supported tests runners are working correctly

If you modify or add a test, please remove `tests/react-test-app/node_modules/realm-tests` before running `test.sh` (of course, only if you are testing with React Native).

### Testing on Windows

On Windows some of these targets are available as npm commands.
```
npm run eslint
npm run node-tests
npm run test-runners
```

## Debugging the tests

You can attach a debugger to react-native tests by passing "Debug" to the `test.sh` script. A Chrome browser will open and connect to the react native application. Use the built-in Chrome Debugger to debug the code.

```
./scripts/tests.sh react-tests Debug
```

Using Visual Studio Code

You can debug node tests using Visual Studio Code. Just use one of the launch configurations.

## Code of Conduct

This project adheres to the Contributor Covenant [code of conduct](https://realm.io/conduct/).
By participating, you are expected to uphold this code. Please report unacceptable behavior to [info@realm.io](mailto:info+conduct@realm.io).

## Contributing

See [CONTRIBUTING.md](https://github.com/realm/realm-js/blob/master/CONTRIBUTING.md) for more details!

## License

Realm JS is published under a mix of the Apache License 2.0 and the Realm Platform Extensions License.
Realm Core is published under the Apache 2.0 license and is available
[here](https://github.com/realm/realm-core).

**This product is not being made available to any person located in Cuba, Iran,
North Korea, Sudan, Syria or the Crimea region, or to any other person that is
not eligible to receive the product under U.S. law.**

## Feedback

**_If you use Realm and are happy with it, all we ask is that you please consider sending out a tweet mentioning [@realm](https://twitter.com/realm) to share your thoughts_**

**_And if you don't like it, please let us know what you would like improved, so we can fix it!_**

![analytics](https://ga-beacon.appspot.com/UA-50247013-2/realm-js/README?pixel)<|MERGE_RESOLUTION|>--- conflicted
+++ resolved
@@ -33,11 +33,7 @@
 
 Prerequisites:
 * Xcode 9.4+
-<<<<<<< HEAD
-* node.js version 10
-=======
 * node.js version 10 or later
->>>>>>> 6c354c1a
 * nvm (on Mac)
 * cocoapods (on Mac)
 * Android SDK 23+
