////////////////////////////////////////////////////////////////////////////
//
// Copyright 2021 Realm Inc.
//
// Licensed under the Apache License, Version 2.0 (the "License");
// you may not use this file except in compliance with the License.
// You may obtain a copy of the License at
//
// http://www.apache.org/licenses/LICENSE-2.0
//
// Unless required by applicable law or agreed to in writing, software
// distributed under the License is distributed on an "AS IS" BASIS,
// WITHOUT WARRANTIES OR CONDITIONS OF ANY KIND, either express or implied.
// See the License for the specific language governing permissions and
// limitations under the License.
//
////////////////////////////////////////////////////////////////////////////

#pragma once

#include <map>
#include "dictionary/dictionary_schema.hpp"
#include "js_types.hpp"
#include <realm/object-store/schema.hpp>

namespace realm {
namespace js {

template<typename T>
struct Schema {
    using ContextType = typename T::Context;
    using FunctionType = typename T::Function;
    using ObjectType = typename T::Object;
    using ValueType = typename T::Value;
    using String = js::String<T>;
    using Object = js::Object<T>;
    using Value = js::Value<T>;

    using ObjectDefaults = std::map<std::string, Protected<ValueType>>;
    using ObjectDefaultsMap = std::map<std::string, ObjectDefaults>;
    using ConstructorMap = std::map<std::string, Protected<FunctionType>>;

    static ObjectType dict_for_property_array(ContextType, const ObjectSchema &, ObjectType);
    static Property parse_property(ContextType, ValueType, StringData, std::string, ObjectDefaults &);
    static ObjectSchema parse_object_schema(ContextType, ObjectType, ObjectDefaultsMap &, ConstructorMap &);
    static realm::Schema parse_schema(ContextType, ObjectType, ObjectDefaultsMap &, ConstructorMap &);

    static ObjectType object_for_schema(ContextType, const realm::Schema &);
    static ObjectType object_for_object_schema(ContextType, const ObjectSchema &);
    static ObjectType object_for_property(ContextType, const Property &);
};

template<typename T>
typename T::Object Schema<T>::dict_for_property_array(ContextType ctx, const ObjectSchema &object_schema, ObjectType array) {
    size_t count = object_schema.persisted_properties.size();

    if (count != Object::validated_get_length(ctx, array)) {
        throw std::runtime_error("Array must contain values for all object properties");
    }

    ObjectType dict = Object::create_empty(ctx);

    for (uint32_t i = 0; i < count; i++) {
        ValueType value = Object::get_property(ctx, array, i);
        Property prop = object_schema.persisted_properties[i];
        Object::set_property(ctx, dict, !prop.public_name.empty() ? prop.public_name : prop.name, value);
    }

    return dict;
}

static inline void parse_property_type(StringData object_name, Property& prop, StringData type)
{
    using realm::PropertyType;
    if (!type || !type.size()) {
        throw std::logic_error(util::format("Property '%1.%2' must have a non-empty type", object_name, prop.name));
    }
    if (type.ends_with("[]")) {
        prop.type |= PropertyType::Array;
        type = type.substr(0, type.size() - 2);
    }
<<<<<<< HEAD
=======

    if (type.ends_with("<>")) {
        prop.type |= PropertyType::Set;
        type = type.substr(0, type.size() - 2);
    }

>>>>>>> edb012ff
    if (type.ends_with("?")) {
        prop.type |= PropertyType::Nullable;
        type = type.substr(0, type.size() - 1);
    }
    DictionarySchema dictionary {type};

    if(dictionary.is_dictionary()){
        prop.type |= dictionary.schema();
        prop.object_type = "";
        return;
    }

    if (type == "bool") {
        prop.type |= PropertyType::Bool;
    }
    else if (type == "int") {
        prop.type |= PropertyType::Int;
    }
    else if (type == "float") {
        prop.type |= PropertyType::Float;
    }
    else if (type == "double") {
        prop.type |= PropertyType::Double;
    }
    else if (type == "string") {
        prop.type |= PropertyType::String;
    }
    else if (type == "date") {
        prop.type |= PropertyType::Date;
    }
    else if (type == "data") {
        prop.type |= PropertyType::Data;
    }
    else if (type == "decimal128") {
        prop.type |= PropertyType::Decimal;
    }
    else if (type == "objectId") {
        prop.type |= PropertyType::ObjectId;
    }
    else if (type == "uuid") {
        prop.type |= PropertyType::UUID;
    }
    else if (type == "list") {
        if (prop.object_type == "bool") {
            prop.type |= PropertyType::Bool | PropertyType::Array;
            prop.object_type = "";
        }
        else if (prop.object_type == "int") {
            prop.type |= PropertyType::Int | PropertyType::Array;
            prop.object_type = "";
        }
        else if (prop.object_type == "float") {
            prop.type |= PropertyType::Float | PropertyType::Array;
            prop.object_type = "";
        }
        else if (prop.object_type == "double") {
            prop.type |= PropertyType::Double | PropertyType::Array;
            prop.object_type = "";
        }
        else if (prop.object_type == "string") {
            prop.type |= PropertyType::String | PropertyType::Array;
            prop.object_type = "";
        }
        else if (prop.object_type == "date") {
            prop.type |= PropertyType::Date | PropertyType::Array;
            prop.object_type = "";
        }
        else if (prop.object_type == "data") {
            prop.type |= PropertyType::Data | PropertyType::Array;
            prop.object_type = "";
        }
        else if (prop.object_type == "decimal128") {
            prop.type |= PropertyType::Decimal | PropertyType::Array;
            prop.object_type = "";
        }
        else if (prop.object_type == "objectId") {
            prop.type |= PropertyType::ObjectId | PropertyType::Array;
            prop.object_type = "";
        }
        else if (prop.object_type == "uuid") {
            prop.type |= PropertyType::UUID | PropertyType::Array;
            prop.object_type = "";
        }

        else {
            if (is_nullable(prop.type)) {
                throw std::logic_error(util::format("List property '%1.%2' cannot be optional", object_name, prop.name));
            }
            if (is_array(prop.type)) {
                throw std::logic_error(util::format("List property '%1.%2' must have a non-list value type", object_name, prop.name));
            }
            prop.type |= PropertyType::Object | PropertyType::Array;
        }
    }
    else if (type == "set") {
        // apply the correct properties for sets
        realm::js::set::derive_property_type(object_name, prop);  // may throw std::logic_error
    }
    else if (type == "linkingObjects") {
        prop.type |= PropertyType::LinkingObjects | PropertyType::Array;
    }
    else if (type == "object") {
        prop.type |= PropertyType::Object;
    }
    else {
        // The type could be the name of another object type in the same schema.
        prop.type |= PropertyType::Object;
        prop.object_type = type;
    }

    // Object properties are implicitly optional
    if (prop.type == PropertyType::Object && !is_array(prop.type) && !is_set(prop.type)) {
        prop.type |= PropertyType::Nullable;
    }
}


template<typename T>
Property Schema<T>::parse_property(ContextType ctx, ValueType attributes, StringData object_name,
                                   std::string property_name, ObjectDefaults &object_defaults) {
    static const String default_string = "default";
    static const String indexed_string = "indexed";
    static const String type_string = "type";
    static const String object_type_string = "objectType";
    static const String optional_string = "optional";
    static const String property_string = "property";
    static const String internal_name_string = "mapTo";

    Property prop;
    prop.name = std::move(property_name);

    std::optional<ObjectType> property_object = {};
    std::string type;

    using realm::PropertyType;

    if (Value::is_object(ctx, attributes)) {
        property_object = Value::validated_to_object(ctx, attributes);
        std::string property_type = Object::validated_get_string(ctx, *property_object, type_string);
        ValueType object_type_value = Object::get_property(ctx, *property_object, object_type_string);
        if (!Value::is_undefined(ctx, object_type_value)) {
            prop.object_type = Value::validated_to_string(ctx, object_type_value, "objectType");
        }
        parse_property_type(object_name, prop, property_type);

        ValueType optional_value = Object::get_property(ctx, *property_object, optional_string);
        if (!Value::is_undefined(ctx, optional_value) && Value::validated_to_boolean(ctx, optional_value, "optional")) {
            prop.type |= PropertyType::Nullable;
        }

        ValueType default_value = Object::get_property(ctx, *property_object, default_string);
        if (!Value::is_undefined(ctx, default_value)) {
            object_defaults.emplace(prop.name, Protected<ValueType>(ctx, default_value));
        }

        ValueType indexed_value = Object::get_property(ctx, *property_object, indexed_string);
        if (!Value::is_undefined(ctx, indexed_value)) {
            prop.is_indexed = Value::validated_to_boolean(ctx, indexed_value);
        }

        ValueType internal_name_value = Object::get_property(ctx, *property_object, internal_name_string);
        if (!Value::is_undefined(ctx, internal_name_value)) {
            std::string internal_name = Value::validated_to_string(ctx, internal_name_value);
            if (internal_name != prop.name) {
                prop.public_name = prop.name;
                prop.name = internal_name;
            }
        }
    }
    else {
        std::string property_type = Value::validated_to_string(ctx, attributes);
        parse_property_type(object_name, prop, property_type);
    }

    if (prop.type == PropertyType::Object && prop.object_type.empty()) {
        if (!property_object) {
            throw std::logic_error(util::format("%1 property %2.%3 must specify 'objectType'",
                                                is_array(prop.type) ? "List" : "Object", object_name, prop.name));
        }
        prop.object_type = Object::validated_get_string(ctx, *property_object, object_type_string);
    }

    if (prop.type == PropertyType::LinkingObjects) {
        if (!property_object) {
            throw std::logic_error(util::format("Linking objects property %1.%2 must specify 'objectType'",
                                                object_name, prop.name));
        }
        prop.object_type = Object::validated_get_string(ctx, *property_object, object_type_string);
        prop.link_origin_property_name = Object::validated_get_string(ctx, *property_object, property_string);
    }

    return prop;
}

template<typename T>
ObjectSchema Schema<T>::parse_object_schema(ContextType ctx, ObjectType object_schema_object, ObjectDefaultsMap &defaults, ConstructorMap &constructors) {
    static const String name_string = "name";
    static const String primary_string = "primaryKey";
    static const String properties_string = "properties";
    static const String schema_string = "schema";
    static const String embedded_string = "embedded";

    std::optional<FunctionType> object_constructor = {};
    if (Value::is_constructor(ctx, object_schema_object)) {
        object_constructor = Value::to_constructor(ctx, object_schema_object);
        object_schema_object = Object::validated_get_object(ctx, *object_constructor, schema_string, "Realm object constructor must have a 'schema' property.");
    }

    ObjectDefaults object_defaults;
    ObjectSchema object_schema;
    object_schema.name = Object::validated_get_string(ctx, object_schema_object, name_string, "ObjectSchema");

    ObjectType properties_object = Object::validated_get_object(ctx, object_schema_object, properties_string, "ObjectSchema");
    if (Value::is_array(ctx, properties_object)) {
        uint32_t length = Object::validated_get_length(ctx, properties_object);
        for (uint32_t i = 0; i < length; i++) {
            ObjectType property_object = Object::validated_get_object(ctx, properties_object, i);
            std::string property_name = Object::validated_get_string(ctx, property_object, name_string);
            Property property;
            try {
                property = parse_property(ctx, property_object, object_schema.name, property_name, object_defaults);
            }
            catch (std::invalid_argument& ex) {
                std::string message = util::format("Error while parsing property '%1' of object with name '%2'. Error: %3", std::string(property_name), object_schema.name, ex.what());
                throw std::logic_error(message);
            }

            if (property.type == realm::PropertyType::LinkingObjects) {
                object_schema.computed_properties.emplace_back(std::move(property));
            }
            else {
                object_schema.persisted_properties.emplace_back(std::move(property));
            }

        }
    }
    else {
        auto property_names = Object::get_property_names(ctx, properties_object);
        for (auto& property_name : property_names) {
            ValueType property_value = Object::get_property(ctx, properties_object, property_name);
            Property property;
            try {
                property = parse_property(ctx, property_value, object_schema.name, property_name, object_defaults);
            }
            catch (std::invalid_argument& ex) {
                std::string message = util::format("Error while parsing property '%1' of object with name '%2'. Error: %3", std::string(property_name), object_schema.name, ex.what());
                throw std::logic_error(message);
            }
            if (property.type == realm::PropertyType::LinkingObjects) {
                object_schema.computed_properties.emplace_back(std::move(property));
            }
            else {
                object_schema.persisted_properties.emplace_back(std::move(property));
            }
        }
    }

    ValueType primary_value = Object::get_property(ctx, object_schema_object, primary_string);
    if (!Value::is_undefined(ctx, primary_value)) {
        object_schema.primary_key = Value::validated_to_string(ctx, primary_value);
        Property *property = object_schema.primary_key_property();
        if (!property) {
            throw std::runtime_error("Schema named '" + object_schema.name + "' specifies primary key of '" + object_schema.primary_key + "' but does not declare a property of that name.");
        }
        property->is_primary = true;
    }

    ValueType embedded_value = Object::get_property(ctx, object_schema_object, embedded_string);
    if (!Value::is_undefined(ctx, embedded_value)) {
        object_schema.is_embedded = Value::validated_to_boolean(ctx, embedded_value);
    }
    else {
        object_schema.is_embedded = false;
    }

    // Store prototype so that objects of this type will have their prototype set to this prototype object.
    if (object_constructor) {
        constructors.emplace(object_schema.name, Protected<FunctionType>(ctx, *object_constructor));
    }

    defaults.emplace(object_schema.name, std::move(object_defaults));

    return object_schema;
}

template<typename T>
realm::Schema Schema<T>::parse_schema(ContextType ctx, ObjectType schema_object,
                                      ObjectDefaultsMap &defaults, ConstructorMap &constructors) {
    std::vector<ObjectSchema> schema;
    uint32_t length = Object::validated_get_length(ctx, schema_object);

    for (uint32_t i = 0; i < length; i++) {
        ObjectType object_schema_object = Object::validated_get_object(ctx, schema_object, i, "ObjectSchema");
        ObjectSchema object_schema = parse_object_schema(ctx, object_schema_object, defaults, constructors);
        schema.emplace_back(std::move(object_schema));
    }

    return realm::Schema(schema);
}

template<typename T>
typename T::Object Schema<T>::object_for_schema(ContextType ctx, const realm::Schema &schema) {
    ObjectType object = Object::create_array(ctx);
    uint32_t count = 0;
    for (auto& object_schema : schema) {
        Object::set_property(ctx, object, count++, object_for_object_schema(ctx, object_schema));
    }
    return object;
}

template<typename T>
typename T::Object Schema<T>::object_for_object_schema(ContextType ctx, const ObjectSchema &object_schema) {
    ObjectType object = Object::create_empty(ctx);

    static const String name_string = "name";
    Object::set_property(ctx, object, name_string, Value::from_string(ctx, object_schema.name));

    ObjectType properties = Object::create_empty(ctx);
    for (auto& property : object_schema.persisted_properties) {
        auto property_key = property.public_name.empty() ? property.name : property.public_name;
        Object::set_property(ctx, properties, property_key, object_for_property(ctx, property));
    }
    for (auto& property : object_schema.computed_properties) {
        auto property_key = property.public_name.empty() ? property.name : property.public_name;
        Object::set_property(ctx, properties, property_key, object_for_property(ctx, property));
    }

    static const String properties_string = "properties";
    Object::set_property(ctx, object, properties_string, properties);

    static const String primary_key_string = "primaryKey";
    if (object_schema.primary_key.size()) {
        Object::set_property(ctx, object, primary_key_string, Value::from_string(ctx, object_schema.primary_key));
    }

    static const String embedded_string = "embedded";
    Object::set_property(ctx, object, embedded_string, Value::from_boolean(ctx, object_schema.is_embedded));

    return object;
}

template<typename T>
typename T::Object Schema<T>::object_for_property(ContextType ctx, const Property &property) {
    ObjectType object = Object::create_empty(ctx);

    static const String name_string = "name";
    Object::set_property(ctx, object, name_string, Value::from_string(ctx, property.public_name.empty() ? property.name : property.public_name));

    static const String type_string = "type";
    if (is_array(property.type)) {
        if  (property.type == realm::PropertyType::LinkingObjects) {
            Object::set_property(ctx, object, type_string, Value::from_string(ctx, "linkingObjects"));
        }
        else {
            Object::set_property(ctx, object, type_string, Value::from_string(ctx, "list"));
        }
    }
    else {
        Object::set_property(ctx, object, type_string, Value::from_string(ctx, local_string_for_property_type(property.type)));
    }

    static const String object_type_string = "objectType";
    if (property.object_type.size()) {
        Object::set_property(ctx, object, object_type_string, Value::from_string(ctx, property.object_type));
    }
    else if (is_array(property.type) || is_dictionary(property.type) || is_set(property.type)) {
        Object::set_property(ctx, object, object_type_string, Value::from_string(ctx, local_string_for_property_type(property.type & ~realm::PropertyType::Flags)));
    }

    static const String property_string = "property";
    if (property.type == realm::PropertyType::LinkingObjects) {
        Object::set_property(ctx, object, property_string, Value::from_string(ctx, property.link_origin_property_name));
    }

    static const String indexed_string = "indexed";
    Object::set_property(ctx, object, indexed_string, Value::from_boolean(ctx, property.is_indexed));

    static const String optional_string = "optional";
    Object::set_property(ctx, object, optional_string, Value::from_boolean(ctx, is_nullable(property.type)));

    static const String map_to_string =  "mapTo";
    Object::set_property(ctx, object, map_to_string, Value::from_string(ctx, property.name));

    return object;
}

} // js
} // realm<|MERGE_RESOLUTION|>--- conflicted
+++ resolved
@@ -79,15 +79,12 @@
         prop.type |= PropertyType::Array;
         type = type.substr(0, type.size() - 2);
     }
-<<<<<<< HEAD
-=======
 
     if (type.ends_with("<>")) {
         prop.type |= PropertyType::Set;
         type = type.substr(0, type.size() - 2);
     }
 
->>>>>>> edb012ff
     if (type.ends_with("?")) {
         prop.type |= PropertyType::Nullable;
         type = type.substr(0, type.size() - 1);
@@ -102,6 +99,9 @@
 
     if (type == "bool") {
         prop.type |= PropertyType::Bool;
+    }
+    else if (type == "mixed") {
+        prop.type |= PropertyType::Nullable | PropertyType::Mixed;
     }
     else if (type == "int") {
         prop.type |= PropertyType::Int;
