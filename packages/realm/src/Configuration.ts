--- conflicted
+++ resolved
@@ -18,10 +18,6 @@
 
 import {
   ObjectSchema,
-<<<<<<< HEAD
-  PropertySchema,
-=======
->>>>>>> 75c35d87
   Realm,
   RealmObjectConstructor,
   SyncConfiguration,
@@ -197,21 +193,6 @@
 //   disableFormatUpgrade?: boolean;
 // };
 
-<<<<<<< HEAD
-const OBJECT_SCHEMA_KEYS = new Set<keyof ObjectSchema>(["name", "primaryKey", "embedded", "asymmetric", "properties"]);
-
-const PROPERTY_SCHEMA_KEYS = new Set<keyof PropertySchema>([
-  "type",
-  "objectType",
-  "property",
-  "default",
-  "optional",
-  "indexed",
-  "mapTo",
-]);
-
-=======
->>>>>>> 75c35d87
 /**
  * Validate the fields of a user-provided Realm configuration.
  * @internal
@@ -271,28 +252,8 @@
       "'openSyncedRealmLocally' on realm configuration is only used internally and must be true if defined.",
     );
   }
-<<<<<<< HEAD
-}
-
-/**
- * Validate the data types of a user-provided property schema that ought to use the
- * relaxed object notation.
- */
-export function validatePropertySchema(
-  objectName: string,
-  propertyName: string,
-  propertySchema: unknown,
-): asserts propertySchema is PropertySchema {
-  const displayedName = `${objectName}.${propertyName}`;
-  assert.object(propertySchema, displayedName, false);
-  const { type, objectType, optional, property, indexed, mapTo } = propertySchema;
-  assert.string(type, `${displayedName}.type`);
-  if (objectType !== undefined) {
-    assert.string(objectType, `${displayedName}.objectType`);
-=======
   if (shouldCompact !== undefined) {
     assert.function(shouldCompact, "'shouldCompact' on realm configuration");
->>>>>>> 75c35d87
   }
   if (deleteRealmIfMigrationNeeded !== undefined) {
     assert.boolean(deleteRealmIfMigrationNeeded, "'deleteRealmIfMigrationNeeded' on realm configuration");
