--- conflicted
+++ resolved
@@ -83,15 +83,14 @@
     return deserialize(undefined, result);
 }
 
-<<<<<<< HEAD
 export function reconnect(args) {
     args = args.map((arg) => serialize(null, arg));
     sendRequest('reconnect', { arguments: args });
-=======
+}
+
 export function _initializeSyncManager(args) {
     args = args.map((arg) => serialize(null, arg));
     sendRequest('_initializeSyncManager', { arguments: args });
->>>>>>> 5c017105
 }
 
 export function callMethod(realmId, id, name, args) {
