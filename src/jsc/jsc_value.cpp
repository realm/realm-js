////////////////////////////////////////////////////////////////////////////
//
// Copyright 2017 Realm Inc.
//
// Licensed under the Apache License, Version 2.0 (the "License");
// you may not use this file except in compliance with the License.
// You may obtain a copy of the License at
//
// http://www.apache.org/licenses/LICENSE-2.0
//
// Unless required by applicable law or agreed to in writing, software
// distributed under the License is distributed on an "AS IS" BASIS,
// WITHOUT WARRANTIES OR CONDITIONS OF ANY KIND, either express or implied.
// See the License for the specific language governing permissions and
// limitations under the License.
//
////////////////////////////////////////////////////////////////////////////

#include "jsc_value.hpp"

#include "jsc_function.hpp"
#include "jsc_object.hpp"

namespace realm {
namespace js {

template<>
bool jsc::Value::is_binary(JSContextRef ctx, const JSValueRef &value)
{
    static jsc::String s_array_buffer = "ArrayBuffer";
    static jsc::String s_is_view = "isView";

    JSObjectRef global_object = JSContextGetGlobalObject(ctx);
    JSObjectRef array_buffer_constructor = jsc::Object::validated_get_constructor(ctx, global_object, s_array_buffer);

    // Value should either be an ArrayBuffer or ArrayBufferView (i.e. TypedArray or DataView).
    if (JSValueIsInstanceOfConstructor(ctx, value, array_buffer_constructor, nullptr)) {
        return true;
    }
    if (JSObjectRef object = JSValueToObject(ctx, value, nullptr)) {
        // Check if value is an ArrayBufferView by calling ArrayBuffer.isView(val).
        JSValueRef is_view = jsc::Object::call_method(ctx, array_buffer_constructor, s_is_view, 1, &object);

        return jsc::Value::to_boolean(ctx, is_view);
    }
    return false;
}

template<>
JSValueRef jsc::Value::from_nonnull_binary(JSContextRef ctx, BinaryData data)
{
    static jsc::String s_buffer = "buffer";
    static jsc::String s_uint8_array = "Uint8Array";

    size_t byte_count = data.size();
    JSValueRef byte_count_value = jsc::Value::from_number(ctx, byte_count);
    JSObjectRef uint8_array_constructor = jsc::Object::validated_get_constructor(ctx, JSContextGetGlobalObject(ctx), s_uint8_array);
    JSObjectRef uint8_array = jsc::Function::construct(ctx, uint8_array_constructor, 1, &byte_count_value);

    for (uint32_t i = 0; i < byte_count; i++) {
        JSValueRef num = jsc::Value::from_number(ctx, data[i]);
        jsc::Object::set_property(ctx, uint8_array, i, num);
    }

    return jsc::Object::validated_get_object(ctx, uint8_array, s_buffer);
}

template<>
JSValueRef jsc::Value::from_decimal128(JSContextRef ctx, const Decimal128& value)
{
    static jsc::String s_realm = "Realm";
    static jsc::String s_decimal = "_Decimal128";
    static jsc::String s_from_string = "fromString";

    if (value.is_null()) {
        return JSValueMakeNull(ctx);
    }

    JSObjectRef global_object = JSContextGetGlobalObject(ctx);
    JSObjectRef realm_constructor = jsc::Object::validated_get_constructor(ctx, global_object, s_realm);
    JSObjectRef decimal_constructor = jsc::Object::validated_get_constructor(ctx, realm_constructor, s_decimal);

    std::array<JSValueRef, 1> args = { {jsc::Value::from_nonnull_string(ctx, jsc::String(value.to_string()))} };

    return jsc::Object::call_method(ctx, decimal_constructor, s_from_string, args.size(), args.data());
}

template<>
JSValueRef jsc::Value::from_object_id(JSContextRef ctx, const ObjectId& value)
{
    static jsc::String s_realm = "Realm";
    static jsc::String s_object_id = "_ObjectId";

    JSObjectRef global_object = JSContextGetGlobalObject(ctx);
    JSObjectRef realm_constructor = jsc::Object::validated_get_constructor(ctx, global_object, s_realm);
    JSObjectRef object_id_constructor = jsc::Object::validated_get_constructor(ctx, realm_constructor, s_object_id);

    std::array<JSValueRef, 1> args { {jsc::Value::from_nonnull_string(ctx, jsc::String(value.to_string())) } };
    return jsc::Function::construct(ctx, object_id_constructor, args.size(), args.data());
}

template<>
<<<<<<< HEAD
JSValueRef jsc::Value::from_uuid(JSContextRef ctx, const UUID& value)
{
    static jsc::String s_realm = "Realm";
    static jsc::String s_uuid = "_UUID";

    JSObjectRef global_object = JSContextGetGlobalObject(ctx);
    JSObjectRef realm_constructor = jsc::Object::validated_get_constructor(ctx, global_object, s_realm);
    JSObjectRef uuid_constructor = jsc::Object::validated_get_constructor(ctx, realm_constructor, s_uuid);

    std::array<JSValueRef, 1> args { {jsc::Value::from_nonnull_string(ctx, jsc::String(value.to_string())) } };
    return jsc::Function::construct(ctx, uuid_constructor, args.size(), args.data());
}

template<>
OwnedBinaryData jsc::Value::to_binary(JSContextRef ctx, JSValueRef value)
=======
OwnedBinaryData jsc::Value::to_binary(JSContextRef ctx, const JSValueRef& value)
>>>>>>> 0fa02c0e
{
    static jsc::String s_array_buffer = "ArrayBuffer";
    static jsc::String s_buffer = "buffer";
    static jsc::String s_byte_length = "byteLength";
    static jsc::String s_byte_offset = "byteOffset";
    static jsc::String s_is_view = "isView";
    static jsc::String s_uint8_array = "Uint8Array";

    JSObjectRef global_object = JSContextGetGlobalObject(ctx);
    JSObjectRef array_buffer_constructor = jsc::Object::validated_get_constructor(ctx, global_object, s_array_buffer);
    JSObjectRef uint8_array_constructor = jsc::Object::validated_get_constructor(ctx, global_object, s_uint8_array);
    JSValueRef uint8_array_arguments[3];
    uint32_t uint8_array_argc = 0;

    // Value should either be an ArrayBuffer or ArrayBufferView (i.e. TypedArray or DataView).
    if (JSValueIsInstanceOfConstructor(ctx, value, array_buffer_constructor, nullptr)) {
        uint8_array_arguments[0] = value;
        uint8_array_argc = 1;
    }
    else if (JSObjectRef object = JSValueToObject(ctx, value, nullptr)) {
        // Check if value is an ArrayBufferView by calling ArrayBuffer.isView(val).
        JSValueRef is_view = jsc::Object::call_method(ctx, array_buffer_constructor, s_is_view, 1, &object);

        if (jsc::Value::to_boolean(ctx, is_view)) {
            uint8_array_arguments[0] = jsc::Object::validated_get_object(ctx, object, s_buffer);
            uint8_array_arguments[1] = jsc::Object::get_property(ctx, object, s_byte_offset);
            uint8_array_arguments[2] = jsc::Object::get_property(ctx, object, s_byte_length);
            uint8_array_argc = 3;
        }
    }

    if (!uint8_array_argc) {
        throw std::runtime_error("Can only convert ArrayBuffer and TypedArray objects to binary");
    }

    JSObjectRef uint8_array = jsc::Function::construct(ctx, uint8_array_constructor, uint8_array_argc, uint8_array_arguments);
    uint32_t byte_count = jsc::Object::validated_get_length(ctx, uint8_array);
    auto buffer = std::make_unique<char[]>(byte_count);

    for (uint32_t i = 0; i < byte_count; i++) {
        JSValueRef byteValue = jsc::Object::get_property(ctx, uint8_array, i);
        buffer[i] = jsc::Value::to_number(ctx, byteValue);
    }

    return OwnedBinaryData(std::move(buffer), byte_count);
}

template<>
Decimal128 jsc::Value::to_decimal128(JSContextRef ctx, const JSValueRef& value)
{
    auto object = to_object(ctx, value);
    // EJSON input supported (in RN only) for enabling debugging of synced realms.
    auto ejson_property = jsc::Object::get_property(ctx, object, "$numberDecimal");
    
    if (is_undefined(ctx, ejson_property)) {
        static jsc::String s_to_string = "toString";
        JSValueRef args[] = {};
        JSValueRef as_string = jsc::Object::call_method(ctx, to_object(ctx, value), s_to_string, 0, args);
        std::string str = to_string(ctx, as_string);
        return Decimal128(StringData(str));
    } else {
        std::string str = to_string(ctx, ejson_property);
        return Decimal128(StringData(str));
    }
}

template<>
ObjectId jsc::Value::to_object_id(JSContextRef ctx, const JSValueRef& value)
{
    auto object = to_object(ctx, value);
    // EJSON input supported (in RN only) for enabling debugging of synced realms.
    auto ejson_property = jsc::Object::get_property(ctx, object, "$oid");

    if (is_undefined(ctx, ejson_property)) {
        static jsc::String s_to_hex_string = "toHexString";
        JSValueRef args[] = {};
        JSValueRef as_string = jsc::Object::call_method(ctx, to_object(ctx, value), s_to_hex_string, 0, args);
        return ObjectId(std::string(to_string(ctx, as_string)).c_str());
    } else {
        return ObjectId(std::string(to_string(ctx, ejson_property)).c_str());
    }
}

template<>
UUID jsc::Value::to_uuid(JSContextRef ctx, const JSValueRef& value)
{
    auto object = to_object(ctx, value);
    // EJSON input supported (in RN only) for enabling debugging of synced realms.
    auto ejson_property = jsc::Object::get_property(ctx, object, "$uuid");

    if (is_undefined(ctx, ejson_property)) {
        static jsc::String s_to_hex_string = "toHexString";
        JSValueRef args[] = {};
        JSValueRef as_string = jsc::Object::call_method(ctx, to_object(ctx, value), s_to_hex_string, 0, args);
        return UUID(std::string(to_string(ctx, as_string)).c_str());
    } else {
        return UUID(std::string(to_string(ctx, ejson_property)).c_str());
    }
}

} // namespace js
} // namespace realm<|MERGE_RESOLUTION|>--- conflicted
+++ resolved
@@ -100,7 +100,6 @@
 }
 
 template<>
-<<<<<<< HEAD
 JSValueRef jsc::Value::from_uuid(JSContextRef ctx, const UUID& value)
 {
     static jsc::String s_realm = "Realm";
@@ -116,9 +115,6 @@
 
 template<>
 OwnedBinaryData jsc::Value::to_binary(JSContextRef ctx, JSValueRef value)
-=======
-OwnedBinaryData jsc::Value::to_binary(JSContextRef ctx, const JSValueRef& value)
->>>>>>> 0fa02c0e
 {
     static jsc::String s_array_buffer = "ArrayBuffer";
     static jsc::String s_buffer = "buffer";
@@ -172,7 +168,7 @@
     auto object = to_object(ctx, value);
     // EJSON input supported (in RN only) for enabling debugging of synced realms.
     auto ejson_property = jsc::Object::get_property(ctx, object, "$numberDecimal");
-    
+
     if (is_undefined(ctx, ejson_property)) {
         static jsc::String s_to_string = "toString";
         JSValueRef args[] = {};
