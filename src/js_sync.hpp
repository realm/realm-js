--- conflicted
+++ resolved
@@ -647,12 +647,8 @@
         {"setLogLevel", wrap<set_sync_log_level>},
         {"enableSessionMultiplexing", wrap<enable_multiplexing>},
         {"setUserAgent", wrap<set_sync_user_agent>},
-<<<<<<< HEAD
-        {"_initializeSyncManager", wrap<initialize_sync_manager>},
         {"getAllSyncSessions", wrap<get_all_sync_sessions>},
         {"getSyncSession", wrap<get_sync_session>},
-=======
->>>>>>> e7b2bb70
 
 #if REALM_PLATFORM_NODE
         {"setLogger", wrap<set_sync_logger>},
@@ -673,20 +669,6 @@
 }
 
 template<typename T>
-<<<<<<< HEAD
-void SyncClass<T>::initialize_sync_manager(ContextType ctx, ObjectType this_object, Arguments &args, ReturnValue & return_value) {
-    args.validate_count(1);
-    std::string user_agent_binding_info = Value::validated_to_string(ctx, args[0]);
-    ensure_directory_exists_for_file(default_realm_file_directory());
-
-    SyncClientConfig config;
-    config.base_file_path = default_realm_file_directory();
-    config.metadata_mode = SyncManager::MetadataMode::NoEncryption;
-    config.user_agent_binding_info = user_agent_binding_info;
-    SyncManager::shared().configure(config);
-}
-
-template<typename T>
 void SyncClass<T>::get_sync_session(ContextType ctx, ObjectType this_object, Arguments &args, ReturnValue &return_value) {
     args.validate_count(2);
 
@@ -722,8 +704,6 @@
 }
 
 template<typename T>
-=======
->>>>>>> e7b2bb70
 void SyncClass<T>::initiate_client_reset(ContextType ctx, ObjectType this_object, Arguments &args, ReturnValue & return_value) {
     args.validate_count(2);
     auto app = *get_internal<T, AppClass<T>>(ctx, Value::validated_to_object(ctx, args[0], "app"));
