--- conflicted
+++ resolved
@@ -49,11 +49,8 @@
     ArrayBuffer: require("./array-buffer-tests"),
     DictionaryTest: require("./dictionary-tests")
     // Garbagecollectiontests: require('./garbage-collection'),
-<<<<<<< HEAD
-=======
     ArrayBuffer: require("./array-buffer-tests"),
     SetTests: require("./set-tests")
->>>>>>> 66cb025b
 };
 
 //FIXME: MIXED: fix for JSC
