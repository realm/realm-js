////////////////////////////////////////////////////////////////////////////
//
// Copyright 2021 Realm Inc.
//
// Licensed under the Apache License, Version 2.0 (the "License");
// you may not use this file except in compliance with the License.
// You may obtain a copy of the License at
//
// http://www.apache.org/licenses/LICENSE-2.0
//
// Unless required by applicable law or agreed to in writing, software
// distributed under the License is distributed on an "AS IS" BASIS,
// WITHOUT WARRANTIES OR CONDITIONS OF ANY KIND, either express or implied.
// See the License for the specific language governing permissions and
// limitations under the License.
//
////////////////////////////////////////////////////////////////////////////

'use strict';

const Realm = require('realm');
const TestCase = require('./asserts');
const AppConfig = require('./support/testConfig');

const {Decimal128, ObjectId, UUID} = Realm.BSON;



const SingleSchema = {
    name: 'mixed',
    properties: {
        a: 'mixed',
        b: 'mixed',
        c: 'mixed',
        d: 'mixed'
    }
}

module.exports = {
    testMixedPrimitive() {
        let realm = new Realm({schema: [SingleSchema]})
        realm.write(()=> realm.create(SingleSchema.name, { a:'xxxxxx', b:555, c: true }  ))

        let data = realm.objects(SingleSchema.name)[0]
        TestCase.assertEqual(data.a, 'xxxxxx', 'should store xxxxxx');
        TestCase.assertEqual(data.b, 555, 'should store 555');
        TestCase.assertEqual(data.c, true, 'should store boolean (true)');
    },

    testMixedQuery() {
        const N = 100
        let realm = new Realm({schema: [SingleSchema]})
        for(let i=0; i < N; i++) {
            realm.write(() => realm.create(SingleSchema.name, {a: 'xxxxxx', b: 'xxx', c: i}))
        }

        let data = realm.objects(SingleSchema.name)
        let section = data.filtered(`a BEGINSWITH "x" AND b BEGINSWITH "x"`)
        let half = data.filtered(`c < 50`)

        TestCase.assertEqual(section.length, N, 'We expect only 100 items.');
        TestCase.assertEqual(half.length, N/2, 'We expect only 50 items.');
    },

    testMixedComplexTypes() {
        let realm = new Realm({schema: [SingleSchema]});
        let d128 = Decimal128.fromString('6.022e23');
        let oid = new ObjectId();
        let uuid = new UUID();
        let date = new Date();

        realm.write(()=> realm.create(SingleSchema.name, { a: oid, b: uuid, c: d128, d: date }  ))

        let data = realm.objects(SingleSchema.name)[0]
        TestCase.assertTrue(typeof data.a === typeof oid , 'should be the same type ObjectId');
        TestCase.assertEqual(data.a.toString(), oid.toString(), 'should be the same ObjectId');
        TestCase.assertEqual(data.b.toString(), uuid.toString(), 'Should be the same UUID');
        TestCase.assertEqual(data.c.toString(), d128.toString(), 'Should be the same Decimal128');
        TestCase.assertEqual(data.d.toString(), date.toString(), 'Should be the same Date');
    },

    testMixedMutability() {
        let realm = new Realm({schema: [SingleSchema]});
        let d128 = Decimal128.fromString('6.022e23');
        let oid = new ObjectId();
        let uuid = new UUID();
        let date = new Date();

        realm.write(()=> realm.create(SingleSchema.name, { a: oid }))
        let data = realm.objects(SingleSchema.name)[0]

        TestCase.assertTrue(typeof data.a === typeof oid , 'should be the same type ObjectId');
        TestCase.assertEqual(data.a.toString(), oid.toString(), 'should have the same content');

        realm.write(()=>  data.a = uuid);
        TestCase.assertTrue(typeof data.a === typeof uuid , 'should be the same type UUID');
        TestCase.assertEqual(data.a.toString(), uuid.toString(), 'should have the same content UUID');

        realm.write(()=>  data.a = d128   )
        TestCase.assertEqual(data.a.toString(), d128.toString(), 'Should be the same Decimal128');

        realm.write(()=>  data.a = 12345678   )
        TestCase.assertEqual(data.a, 12345678, 'Should be the same 12345678');

        realm.write(()=>  data.a = null   )
        TestCase.assertEqual(data.a, null, 'Should be the same null');

        realm.write(()=>  data.a = undefined   )
        TestCase.assertEqual(data.a, null, 'Should be the same null');
    },

    testMixedRelationalCapabilities() {
        const VertexSchema = {
            name: 'Vertex',
            properties: {
                a: 'int',
                b: 'int',
                c: 'int'
            }
        }

        const MixNestedSchema = {
            name: 'Nested',
            properties: {
                a: 'mixed',
                b: 'mixed',
                c: 'mixed'
            }
        }



        let realm = new Realm({schema: [SingleSchema, VertexSchema, MixNestedSchema]})
   
        realm.write(() => {
           let r =  realm.create(VertexSchema.name,{a:1, b: 0,  c: 0})
           let r2 = realm.create(VertexSchema.name,{a:0, b: 1,  c: 0})
           let r3 = realm.create(VertexSchema.name,{a:0, b: 0,  c: 1})

           realm.create(SingleSchema.name, { a: r, b: r2, c: r3 } ) 
        })

        let data = realm.objects(SingleSchema.name)[0]
        TestCase.assertEqual(data.a.a, 1, 'Should be equal 1');
        TestCase.assertEqual(data.a.b, 0, 'Should be equal 0');
        TestCase.assertEqual(data.a.c, 0, 'Should be equal 0');

        TestCase.assertEqual(data.b.a, 0, 'Should be equal 0');
        TestCase.assertEqual(data.b.b, 1, 'Should be equal 1');
        TestCase.assertEqual(data.b.c, 0, 'Should be equal 0');

        TestCase.assertEqual(data.c.a, 0, 'Should be equal 0');
        TestCase.assertEqual(data.c.b, 0, 'Should be equal 0');
        TestCase.assertEqual(data.c.c, 1, 'Should be equal 1');

        realm.write(() => {
           let r =  realm.create(MixNestedSchema.name,{a:0, b: -1})
           let r1 = realm.create(MixNestedSchema.name,{a:1, b: 0})
           realm.create(SingleSchema.name, { a: r, b: r1 } ) 
        })

        data = realm.objects(SingleSchema.name)[1]

        TestCase.assertEqual(data.a.a,  0, 'Should be equal 0');
        TestCase.assertEqual(data.a.b, -1, 'Should be equal -1');

        TestCase.assertEqual(data.b.a, 1, 'Should be equal 1');
        TestCase.assertEqual(data.b.b, 0, 'Should be equal 0');
    },

    testMixedWrongType() {
        let realm = new Realm({schema: [SingleSchema]});

        TestCase.assertThrowsException(
            () => realm.write(()=> realm.create(SingleSchema.name, { a: Object.create({}) }  ) ),
<<<<<<< HEAD
            new Error('Only Realm objects are supported.') )

        TestCase.assertThrowsException(
            () => realm.write(()=> realm.create(SingleSchema.name, { a: [] }  ) ),
            new Error('Only Realm objects are supported.') )
=======
            new Error('Mixed conversion not possible for type: Object') )
    },

    async testMixedSync() {
        if (!global.enableSyncTests) {
            return Promise.resolve();
        }
        const appConfig = AppConfig.integrationAppConfig;
        let app = new Realm.App(appConfig);
        let credentials = Realm.Credentials.anonymous();

        let user = await app.logIn(credentials);
        const config = {
            sync: {
                user,
                partitionValue: "LoLo",
                _sessionStopPolicy: "immediately", // Make it safe to delete files after realm.close()
            },
            schema: [{
                name: "MixedObject",
                primaryKey: "_id",
                properties: {
                    _id: "objectId",
                    key: "string",
                    value: "mixed"
                }
            }]
        };
        let realm = await Realm.open(config);
        realm.write(() => {
            realm.deleteAll();
        });

        realm.write(() => {
            realm.create("MixedObject", { _id: new ObjectId(), key: "1", value: 1 });
            realm.create("MixedObject", { _id: new ObjectId(), key: "2", value: "2" });
            realm.create("MixedObject", { _id: new ObjectId(), key: "3", value: 3.0 });
            realm.create("MixedObject", { _id: new ObjectId(), key: "4", value: new UUID() });
        });

        await realm.syncSession.uploadAllLocalChanges();
        TestCase.assertEqual(realm.objects("MixedObject").length, 4);
        realm.close();

        Realm.deleteFile(config);

        let realm2 = await Realm.open(config);
        await realm2.syncSession.downloadAllServerChanges();

        let objects = realm2.objects("MixedObject").sorted("key");
        TestCase.assertEqual(objects.length, 4);
        TestCase.assertTrue(typeof objects[0].value, "number");
        TestCase.assertTrue(typeof objects[1].value, "string");
        TestCase.assertTrue(typeof objects[2].value, "number");
        TestCase.assertTrue(objects[3].value instanceof UUID, "UUID");

        realm2.close();
>>>>>>> cb112b7a
    }
}

<|MERGE_RESOLUTION|>--- conflicted
+++ resolved
@@ -173,13 +173,6 @@
 
         TestCase.assertThrowsException(
             () => realm.write(()=> realm.create(SingleSchema.name, { a: Object.create({}) }  ) ),
-<<<<<<< HEAD
-            new Error('Only Realm objects are supported.') )
-
-        TestCase.assertThrowsException(
-            () => realm.write(()=> realm.create(SingleSchema.name, { a: [] }  ) ),
-            new Error('Only Realm objects are supported.') )
-=======
             new Error('Mixed conversion not possible for type: Object') )
     },
 
@@ -237,7 +230,6 @@
         TestCase.assertTrue(objects[3].value instanceof UUID, "UUID");
 
         realm2.close();
->>>>>>> cb112b7a
     }
 }
 
