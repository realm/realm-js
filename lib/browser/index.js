////////////////////////////////////////////////////////////////////////////
//
// Copyright 2016 Realm Inc.
//
// Licensed under the Apache License, Version 2.0 (the "License");
// you may not use this file except in compliance with the License.
// You may obtain a copy of the License at
//
// http://www.apache.org/licenses/LICENSE-2.0
//
// Unless required by applicable law or agreed to in writing, software
// distributed under the License is distributed on an "AS IS" BASIS,
// WITHOUT WARRANTIES OR CONDITIONS OF ANY KIND, either express or implied.
// See the License for the specific language governing permissions and
// limitations under the License.
//
////////////////////////////////////////////////////////////////////////////

'use strict';

import { NativeModules } from 'react-native';
import { keys, objectTypes } from './constants';
import Collection, * as collections from './collections';
import List, { createList } from './lists';
import Results, { createResults } from './results';
import RealmObject, * as objects from './objects';
import User, { createUser } from './user';
import Session, { createSession } from './session';
import * as rpc from './rpc';
import * as util from './util';
import { static as staticUserMethods } from '../user-methods';

const {debugHosts, debugPort} = NativeModules.Realm;

rpc.registerTypeConverter(objectTypes.LIST, createList);
rpc.registerTypeConverter(objectTypes.RESULTS, createResults);
rpc.registerTypeConverter(objectTypes.OBJECT, objects.createObject);
rpc.registerTypeConverter(objectTypes.REALM, createRealm);
rpc.registerTypeConverter(objectTypes.USER, createUser);
rpc.registerTypeConverter(objectTypes.SESSION, createSession);

function createRealm(_, info) {
    let realm = Object.create(Realm.prototype);

    setupRealm(realm, info.id);
    return realm;
}

function setupRealm(realm, realmId) {
    realm[keys.id] = realmId;
    realm[keys.realm] = realmId;
    realm[keys.type] = objectTypes.REALM;

    [
        'empty',
        'path',
        'readOnly',
        'schema',
        'schemaVersion',
        'syncSession',
    ].forEach((name) => {
        Object.defineProperty(realm, name, {get: util.getterForProperty(name)});
    });
}

function getObjectType(realm, type) {
    if (typeof type == 'function') {
        return objects.typeForConstructor(realm[keys.realm], type);
    }
    return type;
}

export default class Realm {
    constructor(config) {
        let schemas = typeof config == 'object' && config.schema;
        let constructors = schemas ? {} : null;

        for (let i = 0, len = schemas ? schemas.length : 0; i < len; i++) {
            let item = schemas[i];

            if (typeof item == 'function') {
                let schema = item.schema;
                if (!schema || typeof schema != 'object') {
                    throw new Error("Realm object constructor must have 'schema' property");
                }

                let {name, properties} = schema;
                if (!name || typeof name != 'string') {
                    throw new Error("Realm object schema must have 'name' property");
                } else if (!properties || typeof properties != 'object') {
                    throw new Error("Realm object schema must have 'properties' property"); 
                }

                schemas.splice(i, 1, schema);
                constructors[name] = item;
            }
        }

        let realmId = rpc.createRealm(Array.from(arguments));
        setupRealm(this, realmId);

        // This will create mappings between the id, path, and potential constructors.
        objects.registerConstructors(realmId, this.path, constructors);
    }

    create(type, ...args) {
        let method = util.createMethod(objectTypes.REALM, 'create', true);
        return method.apply(this, [getObjectType(this, type), ...args]);
    }

    objects(type, ...args) {
        let method = util.createMethod(objectTypes.REALM, 'objects');
        return method.apply(this, [getObjectType(this, type), ...args]);
    }

    objectForPrimaryKey(type, ...args) {
        let method = util.createMethod(objectTypes.REALM, 'objectForPrimaryKey');
        return method.apply(this, [getObjectType(this, type), ...args]);
    }
}

// Non-mutating methods:
util.createMethods(Realm.prototype, objectTypes.REALM, [
    'addListener',
    'removeListener',
    'removeAllListeners',
    'close',
]);

// Mutating methods:
util.createMethods(Realm.prototype, objectTypes.REALM, [
    'delete',
    'deleteAll',
    'write',
<<<<<<< HEAD
    'beginTransaction',
    'cancelTransaction',
    'commitTransaction',
=======
    'compact',
>>>>>>> bd28c059
], true);

const Sync = {
    User,
    Session
};

Object.defineProperties(Realm, {
    Collection: {
        value: Collection,
    },
    List: {
        value: List,
    },
    Results: {
        value: Results,
    },
    Object: {
        value: RealmObject,
    },
    Sync: {
        value: Sync,
    },
    defaultPath: {
        get: util.getterForProperty('defaultPath'),
        set: util.setterForProperty('defaultPath'),
    },
    schemaVersion: {
        value: function(_path, _encryptionKey) {
            return rpc.callMethod(undefined, Realm[keys.id], 'schemaVersion', Array.from(arguments));
        }
    },
    copyBundledRealmFiles: {
        value: function() {
            return rpc.callMethod(undefined, Realm[keys.id], 'copyBundledRealmFiles', []);
        }
    },
    clearTestState: {
        value: function() {
            collections.clearMutationListeners();
            objects.clearRegisteredConstructors();
            rpc.clearTestState();
        },
    },
    _waitForDownload: {
        value: function(_config, callback) {
            callback();
        }
    },
});

for (let i = 0, len = debugHosts.length; i < len; i++) {
    try {
        let refreshAccessTokenCallback = staticUserMethods._refreshAccessToken.bind(User);
        // The session ID refers to the Realm constructor object in the RPC server.
        Realm[keys.id] = rpc.createSession(refreshAccessTokenCallback, debugHosts[i] + ':' + debugPort);
        break;
    } catch (e) {
        // Only throw exception after all hosts have been tried.
        if (i < len - 1) {
            continue;
        }

        // Log the original exception for debugging purposes.
        console.error(e);

        throw new Error(
            'Realm failed to connect to the embedded debug server inside the app. ' +
            'If attempting to use Chrome debugging from a device, ensure the device is ' +
            'reachable on the same network as this machine.'
        );
    }
}<|MERGE_RESOLUTION|>--- conflicted
+++ resolved
@@ -132,13 +132,10 @@
     'delete',
     'deleteAll',
     'write',
-<<<<<<< HEAD
     'beginTransaction',
     'cancelTransaction',
     'commitTransaction',
-=======
     'compact',
->>>>>>> bd28c059
 ], true);
 
 const Sync = {
